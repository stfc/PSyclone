# -----------------------------------------------------------------------------
# BSD 3-Clause License
#
# Copyright (c) 2017-2019, Science and Technology Facilities Council.
# All rights reserved.
#
# Redistribution and use in source and binary forms, with or without
# modification, are permitted provided that the following conditions are met:
#
# * Redistributions of source code must retain the above copyright notice, this
#   list of conditions and the following disclaimer.
#
# * Redistributions in binary form must reproduce the above copyright notice,
#   this list of conditions and the following disclaimer in the documentation
#   and/or other materials provided with the distribution.
#
# * Neither the name of the copyright holder nor the names of its
#   contributors may be used to endorse or promote products derived from
#   this software without specific prior written permission.
#
# THIS SOFTWARE IS PROVIDED BY THE COPYRIGHT HOLDERS AND CONTRIBUTORS
# "AS IS" AND ANY EXPRESS OR IMPLIED WARRANTIES, INCLUDING, BUT NOT
# LIMITED TO, THE IMPLIED WARRANTIES OF MERCHANTABILITY AND FITNESS
# FOR A PARTICULAR PURPOSE ARE DISCLAIMED. IN NO EVENT SHALL THE
# COPYRIGHT HOLDER OR CONTRIBUTORS BE LIABLE FOR ANY DIRECT, INDIRECT,
# INCIDENTAL, SPECIAL, EXEMPLARY, OR CONSEQUENTIAL DAMAGES (INCLUDING,
# BUT NOT LIMITED TO, PROCUREMENT OF SUBSTITUTE GOODS OR SERVICES;
# LOSS OF USE, DATA, OR PROFITS; OR BUSINESS INTERRUPTION) HOWEVER
# CAUSED AND ON ANY THEORY OF LIABILITY, WHETHER IN CONTRACT, STRICT
# LIABILITY, OR TORT (INCLUDING NEGLIGENCE OR OTHERWISE) ARISING IN
# ANY WAY OUT OF THE USE OF THIS SOFTWARE, EVEN IF ADVISED OF THE
# POSSIBILITY OF SUCH DAMAGE.
# -----------------------------------------------------------------------------
# Authors R. W. Ford and A. R. Porter, STFC Daresbury Lab
# Modified I. Kavcic, Met Office

''' This module implements the PSyclone Dynamo 0.3 API by 1)
    specialising the required base classes in parser.py (Descriptor,
    KernelType) and adding a new class (DynFuncDescriptor03) to
    capture function descriptor metadata and 2) specialising the
    required base classes in psyGen.py (PSy, Invokes, Invoke, Schedule,
    Loop, Kern, Inf, Arguments and Argument). '''

# Imports
from __future__ import print_function, absolute_import
import abc
import os
from collections import OrderedDict
import fparser
from psyclone.parse.kernel import Descriptor, KernelType
from psyclone.parse.utils import ParseError
import psyclone.expression as expr
from psyclone import psyGen
from psyclone.configuration import Config
from psyclone.psyGen import PSy, Invokes, Invoke, Schedule, Loop, Kern, \
    Arguments, KernelArgument, NameSpaceFactory, GenerationError, \
    InternalError, FieldNotFoundError, HaloExchange, GlobalSum, \
    FORTRAN_INTENT_NAMES, DataAccess

# First section : Parser specialisations and classes

# Function spaces (FS)
# Discontinuous FS
DISCONTINUOUS_FUNCTION_SPACES = ["w3", "wtheta", "w2v"]
# Continuous FS
# Space any_w2 can be w2, w2h or w2v
CONTINUOUS_FUNCTION_SPACES = ["w0", "w1", "w2", "w2h", "any_w2"]
# Valid FS and FS names
VALID_FUNCTION_SPACES = DISCONTINUOUS_FUNCTION_SPACES + \
    CONTINUOUS_FUNCTION_SPACES

VALID_ANY_SPACE_NAMES = ["any_space_1", "any_space_2", "any_space_3",
                         "any_space_4", "any_space_5", "any_space_6",
                         "any_space_7", "any_space_8", "any_space_9"]

VALID_FUNCTION_SPACE_NAMES = VALID_FUNCTION_SPACES + VALID_ANY_SPACE_NAMES

# Evaluators: basis and differential basis
VALID_EVALUATOR_NAMES = ["gh_basis", "gh_diff_basis"]

# Meta functions
VALID_METAFUNC_NAMES = VALID_EVALUATOR_NAMES + ["gh_orientation"]

# Evaluators: quadrature
VALID_QUADRATURE_SHAPES = ["gh_quadrature_xyoz"]
VALID_EVALUATOR_SHAPES = VALID_QUADRATURE_SHAPES + ["gh_evaluator"]
# Dictionary allowing us to look-up the name of the Fortran module, type
# and proxy-type associated with each quadrature shape
QUADRATURE_TYPE_MAP = {
    "gh_quadrature_xyoz": {"module": "quadrature_xyoz_mod",
                           "type": "quadrature_xyoz_type",
                           "proxy_type": "quadrature_xyoz_proxy_type"}}

# Datatypes (scalars, fields, operators)
VALID_SCALAR_NAMES = ["gh_real", "gh_integer"]
VALID_OPERATOR_NAMES = ["gh_operator", "gh_columnwise_operator"]
VALID_ARG_TYPE_NAMES = ["gh_field"] + VALID_OPERATOR_NAMES + \
    VALID_SCALAR_NAMES

# Access types
VALID_REDUCTION_NAMES = ["gh_sum"]
# List of all access types that involve writing to an argument
# in some form
GH_WRITE_ACCESSES = ["gh_write", "gh_readwrite", "gh_inc"] + \
                     VALID_REDUCTION_NAMES
# List of all access types that involve reading an argument in some
# form
GH_READ_ACCESSES = ["gh_read", "gh_readwrite", "gh_inc"]
# Access type that is only a read, as a list for convenience
GH_READ_ONLY_ACCESS = ["gh_read"]

VALID_ACCESS_DESCRIPTOR_NAMES = GH_READ_ONLY_ACCESS + GH_WRITE_ACCESSES

# Stencils
VALID_STENCIL_TYPES = ["x1d", "y1d", "xory1d", "cross", "region"]
# Note, can't use VALID_STENCIL_DIRECTIONS at all locations in this
# file as it causes failures with py.test 2.8.7. Therefore some parts
# of the code do not use the VALID_STENCIL_DIRECTIONS variable.
VALID_STENCIL_DIRECTIONS = ["x_direction", "y_direction"]
# Note, xory1d does not have a direct mapping in STENCIL_MAPPING as it
# indicates either x1d or y1d.
# Note, the LFRic infrastructure currently does not have 'region' as
# an option in stencil_dofmap_mod.F90 so it is not included in
# STENCIL_MAPPING.
STENCIL_MAPPING = {"x1d": "STENCIL_1DX", "y1d": "STENCIL_1DY",
                   "cross": "STENCIL_CROSS"}

# These are the valid mesh types that may be specified for a field
# using the mesh_arg=... meta-data element (for inter-grid kernels that
# perform prolongation/restriction).
VALID_MESH_TYPES = ["gh_coarse", "gh_fine"]

# These are loop bound names which identify positions in a fields
# halo. It is useful to group these together as we often need to
# determine whether an access to a field or other object includes
# access to the halo, or not.
HALO_ACCESS_LOOP_BOUNDS = ["cell_halo", "dof_halo", "colour_halo"]

VALID_LOOP_BOUNDS_NAMES = (["start",     # the starting
                                         # index. Currently this is
                                         # always 1
                            "inner",     # a placeholder for when we
                                         # support loop splitting into
                                         # work that does not access
                                         # the halo and work that does.
                                         # This will be used to help
                                         # overlap computation and
                                         # communication
                            "ncolour",   # the number of cells with
                                         # the current colour
                            "ncolours",  # the number of colours in a
                                         # coloured loop
                            "ncells",    # the number of owned cells
                            "ndofs",     # the number of owned dofs
                            "nannexed"]  # the number of owned dofs
                                         # plus the number of annexed
                                         # dofs. As the indices of
                                         # dofs are arranged that
                                         # owned dofs have lower
                                         # indices than annexed dofs,
                                         # having this value as an
                                         # upper bound will compute
                                         # both owned and annexed
                                         # dofs.
                           + HALO_ACCESS_LOOP_BOUNDS)

# The mapping from meta-data strings to field-access types
# used in this API.
FIELD_ACCESS_MAP = {"write": "gh_write", "read": "gh_read",
                    "inc": "gh_inc", "readwrite": "gh_readwrite"}

# Valid Dynamo0.3 loop types. The default is "" which is over cells (in the
# horizontal plane).
VALID_LOOP_TYPES = ["dofs", "colours", "colour", ""]

# Mappings used by non-API-Specific code in psyGen
psyGen.MAPPING_REDUCTIONS = {"sum": "gh_sum"}
psyGen.MAPPING_SCALARS = {"iscalar": "gh_integer", "rscalar": "gh_real"}
psyGen.MAPPING_ACCESSES = FIELD_ACCESS_MAP
psyGen.VALID_ARG_TYPE_NAMES = VALID_ARG_TYPE_NAMES
psyGen.VALID_ACCESS_DESCRIPTOR_NAMES = VALID_ACCESS_DESCRIPTOR_NAMES

# Functions


def get_fs_map_name(function_space):
    ''' Returns a dofmap name for the supplied FunctionSpace. '''
    return "map_" + function_space.mangled_name


def get_cbanded_map_name(function_space):
    ''' Returns the name of a column-banded dofmap for the supplied
    FunctionSpace. '''
    return "cbanded_map_" + function_space.mangled_name


def get_cma_indirection_map_name(function_space):
    ''' Returns the name of a CMA indirection dofmap for the supplied
    FunctionSpace. '''
    return "cma_indirection_map_" + function_space.mangled_name


def get_fs_ndf_name(function_space):
    ''' Returns a ndf name for this FunctionSpace object. '''
    return "ndf_" + function_space.mangled_name


def get_fs_undf_name(function_space):
    ''' Returns a undf name for this FunctionSpace object. '''
    return "undf_" + function_space.mangled_name


def get_fs_orientation_name(function_space):
    ''' Returns an orientation name for a function space with the
    supplied name '''
    return "orientation" + "_" + function_space.mangled_name


def get_fs_basis_name(function_space, qr_var=None, on_space=None):
    '''
    Returns a name for the basis function on this FunctionSpace. If
    the name of an associated quadrature object is supplied then this
    is appended to the returned name. Similarly, if the function space
    at which the basis is to be evaluated is supplied then this is
    also appended to the name.

    :param function_space: the function space for which the basis is required
    :type function_space: :py:class:`psyclone.dynamo0p3.FunctionSpace`
    :param string qr_var: the name of the Quadrature Object for which the
                          basis functions are required
    :param on_space: the function space at which the basis functions
                     will be evaluated
    :type on_space: :py:class:`psyclone.dynamo0p3.FunctionSpace`
    :return: Name for the Fortran array holding the basis function
    :rtype: string
    '''
    name = "_".join(["basis", function_space.mangled_name])
    if qr_var:
        name += "_" + qr_var
    if on_space:
        name += "_on_" + on_space.mangled_name
    return name


def get_fs_diff_basis_name(function_space, qr_var=None, on_space=None):
    '''
    Returns a name for the differential basis function on the
    supplied FunctionSpace.  If the name of an associated quadrature
    object is supplied then this is appended to the returned name. Similarly,
    if the function space at which the basis is to be evaluated is supplied
    then this is also appended to the name.

    :param function_space: the function space for which the differential basis
                           is required
    :type function_space: :py:class:`psyclone.dynamo0p3.FunctionSpace`
    :param string qr_var: the name of the Quadrature Object for which the
                          differential basis functions are required
    :param on_space: the function space at which the differential basis
                     functions will be evaluated
    :type on_space: :py:class:`psyclone.dynamo0p3.FunctionSpace`
    :return: Name for the Fortran array holding the differential basis function
    :rtype: string
    '''
    name = "_".join(["diff_basis", function_space.mangled_name])
    if qr_var:
        name += "_" + qr_var
    if on_space:
        name += "_on_" + on_space.mangled_name
    return name


def qr_basis_alloc_args(first_dim, basis_fn):
    '''
    Generate the list of dimensions required to allocate the
    supplied basis/diff-basis function

    :param str first_dim: the variable name for the first dimension
    :param basis_fn: dict holding details on the basis function
                     we want to allocate
    :type basis_fn: dict containing 'shape', 'fspace' and and 'qr_var' keys
                    holding the quadrature shape, FunctionSpace and name
                    of the associated quadrature variable (as specified in the
                    Algorithm layer), respectively
    :return: list of dimensions to use to allocate array
    :rtype: list of strings

    :raises InternalError: if an unrecognised quadrature shape is encountered.
    :raises NotImplementedError: if a quadrature shape other than \
                                 "gh_quadrature_xyoz" is supplied.
    '''
    if basis_fn["shape"] not in VALID_QUADRATURE_SHAPES:
        raise InternalError(
            "Unrecognised shape ({0}) specified in "
            "dynamo0p3.qr_basis_alloc_args(). Should be one of: "
            "{1}".format(basis_fn["shape"], VALID_QUADRATURE_SHAPES))

    # Dimensionality of the basis arrays depends on the
    # type of quadrature...
    # if basis_fn["shape"] == "gh_quadrature_xyz":
    #     alloc_args = [first_dim, get_fs_ndf_name(basis_fn["fspace"]),
    #          "np_xyz"+"_"+basis_fn["qr_var"]]
    if basis_fn["shape"] == "gh_quadrature_xyoz":
        alloc_args = [first_dim, get_fs_ndf_name(basis_fn["fspace"])]
        if basis_fn["qr_var"]:
            alloc_args += ["np_xy"+"_"+basis_fn["qr_var"],
                           "np_z"+"_"+basis_fn["qr_var"]]
        else:
            # We have no name for the QR variable (as will be the case when
            # generating a kernel stub).
            alloc_args += ["np_xy", "np_z"]
    # elif basis_fn["shape"] == "gh_quadrature_xoyoz":
    #     alloc_args = [first_dim, get_fs_ndf_name(basis_fn["fspace"]),
    #                   "np_x"+"_"+basis_fn["qr_var"],
    #                   "np_y"+"_"+basis_fn["qr_var"],
    #                   "np_z"+"_"+basis_fn["qr_var"]]
    else:
        raise NotImplementedError(
            "Quadrature shape '{0}' not yet supported in "
            "dynamo0p3.qr_basis_alloc_args().".format(basis_fn["shape"]))
    return alloc_args


def get_fs_operator_name(operator_name, function_space, qr_var=None,
                         on_space=None):
    '''
    Returns the name of the specified operator (orientation, basis or
    differential basis) for the supplied FunctionSpace.
    :param string operator_name: Name (type) of the operator
    :param function_space: the function space for which the operator is
                           required
    :type function_space: :py:class:`psyclone.dynamo0p3.FunctionSpace`
    :param string qr_var: the name of the Quadrature Object for which the
                          operator is required.
    :param on_space: the function space at which the operator is required
    :type on_space: :py:class:`psyclone.dynamo0p3.FunctionSpace`
    :return: Name for the Fortran arry holding the named operator
             for the specified function space
    :rtype: string
    '''
    if operator_name == "gh_orientation":
        return get_fs_orientation_name(function_space)
    elif operator_name == "gh_basis":
        return get_fs_basis_name(function_space, qr_var=qr_var,
                                 on_space=on_space)
    elif operator_name == "gh_diff_basis":
        return get_fs_diff_basis_name(function_space, qr_var=qr_var,
                                      on_space=on_space)
    else:
        raise GenerationError(
            "Unsupported name '{0}' found. Expected one of {1}".
            format(operator_name, VALID_METAFUNC_NAMES))


def mangle_fs_name(args, fs_name):
    ''' Construct the mangled version of a function-space name given
    a list of kernel arguments '''
    if fs_name not in VALID_ANY_SPACE_NAMES:
        # If the supplied function-space name is not any any-space then
        # we don't need to mangle the name
        return fs_name
    for arg in args:
        for fspace in arg.function_spaces:
            if fspace and fspace.orig_name.lower() == fs_name.lower():
                return fs_name.lower() + "_" + arg.name
    raise FieldNotFoundError("No kernel argument found for function space "
                             "'{0}'".format(fs_name))


def field_on_space(function_space, arguments):
    ''' Returns the corresponding argument if the supplied list of arguments
    contains a field that exists on the specified space. Otherwise
    returns None.'''
    if function_space.mangled_name in arguments.unique_fs_names:
        for arg in arguments.args:
            # First, test that arg is a field as some argument objects won't
            # have function spaces, e.g. scalars
            if arg.type == "gh_field" and \
               arg.function_space.orig_name == function_space.orig_name:
                return arg
    return None


def cma_on_space(function_space, arguments):
    ''' Returns the corresponding argument if the supplied list of arguments
    contains a cma operator that maps to/from the specified space. Otherwise
    returns None.'''
    if function_space.mangled_name in arguments.unique_fs_names:
        for arg in arguments.args:
            # First, test that arg is a CMA op as some argument objects won't
            # have function spaces, e.g. scalars
            if arg.type == "gh_columnwise_operator" and \
               function_space.orig_name in [arg.function_space_to.orig_name,
                                            arg.function_space_from.orig_name]:
                return arg
    return None

# Classes


class FunctionSpace(object):
    ''' Manages the name of a function space. If it is an any-space
    then its name is mangled such that it is unique within the scope
    of an Invoke '''

    def __init__(self, name, kernel_args):
        self._orig_name = name
        self._kernel_args = kernel_args
        if self._orig_name not in VALID_ANY_SPACE_NAMES:
            # We only need to name-mangle any-space spaces
            self._mangled_name = self._orig_name
        else:
            # We do not construct the name-mangled name at this point
            # as the full list of kernel arguments may still be under
            # construction.
            self._mangled_name = None

    @property
    def orig_name(self):
        ''' Returns the name of this function space as declared in the
        kernel meta-data '''
        return self._orig_name

    @property
    def mangled_name(self):
        ''' Returns the mangled name of this function space such that
        it is unique within the scope of an invoke. If the mangled
        name has not been generated then we do that the first time we're
        called. '''
        if self._mangled_name:
            return self._mangled_name
        else:
            # Cannot use kernel_args.field_on_space(x) here because that
            # routine itself requires the mangled name in order to identify
            # whether the space is present in the kernel call.
            self._mangled_name = mangle_fs_name(self._kernel_args.args,
                                                self._orig_name)
            return self._mangled_name


class DynFuncDescriptor03(object):
    ''' The Dynamo 0.3 API includes a function-space descriptor as
    well as an argument descriptor which is not supported by the base
    classes. This class captures the information specified in a
    function-space descriptor. '''

    def __init__(self, func_type):
        self._func_type = func_type
        if func_type.name != 'func_type':
            raise ParseError(
                "In the dynamo0.3 API each meta_func entry must be of type "
                "'func_type' but found '{0}'".format(func_type.name))
        if len(func_type.args) < 2:
            raise ParseError(
                "In the dynamo0.3 API each meta_func entry must have at "
                "least 2 args, but found '{0}'".format(len(func_type.args)))
        self._operator_names = []
        for idx, arg in enumerate(func_type.args):
            if idx == 0:  # first func_type arg
                if arg.name not in VALID_FUNCTION_SPACE_NAMES:
                    raise ParseError(
                        "In the dynamo0p3 API the 1st argument of a "
                        "meta_func entry should be a valid function space "
                        "name (one of {0}), but found '{1}' in '{2}'".format(
                            VALID_FUNCTION_SPACE_NAMES, arg.name, func_type))
                self._function_space_name = arg.name
            else:  # subsequent func_type args
                if arg.name not in VALID_METAFUNC_NAMES:
                    raise ParseError(
                        "In the dynamo0.3 API, the 2nd argument and all "
                        "subsequent arguments of a meta_func entry should "
                        "be one of {0}, but found "
                        "'{1}' in '{2}".format(VALID_METAFUNC_NAMES,
                                               arg.name, func_type))
                if arg.name in self._operator_names:
                    raise ParseError(
                        "In the dynamo0.3 API, it is an error to specify an "
                        "operator name more than once in a meta_func entry, "
                        "but '{0}' is replicated in '{1}".format(arg.name,
                                                                 func_type))
                self._operator_names.append(arg.name)
        self._name = func_type.name

    @property
    def function_space_name(self):
        ''' Returns the name of the descriptors function space '''
        return self._function_space_name

    @property
    def operator_names(self):
        ''' Returns a list of operators that are associated with this
        descriptors function space '''
        return self._operator_names

    def __repr__(self):
        return "DynFuncDescriptor03({0})".format(self._func_type)

    def __str__(self):
        res = "DynFuncDescriptor03 object" + os.linesep
        res += "  name='{0}'".format(self._name) + os.linesep
        res += "  nargs={0}".format(len(self._operator_names)+1) + os.linesep
        res += "  function_space_name[{0}] = '{1}'".\
               format(0, self._function_space_name) + os.linesep
        for idx, arg in enumerate(self._operator_names):
            res += "  operator_name[{0}] = '{1}'".format(idx+1, arg) + \
                   os.linesep
        return res


class DynArgDescriptor03(Descriptor):
    ''' This class captures the information specified in an argument
    descriptor.'''

    def __init__(self, arg_type):
        '''
        :param arg_type: dynamo0.3 argument type (scalar, field or operator)
        :type arg_type: :py:class:`psyclone.dynamo0p3.DynKernelArgument`
        '''
        self._arg_type = arg_type
        if arg_type.name != 'arg_type':
            raise ParseError(
                "In the dynamo0.3 API each meta_arg entry must be of type "
                "'arg_type', but found '{0}'".format(arg_type.name))

        # We require at least 2 args
        if len(arg_type.args) < 2:
            raise ParseError(
                "In the dynamo0.3 API each meta_arg entry must have at least "
                "2 args, but found '{0}'".format(len(arg_type.args)))

        # The first arg is the type of field, possibly with a *n appended
        self._vector_size = 1
        if isinstance(arg_type.args[0], expr.BinaryOperator):
            # We expect 'field_type * n' to have been specified
            self._type = arg_type.args[0].toks[0].name
            operator = arg_type.args[0].toks[1]
            try:
                self._vector_size = int(arg_type.args[0].toks[2])
            except TypeError:
                raise ParseError(
                    "In the dynamo0.3 API vector notation expects the format "
                    "(field*n) where n is an integer, but the following was "
                    "found '{0}' in '{1}'.".
                    format(str(arg_type.args[0].toks[2]), arg_type))
            if self._type not in VALID_ARG_TYPE_NAMES:
                raise ParseError(
                    "In the dynamo0.3 API the 1st argument of a meta_arg "
                    "entry should be a valid argument type (one of {0}), but "
                    "found '{1}' in '{2}'".format(VALID_ARG_TYPE_NAMES,
                                                  self._type, arg_type))
            if self._type in VALID_SCALAR_NAMES and self._vector_size > 1:
                raise ParseError(
                    "In the dynamo0.3 API vector notation is not supported "
                    "for scalar arguments (found '{0}')".
                    format(arg_type.args[0]))
            if operator != "*":
                raise ParseError(
                    "In the dynamo0.3 API the 1st argument of a meta_arg "
                    "entry may be a vector but if so must use '*' as the "
                    "separator in the format (field*n), but found '{0}' in "
                    "'{1}'".format(operator, arg_type))
            if self._vector_size <= 1:
                raise ParseError(
                    "In the dynamo0.3 API the 1st argument of a meta_arg "
                    "entry may be a vector but if so must contain a valid "
                    "integer vector size in the format (field*n where n>1), "
                    "but found '{0}' in '{1}'".format(self._vector_size,
                                                      arg_type))

        elif isinstance(arg_type.args[0], expr.FunctionVar):
            # We expect 'field_type' to have been specified
            if arg_type.args[0].name not in VALID_ARG_TYPE_NAMES:
                raise ParseError(
                    "In the dynamo0.3 API the 1st argument of a "
                    "meta_arg entry should be a valid argument type (one of "
                    "{0}), but found '{1}' in '{2}'".
                    format(VALID_ARG_TYPE_NAMES, arg_type.args[0].name,
                           arg_type))
            self._type = arg_type.args[0].name
        else:
            raise ParseError(
                "Internal error in DynArgDescriptor03.__init__, (1) should "
                "not get to here")

        # The 2nd arg is an access descriptor
        if arg_type.args[1].name not in VALID_ACCESS_DESCRIPTOR_NAMES:
            raise ParseError(
                "In the dynamo0.3 API the 2nd argument of a meta_arg entry "
                "must be a valid access descriptor (one of {0}), but found "
                "'{1}' in '{2}'".format(VALID_ACCESS_DESCRIPTOR_NAMES,
                                        arg_type.args[1].name, arg_type))
        self._access_descriptor = arg_type.args[1]
        # Reduction access descriptors are only valid for real scalar arguments
        if self._type != "gh_real" and \
           self._access_descriptor.name in VALID_REDUCTION_NAMES:
            raise ParseError(
                "In the dynamo0.3 API a reduction access '{0}' is only valid "
                "with a real scalar argument, but '{1}' was found".
                format(self._access_descriptor.name, self._type))

        # FIELD, OPERATOR and SCALAR datatypes descriptors and rules
        stencil = None
        mesh = None
        # Fields
        if self._type == "gh_field":
            if len(arg_type.args) < 3:
                raise ParseError(
                    "In the dynamo0.3 API each meta_arg entry must have at "
                    "least 3 arguments if its first argument is gh_field, but "
                    "found {0} in '{1}'".format(len(arg_type.args), arg_type)
                    )
            # There must be at most 4 arguments.
            if len(arg_type.args) > 4:
                raise ParseError(
                    "In the dynamo0.3 API each meta_arg entry must have at "
                    "most 4 arguments if its first argument is gh_field, but "
                    "found {0} in '{1}'".format(len(arg_type.args), arg_type))
            # The 3rd argument must be a function space name
            if arg_type.args[2].name not in VALID_FUNCTION_SPACE_NAMES:
                raise ParseError(
                    "In the dynamo0.3 API the 3rd argument of a meta_arg "
                    "entry must be a valid function space name if its first "
                    "argument is gh_field (one of {0}), but found '{1}' in "
                    "'{2}".format(VALID_FUNCTION_SPACE_NAMES,
                                  arg_type.args[2].name, arg_type))
            self._function_space1 = arg_type.args[2].name

            # The optional 4th argument is either a stencil specification
            # or a mesh identifier (for inter-grid kernels)
            if len(arg_type.args) == 4:
                try:
                    from psyclone.parse.kernel import get_stencil, get_mesh
                    if "stencil" in str(arg_type.args[3]):
                        stencil = get_stencil(arg_type.args[3],
                                              VALID_STENCIL_TYPES)
                    elif "mesh" in str(arg_type.args[3]):
                        mesh = get_mesh(arg_type.args[3], VALID_MESH_TYPES)
                    else:
                        raise ParseError("Unrecognised meta-data entry")
                except ParseError as err:
                    raise ParseError(
                        "In the dynamo0.3 API the 4th argument of a "
                        "meta_arg entry must be either a valid stencil "
                        "specification  or a mesh identifier (for inter-"
                        "grid kernels). However, "
                        "entry {0} raised the following error: {1}".
                        format(arg_type, str(err)))
            # Test allowed accesses for fields
            if self._function_space1.lower() in DISCONTINUOUS_FUNCTION_SPACES \
               and self._access_descriptor.name.lower() == "gh_inc":
                raise ParseError(
                    "It does not make sense for a field on a discontinuous "
                    "space ({0}) to have a 'gh_inc' access".
                    format(self._function_space1.lower()))
            # TODO: extend for "gh_write"
            if self._function_space1.lower() in CONTINUOUS_FUNCTION_SPACES \
               and self._access_descriptor.name.lower() == "gh_readwrite":
                raise ParseError(
                    "It does not make sense for a field on a continuous "
                    "space ({0}) to have a 'gh_readwrite' access".
                    format(self._function_space1.lower()))
            # TODO: extend for "gh_write"
            if self._function_space1.lower() in VALID_ANY_SPACE_NAMES \
               and self._access_descriptor.name.lower() == "gh_readwrite":
                raise ParseError(
                    "In the dynamo0.3 API a field on any_space cannot "
                    "have 'gh_readwrite' access because it is treated "
                    "as continuous")
            if stencil and self._access_descriptor.name.lower() != "gh_read":
                raise ParseError("a stencil must be read only so its access "
                                 "should be gh_read")

        # Operators
        elif self._type in VALID_OPERATOR_NAMES:
            # we expect 4 arguments with the 3rd and 4th each being a
            # function space
            if len(arg_type.args) != 4:
                raise ParseError(
                    "In the dynamo0.3 API each meta_arg entry must have 4 "
                    "arguments if its first argument is gh_operator or "
                    "gh_columnwise_operator, but "
                    "found {0} in '{1}'".format(len(arg_type.args), arg_type))
            if arg_type.args[2].name not in VALID_FUNCTION_SPACE_NAMES:
                raise ParseError(
                    "In the dynamo0.3 API the 3rd argument of a meta_arg "
                    "entry must be a valid function space name (one of {0}), "
                    "but found '{1}' in '{2}".
                    format(VALID_FUNCTION_SPACE_NAMES, arg_type.args[2].name,
                           arg_type))
            self._function_space1 = arg_type.args[2].name
            if arg_type.args[3].name not in VALID_FUNCTION_SPACE_NAMES:
                raise ParseError(
                    "In the dynamo0.3 API the 4th argument of a meta_arg "
                    "entry must be a valid function space name (one of {0}), "
                    "but found '{1}' in '{2}".
                    format(VALID_FUNCTION_SPACE_NAMES, arg_type.args[2].name,
                           arg_type))
            self._function_space2 = arg_type.args[3].name
            # Test allowed accesses for operators
            if self._access_descriptor.name.lower() == "gh_inc":
                raise ParseError(
                    "In the dynamo0.3 API operators cannot have a 'gh_inc' "
                    "access because they behave as discontinuous quantities")

        # Scalars
        elif self._type in VALID_SCALAR_NAMES:
            if len(arg_type.args) != 2:
                raise ParseError(
                    "In the dynamo0.3 API each meta_arg entry must have 2 "
                    "arguments if its first argument is gh_{{r,i}}scalar, but "
                    "found {0} in '{1}'".format(len(arg_type.args), arg_type))
            # Test allowed accesses for scalars (read_only or reduction)
            if self._access_descriptor.name not in ["gh_read"] + \
               VALID_REDUCTION_NAMES:
                raise ParseError(
                    "In the dynamo0.3 API scalar arguments must be "
                    "read-only (gh_read) or a reduction ({0}) but found "
                    "'{1}' in '{2}'".format(VALID_REDUCTION_NAMES,
                                            self._access_descriptor.name,
                                            arg_type))
            # Scalars don't have a function space
            self._function_space1 = None

        # We should never get to here
        else:
            raise ParseError(
                "Internal error in DynArgDescriptor03.__init__, (2) should "
                "not get to here")
        Descriptor.__init__(self, self._access_descriptor.name,
                            self._function_space1, stencil=stencil,
                            mesh=mesh)

    @property
    def function_space_to(self):
        ''' Return the "to" function space for a gh_operator. This is
        the first function space specified in the metadata. Raise an
        error if this is not an operator. '''
        if self._type in VALID_OPERATOR_NAMES:
            return self._function_space1
        else:
            raise RuntimeError(
                "function_space_to only makes sense for one of {0}, but "
                "this is a '{1}'".format(VALID_OPERATOR_NAMES, self._type))

    @property
    def function_space_from(self):
        ''' Return the "from" function space for a gh_operator. This is
        the second function space specified in the metadata. Raise an
        error if this is not an operator. '''
        if self._type in VALID_OPERATOR_NAMES:
            return self._function_space2
        else:
            raise RuntimeError(
                "function_space_from only makes sense for one of {0}, but this"
                " is a '{1}'".format(VALID_OPERATOR_NAMES, self._type))

    @property
    def function_space(self):
        ''' Return the function space name that this instance operates
        on. In the case of a gh_operator/gh_columnwise_operator, where there
        are 2 function spaces, return function_space_from. '''
        if self._type == "gh_field":
            return self._function_space1
        elif self._type in VALID_OPERATOR_NAMES:
            return self._function_space2
        elif self._type in VALID_SCALAR_NAMES:
            return None
        else:
            raise RuntimeError(
                "Internal error, DynArgDescriptor03:function_space(), should "
                "not get to here.")

    @property
    def function_spaces(self):
        ''' Return the function space names that this instance operates
        on as a list. In the case of a gh_operator, where there are 2 function
        spaces, we return both. '''
        if self._type == "gh_field":
            return [self.function_space]
        elif self._type in VALID_OPERATOR_NAMES:
            # return to before from to maintain expected ordering
            return [self.function_space_to, self.function_space_from]
        elif self._type in VALID_SCALAR_NAMES:
            return []
        else:
            raise RuntimeError(
                "Internal error, DynArgDescriptor03:function_spaces(), should "
                "not get to here.")

    @property
    def vector_size(self):
        ''' Returns the vector size of the argument. This will be 1 if *n
        has not been specified. '''
        return self._vector_size

    @property
    def type(self):
        ''' returns the type of the argument (gh_field, gh_operator, ...). '''
        return self._type

    def __str__(self):
        res = "DynArgDescriptor03 object" + os.linesep
        res += "  argument_type[0]='{0}'".format(self._type)
        if self._vector_size > 1:
            res += "*"+str(self._vector_size)
        res += os.linesep
        res += "  access_descriptor[1]='{0}'".format(self._access_descriptor) \
               + os.linesep
        if self._type == "gh_field":
            res += "  function_space[2]='{0}'".format(self._function_space1) \
                   + os.linesep
        elif self._type in VALID_OPERATOR_NAMES:
            res += "  function_space_to[2]='{0}'".\
                   format(self._function_space1) + os.linesep
            res += "  function_space_from[3]='{0}'".\
                   format(self._function_space2) + os.linesep
        elif self._type in VALID_SCALAR_NAMES:
            pass  # we have nothing to add if we're a scalar
        else:  # we should never get to here
            raise ParseError("Internal error in DynArgDescriptor03.__str__")
        return res

    def __repr__(self):
        return "DynArgDescriptor03({0})".format(self._arg_type)


class DynKernMetadata(KernelType):
    ''' Captures the Kernel subroutine code and metadata describing
    the subroutine for the Dynamo 0.3 API.

    :param ast: fparser1 AST for the kernel.
    :type ast: :py:class:`fparser.block_statements.BeginSource`
    :param str name: The name of this kernel.

    :raises ParseError: if the meta-data does not conform to the \
                        rules for the Dynamo 0.3 API.
    '''
    def __init__(self, ast, name=None):
        KernelType.__init__(self, ast, name=name)

        # The type of CMA operation this kernel performs (or None if
        # no CMA operators are involved)
        self._cma_operation = None

        # Query the meta-data for the evaluator shape (only required if
        # kernel uses quadrature or an evaluator). If it is not
        # present then eval_shape will be None.
        self._eval_shape = self.get_integer_variable('gh_shape')
        # The list of function space names for which an evaluator is
        # required. We set this up below once we've processed the meta-
        # -data describing the kernel arguments.
        self._eval_targets = []

        # Whether or not this is an inter-grid kernel (i.e. has a mesh
        # specified for each [field] argument). This property is
        # set to True if all the checks in _validate_inter_grid() pass.
        self._is_intergrid = False

        # parse the arg_type metadata
        self._arg_descriptors = []
        for arg_type in self._inits:
            self._arg_descriptors.append(DynArgDescriptor03(arg_type))
        # parse the func_type metadata if it exists
        found = False
        for line in self._ktype.content:
            if isinstance(line, fparser.one.typedecl_statements.Type):
                for entry in line.selector:
                    if entry == "func_type":
                        if line.entity_decls[0].split()[0].split("(")[0] == \
                                "meta_funcs":
                            found = True
                            break
        if not found:
            func_types = []
        else:
            # use the base class method to extract the information
            func_types = self.getkerneldescriptors(self._ktype,
                                                   var_name="meta_funcs")
        self._func_descriptors = []
        # populate a list of function descriptor objects which we
        # return via the func_descriptors method.
        arg_fs_names = []
        for descriptor in self._arg_descriptors:
            arg_fs_names.extend(descriptor.function_spaces)
        used_fs_names = []
        need_evaluator = False
        for func_type in func_types:
            descriptor = DynFuncDescriptor03(func_type)
            fs_name = descriptor.function_space_name
            # check that function space names in meta_funcs are specified in
            # meta_args
            if fs_name not in arg_fs_names:
                raise ParseError(
                    "In the dynamo0.3 API all function spaces specified in "
                    "meta_funcs must exist in meta_args, but '{0}' breaks "
                    "this rule in ...\n'{1}'.".
                    format(fs_name, self._ktype.content))
            if fs_name not in used_fs_names:
                used_fs_names.append(fs_name)
            else:
                raise ParseError(
                    "In the dynamo0.3 API function spaces specified in "
                    "meta_funcs must be unique, but '{0}' is replicated."
                    .format(fs_name))

            # Check that a valid shape has been specified if
            # this function space requires a basis or differential basis
            for name in descriptor.operator_names:
                if name in VALID_EVALUATOR_NAMES:
                    need_evaluator = True
                    if not self._eval_shape:
                        raise ParseError(
                            "In the dynamo0.3 API any kernel requiring "
                            "quadrature or an evaluator ({0}) must also "
                            "supply the shape of that evaluator by setting "
                            "'gh_shape' in the kernel meta-data but "
                            "this is missing for kernel '{1}'".
                            format(VALID_EVALUATOR_NAMES, self.name))
                    if self._eval_shape not in VALID_EVALUATOR_SHAPES:
                        raise ParseError(
                            "In the dynamo0.3 API a kernel requiring either "
                            "quadrature or an evaluator must request a valid "
                            "gh_shape (one of {0}) but got '{1}' for "
                            "kernel '{2}'".
                            format(VALID_EVALUATOR_SHAPES, self._eval_shape,
                                   self.name))

            self._func_descriptors.append(descriptor)

        # Check to see whether the optional 'gh_evaluator_targets'
        # has been supplied. This lists the function spaces for which
        # any evaluators (gh_shape=gh_evaluator) should be provided.
        _targets = self.get_integer_array('gh_evaluator_targets')
        if not _targets and \
           self._eval_shape and self._eval_shape.lower() == "gh_evaluator":
            # Use the FS of the kernel arguments that are updated
            write_args = psyGen.args_filter(self._arg_descriptors,
                                            arg_accesses=GH_WRITE_ACCESSES)
            # We want the 'to' space of any operator arguments so get
            # the first FS associated with the kernel argument.
            _targets = [arg.function_spaces[0] for arg in write_args]
        # Ensure that _eval_targets entries are not duplicated
        for target in _targets:
            if target not in self._eval_targets:
                self._eval_targets.append(target)

        # Perform further checks that the meta-data we've parsed
        # conforms to the rules for this API
        self._validate(need_evaluator)

    def _validate(self, need_evaluator):
        '''
        Check that the meta-data conforms to Dynamo 0.3 rules for a
        user-provided kernel or a built-in

        :param bool need_evaluator: whether this kernel requires an
                                    evaluator/quadrature
        :raises: ParseError: if meta-data breaks the Dynamo 0.3 rules
        '''
        from psyclone.dynamo0p3_builtins import BUILTIN_MAP
        # We must have at least one argument that is written to
        write_count = 0
        for arg in self._arg_descriptors:
            if arg.access != "gh_read":
                write_count += 1
                # We must not write to scalar arguments if it's not a
                # built-in
                if self.name not in BUILTIN_MAP and \
                   arg.type in VALID_SCALAR_NAMES:
                    raise ParseError(
                        "A user-supplied Dynamo 0.3 kernel must not "
                        "write/update a scalar argument but kernel {0} has "
                        "{1} with {2} access".format(self.name,
                                                     arg.type, arg.access))
        if write_count == 0:
            raise ParseError("A Dynamo 0.3 kernel must have at least one "
                             "argument that is updated (written to) but "
                             "found none for kernel {0}".format(self.name))

        # Check that no shape has been supplied if no basis or
        # differential basis functions are required for the kernel
        if not need_evaluator and self._eval_shape:
            raise ParseError(
                "Kernel '{0}' specifies a gh_shape ({1}) but does not "
                "need an evaluator because no basis or differential basis "
                "functions are required".format(self.name, self._eval_shape))
        # Check that gh_evaluator_targets is only present if required
        if self._eval_targets:
            if not need_evaluator:
                raise ParseError(
                    "Kernel '{0}' specifies gh_evaluator_targets ({1}) but "
                    "does not need an evaluator because no basis or "
                    "differential basis functions are required".
                    format(self.name, self._eval_targets))
            if self._eval_shape != "gh_evaluator":
                raise ParseError(
                    "Kernel '{0}' specifies gh_evaluator_targets ({1}) but "
                    "does not need an evaluator because gh_shape={2}".
                    format(self.name, self._eval_targets, self._eval_shape))
            # Check that there is a kernel argument on each of the
            # specified spaces...
            # Create a list (set) of the function spaces associated with
            # the kernel arguments
            fs_list = set()
            for arg in self._arg_descriptors:
                fs_list.update(arg.function_spaces)
            # Check each evaluator_target against this list
            for eval_fs in self._eval_targets:
                if eval_fs not in fs_list:
                    raise ParseError(
                        "Kernel '{0}' specifies that an evaluator is required "
                        "on {1} but does not have an argument on this space."
                        .format(self.name, eval_fs))
        # If we have a columnwise operator as argument then we need to
        # identify the operation that this kernel performs (one of
        # assemble, apply/apply-inverse and matrix-matrix)
        cwise_ops = psyGen.args_filter(self._arg_descriptors,
                                       arg_types=["gh_columnwise_operator"])
        if cwise_ops:
            self._cma_operation = self._identify_cma_op(cwise_ops)

        # Perform checks for inter-grid kernels
        self._validate_inter_grid()

    def _validate_inter_grid(self):
        '''
        Checks that the kernel meta-data obeys the rules for Dynamo 0.3
        inter-grid kernels. If none of the kernel arguments has a mesh
        associated with it then it is not an inter-grid kernel and this
        routine silently returns.

        :raises: ParseError: if meta-data breaks inter-grid rules
        '''
        # Dictionary of meshes associated with arguments (for inter-grid
        # kernels). Keys are the meshes, values are lists of function spaces
        # of the corresponding field arguments.
        mesh_dict = OrderedDict()
        # Whether or not any field args are missing the mesh_arg specifier
        missing_mesh = False
        # If this is an inter-grid kernel then it must only have field
        # arguments. Keep a record of any non-field arguments for the benefit
        # of a verbose error message.
        non_field_arg_types = set()
        for arg in self._arg_descriptors:
            # Collect info so that we can check inter-grid kernels
            if arg.type == "gh_field":
                if arg.mesh:
                    # Argument has a mesh associated with it so this must
                    # be an inter-grid kernel
                    if arg.mesh in mesh_dict:
                        mesh_dict[arg.mesh].append(arg.function_space)
                    else:
                        mesh_dict[arg.mesh] = [arg.function_space]
                else:
                    # Record the fact that we have a field without a
                    # mesh specifier (in case this is an inter-grid kernel)
                    missing_mesh = True
            else:
                # Inter-grid kernels are only permitted to have field args
                # so collect a list of other types
                non_field_arg_types.add(arg.type)

        mesh_list = mesh_dict.keys()
        if not mesh_list:
            # There are no meshes associated with any of the arguments so
            # this is not an inter-grid kernel
            return

        if len(VALID_MESH_TYPES) != 2:
            # Sanity check that nobody has messed with the number of
            # grid types that we recognise. This is here because the
            # implementation assumes that there are just two grids
            # (coarse and fine).
            raise ParseError(
                "The implementation of inter-grid support in the Dynamo "
                "0.3 API assumes there are exactly two mesh types but "
                "dynamo0p3.VALID_MESH_TYPES contains {0}: {1}".
                format(len(VALID_MESH_TYPES), VALID_MESH_TYPES))
        if len(mesh_list) != len(VALID_MESH_TYPES):
            raise ParseError(
                "Inter-grid kernels in the Dynamo 0.3 API must have at least "
                "one field argument on each of the mesh types ({0}). However, "
                "kernel {1} has arguments only on {2}".format(
                    VALID_MESH_TYPES, self.name, list(mesh_list)))
        # Inter-grid kernels must only have field arguments
        if non_field_arg_types:
            raise ParseError(
                "Inter-grid kernels in the Dynamo 0.3 API are only "
                "permitted to have field arguments but kernel {0} also "
                "has arguments of type {1}".format(
                    self.name, list(non_field_arg_types)))
        # Check that all arguments have a mesh specified
        if missing_mesh:
            raise ParseError(
                "Inter-grid kernels in the Dynamo 0.3 API must specify "
                "which mesh each field argument is on but kernel {0} has "
                "at least one field argument for which mesh_arg is "
                "missing.".format(self.name))
        # Check that arguments on different meshes are on different
        # function spaces. We do this by checking that no function space
        # is listed as being associated with (arguments on) both meshes.
        fs_sets = []
        for mesh in mesh_dict:
            fs_sets.append(set(mesh_dict[mesh]))
        # Check that the sets of spaces (one for each mesh type) have
        # no intersection
        fs_common = fs_sets[0] & fs_sets[1]
        if fs_common:
            raise ParseError(
                "In the Dynamo 0.3 API field arguments to inter-grid "
                "kernels must be on different function spaces if they are "
                "on different meshes. However kernel {0} has a field on "
                "function space(s) {1} on each of the mesh types {2}.".
                format(self.name, list(fs_common), list(mesh_list)))
        # Finally, record that this is a valid inter-grid kernel
        self._is_intergrid = True

    def _identify_cma_op(self, cwise_ops):
        '''Identify and return the type of CMA-operator-related operation
        this kernel performs (one of "assemble", "apply" or "matrix-matrix")'''

        for arg in self._arg_descriptors:
            # No vector arguments are permitted
            if arg.vector_size > 1:
                raise ParseError(
                    "Kernel {0} takes a CMA operator but has a "
                    "vector argument ({1}). This is forbidden.".
                    format(self.name,
                           arg.type+"*"+str(arg.vector_size)))
            # No stencil accesses are permitted
            if arg.stencil:
                raise ParseError(
                    "Kernel {0} takes a CMA operator but has an argument "
                    "with a stencil access ({1}). This is forbidden.".
                    format(self.name, arg.stencil['type']))

        # Count the number of CMA operators that are written to
        write_count = 0
        for cop in cwise_ops:
            if cop.access in GH_WRITE_ACCESSES:
                write_count += 1

        if write_count == 0:
            # This kernel only reads from CMA operators and must
            # therefore be an apply (or apply-inverse). It must
            # have one CMA operator, one read-only field and one
            # written field as arguments
            if len(cwise_ops) != 1:
                raise ParseError(
                    "In the Dynamo 0.3 API a kernel that applies a CMA "
                    "operator must only have one such operator in its "
                    "list of arguments but found {0} for kernel {1}".
                    format(len(cwise_ops), self.name))
            cma_op = cwise_ops[0]
            if len(self._arg_descriptors) != 3:
                raise ParseError(
                    "In the Dynamo 0.3 API a kernel that applies a CMA "
                    "operator must have 3 arguments (the operator and "
                    "two fields) but kernel {0} has {1} arguments".
                    format(self.name, len(self._arg_descriptors)))
            # Check that the other two arguments are fields
            farg_read = psyGen.args_filter(self._arg_descriptors,
                                           arg_types=["gh_field"],
                                           arg_accesses=GH_READ_ONLY_ACCESS)
            farg_write = psyGen.args_filter(self._arg_descriptors,
                                            arg_types=["gh_field"],
                                            arg_accesses=GH_WRITE_ACCESSES)
            if len(farg_read) != 1:
                raise ParseError(
                    "Kernel {0} has a read-only CMA operator. In order "
                    "to apply it the kernel must have one read-only field "
                    "argument.".format(self.name))
            if len(farg_write) != 1:
                raise ParseError(
                    "Kernel {0} has a read-only CMA operator. In order "
                    "to apply it the kernel must write to one field "
                    "argument.".format(self.name))
            # Check that the function spaces match up
            if farg_read[0].function_space != cma_op.function_space_from:
                raise ParseError(
                    "Kernel {0} applies a CMA operator but the function "
                    "space of the field argument it reads from ({1}) "
                    "does not match the 'from' space of the operator "
                    "({2})".format(self.name, farg_read[0].function_space,
                                   cma_op.function_space_from))
            if farg_write[0].function_space != cma_op.function_space_to:
                raise ParseError(
                    "Kernel {0} applies a CMA operator but the function "
                    "space of the field argument it writes to ({1}) "
                    "does not match the 'to' space of the operator "
                    "({2})".format(self.name, farg_write[0].function_space,
                                   cma_op.function_space_to))
            # This is a valid CMA-apply or CMA-apply-inverse kernel
            return "apply"

        elif write_count == 1:
            # This kernel writes to a single CMA operator and therefore
            # must either be assembling a CMA operator
            # or performing a matrix-matrix operation...
            # The kernel must not write to any args other than the CMA
            # operator
            write_args = psyGen.args_filter(self._arg_descriptors,
                                            arg_accesses=GH_WRITE_ACCESSES)
            if len(write_args) > 1:
                # Remove the one CMA operator from the list of arguments
                # that are written to so that we can produce a nice
                # error message
                for arg in write_args[:]:
                    if arg.type == 'gh_columnwise_operator':
                        write_args.remove(arg)
                        break
                raise ParseError(
                    "Kernel {0} writes to a column-wise operator but "
                    "also writes to {1} argument(s). This is not "
                    "allowed.".format(self.name,
                                      [arg.type for arg in write_args]))
            if len(cwise_ops) == 1:

                # If this is a valid assembly kernel then we need at least one
                # read-only LMA operator
                lma_read_ops = psyGen.args_filter(
                    self._arg_descriptors,
                    arg_types=["gh_operator"],
                    arg_accesses=GH_READ_ONLY_ACCESS)
                if lma_read_ops:
                    return "assembly"
                else:
                    raise ParseError(
                        "Kernel {0} has a single column-wise operator "
                        "argument but does not conform to the rules for an "
                        "Assembly kernel because it does not have any read-"
                        "only LMA operator arguments".format(self.name))
            else:
                # A valid matrix-matrix kernel must only have CMA operators
                # and scalars as arguments.
                scalar_args = psyGen.args_filter(
                    self._arg_descriptors, arg_types=VALID_SCALAR_NAMES)
                if (len(scalar_args) + len(cwise_ops)) != \
                   len(self._arg_descriptors):
                    raise ParseError(
                        "A column-wise matrix-matrix kernel must have only "
                        "column-wise operators and scalars as arguments but "
                        "kernel {0} has: {1}.".
                        format(self.name,
                               [arg.type for arg in self._arg_descriptors]))
                return "matrix-matrix"
        else:
            raise ParseError(
                "A Dynamo 0.3 kernel cannot update more than one CMA "
                "(column-wise) operator but kernel {0} updates {1}".
                format(self.name, write_count))

    @property
    def func_descriptors(self):
        ''' Returns metadata about the function spaces within a
        Kernel. This metadata is provided within Kernel code via the
        meta_funcs variable. Information is returned as a list of
        DynFuncDescriptor03 objects, one for each function space. '''
        return self._func_descriptors

    @property
    def cma_operation(self):
        ''' Returns the type of CMA operation identified from the kernel
        meta-data (one of 'assembly', 'apply' or 'matrix-matrix') or
        None if the kernel does not involve CMA operators '''
        return self._cma_operation

    @property
    def eval_shape(self):
        '''
        Returns the shape of evaluator required by this kernel or an
        empty string if none.

        :return: the shape of the evaluator (one of VALID_EVALUATOR_SHAPES)
                 or an empty string if the kernel does not require one.
        :rtype: string
        '''
        if self._eval_shape:
            return self._eval_shape
        else:
            return ""

    @property
    def eval_targets(self):
        '''
        Returns the list of function spaces upon which any evaluator must be
        provided. This list is obtained from the GH_EVALUATOR_TARGETS meta-data
        entry (if present). If this is not specified in the meta-data then
        we default to providing evaluators on all of the function spaces
        associated with the arguments which this kernel updates.

        :return: list of the names of the function spaces (as they appear in \
                 kernel metadata) upon which any evaluator must be provided.
        :rtype: list of str
        '''
        return self._eval_targets

    @property
    def is_intergrid(self):
        '''
        Returns whether or not this is an inter-grid kernel.

        :return: True if kernel is an inter-grid kernel, False otherwise
        :rtype: bool
        '''
        return self._is_intergrid

# Second section : PSy specialisations

# classes


class DynamoPSy(PSy):
    ''' The Dynamo specific PSy class. This creates a Dynamo specific
    invokes object (which controls all the required invocation calls).
    It also overrides the PSy gen method so that we generate dynamo
    specific PSy module code.

    :param invoke_info: object containing the required invocation information \
                        for code optimisation and generation.
    :type invoke_info: :py:class:`psyclone.parse.algorithm.FileInfo`
    '''
    def __init__(self, invoke_info):
        PSy.__init__(self, invoke_info)
        self._invokes = DynamoInvokes(invoke_info.calls)

    @property
    def name(self):
        '''Returns a name for the psy layer. This is used as the psy module
        name. We override the default value as the Met Office prefer
        _psy to be appended, rather than prepended'''
        return self._name + "_psy"

    @property
    def gen(self):
        '''
        Generate PSy code for the Dynamo0.3 api.

        :return: Root node of generated Fortran AST
        :rtype: :py:class:`psyGen.Node`

        '''
        from psyclone.f2pygen import ModuleGen, UseGen
        # create an empty PSy layer module
        psy_module = ModuleGen(self.name)
        # include required infrastructure modules
        psy_module.add(UseGen(psy_module, name="field_mod", only=True,
                              funcnames=["field_type", "field_proxy_type"]))
        psy_module.add(UseGen(psy_module, name="operator_mod", only=True,
                              funcnames=["operator_type",
                                         "operator_proxy_type",
                                         "columnwise_operator_type",
                                         "columnwise_operator_proxy_type"]))
        psy_module.add(UseGen(psy_module, name="constants_mod", only=True,
                              funcnames=["r_def"]))
        # add all invoke specific information
        self.invokes.gen_code(psy_module)
        # inline kernels where requested
        self.inline(psy_module)
        # Return the root node of the generated code
        return psy_module.root


class DynamoInvokes(Invokes):
    ''' The Dynamo specific invokes class. This passes the Dynamo
    specific invoke class to the base class so it creates the one we
    require. '''

    def __init__(self, alg_calls):
        self._name_space_manager = NameSpaceFactory().create()
        if False:  # pylint: disable=using-constant-test
            self._0_to_n = DynInvoke(None, None)  # for pyreverse
        Invokes.__init__(self, alg_calls, DynInvoke)


<<<<<<< HEAD
class DynCollection(object):
    '''
    Base class for managing the declaration and initialisation of a
    group of related entities within an Invoke or Kernel stub

    :param node: the Kernel or Invoke for which to manage variable \
                 declarations and initialisation.
    :type node: :py:class:`psyclone.dynamo0p3.DynInvoke` or \
                :py:class:`psyclone.dynamo0p3.DynKern`

    :raises InternalError: if the supplied node is not a DynInvoke or a \
                           DynKern.
    '''
    def __init__(self, node):
        if isinstance(node, DynInvoke):
            # We are handling declarations/initialisations for an Invoke
            self._invoke = node
            self._kernel = None
            # The list of kernel calls we are responsible for
            self._calls = node.schedule.calls()
        elif isinstance(node, DynKern):
            # We are handling declarations for a Kernel stub
            self._invoke = None
            self._kernel = node
            # We only have a single kernel call in this case
            self._calls = [node]
        else:
            raise InternalError("DynCollection takes only a DynInvoke "
                                "or a DynKern but got: {0}".format(
                                    type(node)))

        # Whether or not the associated Invoke contains only kernels that
        # iterate over dofs.
        if self._invoke:
            self._dofs_only = self._invoke.iterate_over_dofs_only
        else:
            self._dofs_only = False

        self._name_space_manager = NameSpaceFactory().create()
=======
def stencil_extent_value(field):
    '''Returns the content of the stencil extent. This may be a literal
    value (a number) or a variable name. This function simplifies this
    problem by returning a string in either case'''
    if field.stencil.extent_arg.is_literal():
        extent = field.stencil.extent_arg.text
    else:
        extent = field.stencil.extent_arg.varname
    return extent


def stencil_unique_str(arg, context):
    '''Returns a string that uniquely identifies a stencil. As a stencil
    differs due to the function space it operates on, type of
    stencil and extent of stencil, we concatenate these things together
    to return a unique string '''
    unique = context
    unique += arg.function_space.mangled_name
    unique += arg.descriptor.stencil['type']
    if arg.descriptor.stencil['extent']:
        raise GenerationError(
            "found a stencil with an extent specified in the metadata. This "
            "is not coded for.")
    unique += arg.stencil.extent_arg.text.lower()
    if arg.descriptor.stencil['type'] == 'xory1d':
        unique += arg.stencil.direction_arg.text.lower()
    return unique
>>>>>>> 5786c92c

    def declarations(self, parent):
        '''
        Insert declarations for all necessary variables into the AST of
        the generated code. Simply calls either _invoke_declarations() or
        _stub_declarations() depending on whether we're handling an Invoke
        or a Kernel stub.

        :param parent: the node in the f2pygen AST representing the routine \
                       in which to insert the declarations.
        :type parent: :py:class:`psyclone.f2pygen.SubroutineGen`

        :raises InternalError: if neither self._invoke or self._kernel \
                               are set.
        '''
        if self._invoke:
            self._invoke_declarations(parent)
        elif self._kernel:
            self._stub_declarations(parent)
        else:
            raise InternalError("DynCollection has neither a Kernel "
                                "or an Invoke - should be impossible.")

    def initialise(self, parent):
        '''
        Add code to initialise the entities being managed by this class.
        We do nothing by default - it is up to the sub-class to override
        this method if initialisation is required.

        :param parent: the node in the f2pygen AST to which to add \
                       initialisation code.
        :type parent: :py:class:`psyclone.f2pygen.SubroutineGen`
        '''

    @abc.abstractmethod
    def _invoke_declarations(self, parent):
        '''
        Add all necessary declarations for an Invoke.

        :param parent: node in the f2pygen AST representing the Invoke to \
                       which to add declarations.
        :type parent: :py:class:`psyclone.f2pygen.SubroutineGen`

        '''

    def _stub_declarations(self, parent):
        '''
        Add all necessary declarations for a Kernel stub. Not abstract because
        not all entities need representing within a Kernel.

        :param parent: node in the f2pygen AST representing the Kernel stub \
                       to which to add declarations.
        :type parent: :py:class:`psyclone.f2pygen.SubroutineGen`

        '''


class DynStencils(DynCollection):
    '''
    Stencil information and code generation associated with a PSy-layer
    routine or Kernel stub.

    :param node: the Invoke or Kernel stub for which to provide stencil info.
    :type node: :py:class:`psyclone.dynamo0p3.DynInvoke` or \
                :py:class:`psyclone.dynamo0p3.DynKern`

    :raises GenerationError: if a literal has been supplied for a stencil \
                             direction.
    '''
    def __init__(self, node):
        super(DynStencils, self).__init__(node)

        # List of arguments which have an extent value passed to this
        # invoke routine from the algorithm layer. Duplicate argument
        # names are removed.
        self._unique_extent_args = []
        extent_names = []
        for call in self._calls:
            for arg in call.arguments.args:
                if arg.stencil:
                    # Check for the existence of arg.extent here as in
                    # the future we plan to support kernels which
                    # specify the value of extent in metadata. If this
                    # is the case then an extent argument is not
                    # required.
                    if not arg.stencil.extent:
                        if not arg.stencil.extent_arg.is_literal():
                            if arg.stencil.extent_arg.text not in extent_names:
                                extent_names.append(
                                    arg.stencil.extent_arg.text)
                                self._unique_extent_args.append(arg)

        # A list of arguments that have a direction variable passed in
        # to this invoke routine from the algorithm layer. Duplicate
        # argument names are removed.
        self._unique_direction_args = []
        direction_names = []
        for call in self._calls:
            for idx, arg in enumerate(call.arguments.args):
                if arg.stencil and arg.stencil.direction_arg:
                    if arg.stencil.direction_arg.is_literal():
                        raise GenerationError(
                            "Kernel {0}, metadata arg {1}, a literal is not "
                            "a valid value for a stencil direction".
                            format(call.name, str(idx)))
                    if arg.stencil.direction_arg.text.lower() not in \
                       ["x_direction", "y_direction"]:
                        if arg.stencil.direction_arg.text not in \
                           direction_names:
                            direction_names.append(
                                arg.stencil.direction_arg.text)
                            self._unique_direction_args.append(arg)

        # list of stencil args with an extent variable passed in. The same
        # field name may occur more than once here from different kernels.
        self._kern_args = []
        for call in self._calls:
            for arg in call.arguments.args:
                if arg.stencil:
                    if not arg.stencil.extent:
                        self._kern_args.append(arg)

    @staticmethod
    def extent_value(arg):
        '''
        Returns the content of the stencil extent which may be a literal
        value (a number) or a variable name. This function simplifies this
        problem by returning a string in either case.

        :param arg: the argument with which the stencil is associated.
        :type arg: :py:class:`psyclone.dynamo0p3.DynKernelArgument`

        :returns: the content of the stencil extent.
        :rtype: str

        '''
        if arg.stencil.extent_arg.is_literal():
            return arg.stencil.extent_arg.text
        return arg.stencil.extent_arg.varName

    @staticmethod
    def stencil_unique_str(arg, context):
        '''
        Creates a unique identifier for a stencil. As a stencil
        differs due to the function space it operates on, type of
        stencil and extent of stencil, we concatenate these things together
        to create a unique string.

        :param arg: kernel argument with which stencil is associated.
        :type arg: :py:class:`psyclone.dynamo0p3.DynKernelArgument`
        :param str context: a context for this stencil (e.g. "size" or \
                            "direction").

        :returns: unique string identifying the stencil for this argument.
        :rtype: str

        :raises GenerationError: if an explicit stencil extent is found in \
                                 the meta-data for the kernel argument.
        '''
        unique = context
        unique += arg.function_space.mangled_name
        unique += arg.descriptor.stencil['type']
        if arg.descriptor.stencil['extent']:
            raise GenerationError(
                "Found a stencil with an extent specified in the metadata. "
                "This is not coded for.")
        unique += arg.stencil.extent_arg.text.lower()
        if arg.descriptor.stencil['type'] == 'xory1d':
            unique += arg.stencil.direction_arg.text.lower()
        return unique

    def map_name(self, arg):
        '''
        Creates and registers a name for the stencil map associated with the
        supplied kernel argument.

        :param arg: kernel argument with which the stencil is associated.
        :type arg: :py:class:`psyclone.dynamo0p3.DynKernelArgument`

        :returns: a valid unique map name for a stencil in the PSy layer.
        :rtype: str
        '''
        root_name = arg.name + "_stencil_map"
        unique = DynStencils.stencil_unique_str(arg, "map")
        return self._name_space_manager.create_name(
            root_name=root_name, context="PSyVars", label=unique)

    @staticmethod
    def dofmap_name(arg):
        '''
        Creates and registers a name for the stencil dofmap associated with
        the supplied kernel argument.

        :param arg: kernel argument with which the stencil is associated.
        :type arg: :py:class:`psyclone.dynamo0p3.DynKernelArgument`

        :returns: a valid unique dofmap name for a stencil in the PSy layer.
        :rtype: str
        '''
        name_space_manager = NameSpaceFactory().create()
        root_name = arg.name + "_stencil_dofmap"
        unique = DynStencils.stencil_unique_str(arg, "dofmap")
        return name_space_manager.create_name(
            root_name=root_name, context="PSyVars", label=unique)

    @staticmethod
    def dofmap_size_name(arg):
        '''
        Create a valid unique name for the size (in cells) of a stencil
        dofmap in the PSy layer.

        :param arg: the kernel argument with which the stencil is associated.
        :type arg: :py:class:`psyclone.dynamo0p3.DynKernelArgument`

        :returns: a Fortran variable name for the stencil size.
        :rtype: str
        '''
        root_name = arg.name + "_stencil_size"
        unique = DynStencils.stencil_unique_str(arg, "size")
        name_space_manager = NameSpaceFactory().create()
        return name_space_manager.create_name(
            root_name=root_name, context="PSyVars", label=unique)

    @staticmethod
    def direction_name(arg):
        '''
        Creates a Fortran variable name to hold the direction of the stencil
        associated with the supplied kernel argument.

        :param arg: the kernel argument with which the stencil is associated.
        :type arg: :py:class:`psyclone.dynamo0p3.DynKernelArgument`

        :returns: a Fortran variable name for the stencil direction.
        :rtype: str
        '''
        name_space_manager = NameSpaceFactory().create()
        root_name = arg.name+"_direction"
        unique = DynStencils.stencil_unique_str(arg, "direction")
        return name_space_manager.create_name(
            root_name=root_name, context="PSyVars", label=unique)

    @property
    def _unique_extent_vars(self):
<<<<<<< HEAD
        '''
        :returns: list of all the unique extent argument names in this \
                  invoke or kernel call.
        :rtype: list of str

        :raises InternalError: if neither self._kernel or self._invoke are set.

        '''
        if self._invoke:
            names = [arg.stencil.extent_arg.varName for arg in
                     self._unique_extent_args]
        elif self._kernel:
            # A kernel is passed the size of the stencil map
            names = [self.dofmap_size_name(arg) for arg in
                     self._unique_extent_args]
        else:
            raise InternalError("_unique_extent_vars: have neither Invoke "
                                "or Kernel. Should be impossible.")
=======
        '''return a list of all the unique extent argument names in this
        invoke call. '''
        names = []
        for arg in self._unique_extent_args:
            names.append(arg.stencil.extent_arg.varname)
>>>>>>> 5786c92c
        return names

    def _declare_unique_extent_vars(self, parent):
        '''
        Declare all unique extent arguments as integers with intent in and
        add the declaration as a child of the parent argument passed
        in.

        :param parent: the node in the f2pygen AST to which to add the \
                       declarations.
        :type parent: :py:class:`psyclone.f2pygen.SubroutineGen`

        '''
        from psyclone.f2pygen import DeclGen
        if self._unique_extent_vars:
            parent.add(DeclGen(parent, datatype="integer",
                               entity_decls=self._unique_extent_vars,
                               intent="in"))

    @property
    def _unique_direction_vars(self):
        '''
        :returns: a list of all the unique direction argument names in this \
                  invoke call.
        :rtype: list of str
        '''
        names = []
        for arg in self._unique_direction_args:
<<<<<<< HEAD
            if arg.stencil.direction_arg.varName:
                names.append(arg.stencil.direction_arg.varName)
            else:
                names.append(arg.name+"_direction")
=======
            names.append(arg.stencil.direction_arg.varname)
>>>>>>> 5786c92c
        return names

    def _declare_unique_direction_vars(self, parent):
        '''
        Declare all unique direction arguments as integers with intent in
        and add the declaration as a child of the parent argument
        passed in.

        :param parent: the node in the f2pygen AST to which to add the \
                       declarations.
        :type parent: :py:class:`psyclone.f2pygen.SubroutineGen`

        '''
        from psyclone.f2pygen import DeclGen
        if self._unique_direction_vars:
            parent.add(DeclGen(parent, datatype="integer",
                               entity_decls=self._unique_direction_vars,
                               intent="in"))

    @property
    def unique_alg_vars(self):
        '''
        :returns: list of the names of the extent and direction arguments \
                  supplied to the PSy routine from the Algorithm layer.
        :rtype: list of str
        '''
        return self._unique_extent_vars + self._unique_direction_vars

    def _invoke_declarations(self, parent):
        '''
        Declares all stencil maps, extent and direction arguments passed into
        the PSy layer.

        :param parent: node in the f2pygen AST to which to add declarations.
        :type parent: :py:class:`psyclone.f2pygen.SubroutineGen`

        '''
        self._declare_unique_extent_vars(parent)
        self._declare_unique_direction_vars(parent)
        self._declare_maps_invoke(parent)

    def _stub_declarations(self, parent):
        '''
        Declare all stencil-related quanitites for a Kernel stub.

        :param parent: node in the f2pygen AST to which to add declarations.
        :type parent: :py:class:`psyclone.f2pygen.SubroutineGen`

        '''
        self._declare_unique_extent_vars(parent)
        self._declare_unique_direction_vars(parent)
        self._declare_maps_stub(parent)

    def initialise(self, parent):
        '''
        Adds in the code to initialise stencil dofmaps to the PSy layer.

        :param parent: the node in the f2pygen AST to which to add the \
                       initialisations.
        :type parent: :py:class:`psyclone.f2pygen.SubroutineGen`

        :raises GenerationError: if an unsupported stencil type is encountered.
        '''
        from psyclone.f2pygen import AssignGen, IfThenGen, CommentGen
        if not self._kern_args:
            return

        parent.add(CommentGen(parent, ""))
        parent.add(CommentGen(parent, " Initialise stencil dofmaps"))
        parent.add(CommentGen(parent, ""))
        stencil_map_names = []
        for arg in self._kern_args:
            map_name = self.map_name(arg)
            if map_name not in stencil_map_names:
                # Only initialise maps once.
                stencil_map_names.append(map_name)
                stencil_type = arg.descriptor.stencil['type']
                if stencil_type == "xory1d":
                    direction_name = arg.stencil.direction_arg.varName
                    for direction in ["x", "y"]:
                        if_then = IfThenGen(parent, direction_name +
                                            " .eq. " + direction +
                                            "_direction")
                        if_then.add(
                            AssignGen(if_then, pointer=True,
                                      lhs=map_name, rhs=arg.proxy_name +
                                      "%vspace%get_stencil_dofmap("
                                      "STENCIL_1D" + direction.upper() +
                                      ","+self.extent_value(arg)+")"))
                        parent.add(if_then)
                else:
                    try:
                        stencil_name = STENCIL_MAPPING[stencil_type]
                    except KeyError:
                        raise GenerationError(
                            "Unsupported stencil type '{0}' supplied. "
                            "Supported mappings are {1}".
                            format(arg.descriptor.stencil['type'],
                                   str(STENCIL_MAPPING)))
                    parent.add(
<<<<<<< HEAD
                        AssignGen(parent, pointer=True, lhs=map_name,
                                  rhs=arg.proxy_name +
                                  "%vspace%get_stencil_dofmap(" +
                                  stencil_name + "," +
                                  self.extent_value(arg) + ")"))

                parent.add(AssignGen(parent, pointer=True,
                                     lhs=self.dofmap_name(arg),
                                     rhs=map_name + "%get_whole_dofmap()"))

                # Add declaration and look-up of stencil size
                parent.add(AssignGen(parent,
                                     lhs=self.dofmap_size_name(arg),
                                     rhs=map_name + "%get_size()"))

    def _declare_maps_invoke(self, parent):
        '''
        Declare all stencil maps in the PSy layer.

        :param parent: the node in the f2pygen AST to which to add \
                       declarations.
        :type parent: :py:class:`psyclone.f2pygen.SubroutineGen`

        :raises GenerationError: if an unsupported stencil type is encountered.
        '''
        from psyclone.f2pygen import TypeDeclGen, DeclGen, UseGen
        if not self._kern_args:
            return

        parent.add(UseGen(parent, name="stencil_dofmap_mod", only=True,
                          funcnames=["stencil_dofmap_type"]))

        stencil_map_names = []
        for arg in self._kern_args:
            map_name = self.map_name(arg)

            if map_name in stencil_map_names:
                continue

            stencil_map_names.append(map_name)

            parent.add(TypeDeclGen(parent, pointer=True,
                                   datatype="stencil_dofmap_type",
                                   entity_decls=[map_name+" => null()"]))
            parent.add(DeclGen(parent, datatype="integer", pointer=True,
                               entity_decls=[self.dofmap_name(arg) +
                                             "(:,:,:) => null()"]))
            parent.add(DeclGen(parent, datatype="integer",
                               entity_decls=[self.dofmap_size_name(arg)]))

            stencil_type = arg.descriptor.stencil['type']
            if stencil_type == "xory1d":
                parent.add(UseGen(parent, name="flux_direction_mod",
                                  only=True, funcnames=["x_direction",
                                                        "y_direction"]))
                parent.add(UseGen(parent, name="stencil_dofmap_mod",
                                  only=True, funcnames=["STENCIL_1DX",
                                                        "STENCIL_1DY"]))
            else:
                try:
                    stencil_name = STENCIL_MAPPING[stencil_type]
                except KeyError:
                    raise GenerationError(
                        "Unsupported stencil type '{0}' supplied. "
                        "Supported mappings are {1}".
                        format(arg.descriptor.stencil['type'],
                               str(STENCIL_MAPPING)))
                parent.add(UseGen(parent, name="stencil_dofmap_mod",
                                  only=True, funcnames=[stencil_name]))
                parent.add(DeclGen(parent, datatype="integer", pointer=True,
                                   entity_decls=[self.dofmap_name(arg) +
                                                 "(:,:,:) => null()"]))

    def _declare_maps_stub(self, parent):
        '''
        Add declarations for all stencil maps to a Kernel stub.

        :param parent: the node in the f2pygen AST representing the Kernel \
                       stub routine.
        :type parent: :py:class:`psyclone.f2pygen.SubroutineGen`

        '''
        from psyclone.f2pygen import DeclGen

        for arg in self._kern_args:
            parent.add(DeclGen(
                parent, datatype="integer", intent="in",
                dimension=",".join([get_fs_ndf_name(arg.function_space),
                                    self.dofmap_size_name(arg)]),
                entity_decls=[self.dofmap_name(arg)]))


class DynDofmaps(DynCollection):
    '''
    Holds all information on the dofmaps (including column-banded and
    indirection) required by an invoke.

    :param node: Kernel or Invoke for which to manage dofmaps.
    :type node: :py:class:`psyclone.dynamo0p3.DynKern` or \
                :py:class:`psyclone.dynamo0p3.DynInvoke`

    '''
    def __init__(self, node):
        super(DynDofmaps, self).__init__(node)
=======
                        TypeDeclGen(parent, pointer=True,
                                    datatype="stencil_dofmap_type",
                                    entity_decls=[map_name+" => null()"]))
                    stencil_type = arg.descriptor.stencil['type']
                    if stencil_type == "xory1d":
                        parent.add(UseGen(parent, name="flux_direction_mod",
                                          only=True,
                                          funcnames=["x_direction",
                                                     "y_direction"]))
                        parent.add(UseGen(parent, name="stencil_dofmap_mod",
                                          only=True,
                                          funcnames=["STENCIL_1DX",
                                                     "STENCIL_1DY"]))
                        direction_name = arg.stencil.direction_arg.varname
                        for direction in ["x", "y"]:
                            if_then = IfThenGen(parent, direction_name +
                                                " .eq. " + direction +
                                                "_direction")
                            if_then.add(
                                AssignGen(if_then, pointer=True,
                                          lhs=map_name, rhs=arg.proxy_name +
                                          "%vspace%get_stencil_dofmap("
                                          "STENCIL_1D" + direction.upper() +
                                          ","+stencil_extent_value(arg)+")"))
                            parent.add(if_then)
                    else:
                        try:
                            stencil_name = STENCIL_MAPPING[stencil_type]
                        except KeyError:
                            raise GenerationError(
                                "Unsupported stencil type '{0}' supplied. "
                                "Supported mappings are {1}".
                                format(arg.descriptor.stencil['type'],
                                       str(STENCIL_MAPPING)))
                        parent.add(UseGen(parent, name="stencil_dofmap_mod",
                                          only=True,
                                          funcnames=[stencil_name]))
                        parent.add(
                            AssignGen(parent, pointer=True, lhs=map_name,
                                      rhs=arg.proxy_name +
                                      "%vspace%get_stencil_dofmap(" +
                                      stencil_name + "," +
                                      stencil_extent_value(arg) + ")"))
                    parent.add(DeclGen(parent, datatype="integer",
                                       pointer=True,
                                       entity_decls=[stencil_dofmap_name(arg) +
                                                     "(:,:,:) => null()"]))
                    parent.add(AssignGen(parent, pointer=True,
                                         lhs=stencil_dofmap_name(arg),
                                         rhs=map_name + "%get_whole_dofmap()"))

                    # Add declaration and look-up of stencil size
                    parent.add(DeclGen(parent, datatype="integer",
                                       entity_decls=[stencil_size_name(arg)]))
                    parent.add(AssignGen(parent, lhs=stencil_size_name(arg),
                                         rhs=map_name + "%get_size()"))


class DynInvokeDofmaps(object):
    ''' Holds all information on the dofmaps (including column-banded and
    indirection) required by an invoke '''

    def __init__(self, schedule):
>>>>>>> 5786c92c

        # Look at every kernel call in this invoke and generate a list
        # of the unique function spaces involved.
        # We create a dictionary whose keys are the map names and entries
        # are the corresponding field objects.
        self._unique_fs_maps = OrderedDict()
        # We also create a dictionary of column-banded dofmaps. Entries
        # in this one are themselves dictionaries containing two entries:
        # "argument" - the object holding information on the CMA kernel
        #              argument
        # "direction" - whether the dofmap is required for the "to" or
        #               "from" function space of the operator.
        self._unique_cbanded_maps = OrderedDict()
        # A dictionary of required CMA indirection dofmaps. As with the
        # column-banded dofmaps, each entry is itself a dictionary with
        # "argument" and "direction" entries.
        self._unique_indirection_maps = OrderedDict()

        for call in self._calls:
            # We only need a dofmap if the kernel iterates over cells
            if call.iterates_over == "cells":
                for unique_fs in call.arguments.unique_fss:
                    # We only need a dofmap if there is a *field* on this
                    # function space. If there is then we use it to look
                    # up the dofmap.
                    fld_arg = field_on_space(unique_fs, call.arguments)
                    if fld_arg:
                        map_name = get_fs_map_name(unique_fs)
                        if map_name not in self._unique_fs_maps:
                            self._unique_fs_maps[map_name] = fld_arg
                if call.cma_operation == "assembly":
                    # A kernel that assembles a CMA operator requires
                    # column-banded dofmaps for its 'to' and 'from'
                    # function spaces
                    cma_args = psyGen.args_filter(
                        call.arguments.args,
                        arg_types=["gh_columnwise_operator"])

                    # Sanity check - we expect only one CMA argument
                    if len(cma_args) != 1:
                        raise GenerationError(
                            "Internal error: there should only be one CMA "
                            "operator argument for a CMA assembly kernel but "
                            "found {0}".format(len(cma_args)))

                    map_name = get_cbanded_map_name(
                        cma_args[0].function_space_to)
                    if map_name not in self._unique_cbanded_maps:
                        self._unique_cbanded_maps[map_name] = {
                            "argument": cma_args[0],
                            "direction": "to"}
                    map_name = get_cbanded_map_name(
                        cma_args[0].function_space_from)
                    if map_name not in self._unique_cbanded_maps:
                        self._unique_cbanded_maps[map_name] = {
                            "argument": cma_args[0],
                            "direction": "from"}
                elif call.cma_operation == "apply":
                    # A kernel that applies (or applies the inverse of) a
                    # CMA operator requires the indirection dofmaps for the
                    # to- and from-spaces of the operator.
                    cma_args = psyGen.args_filter(
                        call.arguments.args,
                        arg_types=["gh_columnwise_operator"])

                    # Sanity check - we expect only one CMA argument
                    if len(cma_args) != 1:
                        raise GenerationError(
                            "Internal error: there should only be one CMA "
                            "operator argument for a kernel that applies a "
                            "CMA operator but found {0}".format(len(cma_args)))

                    map_name = get_cma_indirection_map_name(
                        cma_args[0].function_space_to)
                    if map_name not in self._unique_indirection_maps:
                        self._unique_indirection_maps[map_name] = {
                            "argument": cma_args[0],
                            "direction": "to"}
                    map_name = get_cma_indirection_map_name(
                        cma_args[0].function_space_from)
                    if map_name not in self._unique_indirection_maps:
                        self._unique_indirection_maps[map_name] = {
                            "argument": cma_args[0],
                            "direction": "from"}

    def initialise(self, parent):
        ''' Generates the calls to the LFRic infrastructure that
        look-up the necessary dofmaps. Adds these calls as children
        of the supplied parent node. This must be an appropriate
        f2pygen object. '''
        from psyclone.f2pygen import CommentGen, AssignGen

        # If we've got no dofmaps then we do nothing
        if self._unique_fs_maps:
            parent.add(CommentGen(parent, ""))
            parent.add(CommentGen(parent,
                                  " Look-up dofmaps for each function space"))
            parent.add(CommentGen(parent, ""))

            for dmap, field in self._unique_fs_maps.items():
                parent.add(AssignGen(parent, pointer=True, lhs=dmap,
                                     rhs=field.proxy_name_indexed +
                                     "%" + field.ref_name() +
                                     "%get_whole_dofmap()"))
        if self._unique_cbanded_maps:
            parent.add(CommentGen(parent, ""))
            parent.add(CommentGen(parent,
                                  " Look-up required column-banded dofmaps"))
            parent.add(CommentGen(parent, ""))

            for dmap, cma in self._unique_cbanded_maps.items():
                parent.add(AssignGen(parent, pointer=True, lhs=dmap,
                                     rhs=cma["argument"].proxy_name_indexed +
                                     "%column_banded_dofmap_" +
                                     cma["direction"]))

        if self._unique_indirection_maps:
            parent.add(CommentGen(parent, ""))
            parent.add(CommentGen(parent,
                                  " Look-up required CMA indirection dofmaps"))
            parent.add(CommentGen(parent, ""))

            for dmap, cma in self._unique_indirection_maps.items():
                parent.add(AssignGen(parent, pointer=True, lhs=dmap,
                                     rhs=cma["argument"].proxy_name_indexed +
                                     "%indirection_dofmap_"+cma["direction"]))

    def _invoke_declarations(self, parent):
        '''
        Declare all unique function space dofmaps in the PSy layer as pointers
        to integer arrays of rank 2.

        :param parent: the f2pygen node to which to add the declarations.
        :type parent: :py:class:`psyclone.f2pygen.SubroutineGen`

        '''
        from psyclone.f2pygen import DeclGen

        # Function space dofmaps
        decl_map_names = \
            [dmap+"(:,:) => null()" for dmap in sorted(self._unique_fs_maps)]

        if decl_map_names:
            parent.add(DeclGen(parent, datatype="integer", pointer=True,
                               entity_decls=decl_map_names))

        # Column-banded dofmaps
        decl_bmap_names = \
            [dmap+"(:,:) => null()" for dmap in self._unique_cbanded_maps]
        if decl_bmap_names:
            parent.add(DeclGen(parent, datatype="integer", pointer=True,
                               entity_decls=decl_bmap_names))

        # CMA operator indirection dofmaps
        decl_ind_map_names = \
            [dmap+"(:) => null()" for dmap in self._unique_indirection_maps]
        if decl_ind_map_names:
            parent.add(DeclGen(parent, datatype="integer", pointer=True,
                               entity_decls=decl_ind_map_names))

    def _stub_declarations(self, parent):
        '''
        Add dofmap-related declarations to a Kernel stub.

        :param parent: node in the f2pygen AST representing the Kernel stub.
        :type parent: :py:class:`psyclone.f2pygen.SubroutineGen`

        '''
        from psyclone.f2pygen import DeclGen
        # Function space dofmaps
        for dmap in sorted(self._unique_fs_maps):
            # We declare ndf first as some compilers require this
            ndf_name = get_fs_ndf_name(
                self._unique_fs_maps[dmap].function_space)
            parent.add(DeclGen(parent, datatype="integer", intent="in",
                               entity_decls=[ndf_name]))
            parent.add(DeclGen(parent, datatype="integer", intent="in",
                               dimension=ndf_name, entity_decls=[dmap]))
        # Column-banded dofmaps
        for dmap, cma in self._unique_cbanded_maps.items():
            if cma["direction"] == "to":
                ndf_name = get_fs_ndf_name(cma["argument"].function_space_to)
            elif cma["direction"] == "from":
                ndf_name = get_fs_ndf_name(cma["argument"].function_space_from)
            else:
                raise InternalError(
                    "Invalid direction ('{0}') found for CMA operator when "
                    "collecting column-banded dofmaps. Should "
                    "be either 'to' or 'from'.".format(cma["direction"]))
            parent.add(DeclGen(parent, datatype="integer", intent="in",
                               entity_decls=[ndf_name]))
            parent.add(DeclGen(parent, datatype="integer", intent="in",
                               dimension=",".join([ndf_name, "nlayers"]),
                               entity_decls=[dmap]))
        # CMA operator indirection dofmaps
        for dmap, cma in self._unique_indirection_maps.items():
            if cma["direction"] == "to":
                dim_name = cma["argument"].name + "_nrow"
            elif cma["direction"] == "from":
                dim_name = cma["argument"].name + "_ncol"
            else:
                raise InternalError(
                    "Invalid direction ('{0}') found for CMA operator when "
                    "collecting indirection dofmaps. Should "
                    "be either 'to' or 'from'.".format(cma["direction"]))
            parent.add(DeclGen(parent, datatype="integer", intent="in",
                               entity_decls=[dim_name]))
            parent.add(DeclGen(parent, datatype="integer", intent="in",
                               dimension=dim_name, entity_decls=[dmap]))


class DynOrientations(DynCollection):
    '''
    Handle the declaration of any orientation arrays. Orientation arrays
    are initialised on a per-cell basis (within the loop over cells) and
    this is therefore handled by the kernel-call generation.

    '''
    # We use a named-tuple to manage the storage of the various quantities
    # that we require. This is neater and more robust than a dict.
    from collections import namedtuple
    Orientation = namedtuple("Orientation", ["name", "field",
                                             "function_space"])

    def __init__(self, node):
        super(DynOrientations, self).__init__(node)

        self._orients = []

        # Loop over each kernel call and check whether orientation is required.
        # If it is then we create an Orientation object for it and store in
        # our internal list.
        for call in self._calls:
            for unique_fs in call.arguments.unique_fss:
                if call._fs_descriptors.exists(unique_fs):
                    fs_descriptor = call._fs_descriptors.get_descriptor(
                        unique_fs)
                    if fs_descriptor.requires_orientation:
                        field = call.arguments.get_arg_on_space(unique_fs)
                        oname = get_fs_orientation_name(unique_fs)
                        self._orients.append(
                            self.Orientation(oname, field, unique_fs))

    def _stub_declarations(self, parent):
        '''
        Insert declarations for any orientation quantities into a Kernel stub.

        :param parent: the f2pygen node representing the Kernel stub.
        :type parent: :py:class:`psyclone.f2pygen.SubroutineGen`

        '''
        from psyclone.f2pygen import DeclGen
        for orient in self._orients:
            ndf_name = get_fs_ndf_name(orient.function_space)
            parent.add(DeclGen(parent, datatype="integer", intent="in",
                               dimension=ndf_name, entity_decls=[orient.name]))

    def _invoke_declarations(self, parent):
        '''
        Insert declarations for any orientation quantities into a PSy-layer
        routine.

        :param parent: the f2pygen node representing the PSy-layer routine.
        :type parent: :py:class:`psyclone.f2pygen.SubroutineGen`

        '''
        from psyclone.f2pygen import DeclGen

        declns = [orient.name+"(:) => null()" for orient in self._orients]
        if declns:
            parent.add(DeclGen(parent, datatype="integer", pointer=True,
                               entity_decls=declns))


class DynFunctionSpaces(DynCollection):
    '''
    Handles the declaration and initialisation of all function-space-related
    quantities required by an Invoke.

    :param invoke: the Invoke or Kernel object.
    '''
    def __init__(self, kern_or_invoke):
        super(DynFunctionSpaces, self).__init__(kern_or_invoke)

        if self._invoke:
            self._function_spaces = self._invoke.unique_fss()[:]
        else:
            self._function_spaces = self._calls[0].arguments.unique_fss

        self._var_list = []

        # Loop over all unique function spaces used by our kernel(s)
        for function_space in self._function_spaces:

            # We need ndf for a space if a kernel iterates over cells,
            # has a field or operator on that space and is not a
            # CMA kernel performing a matrix-matrix operation.
            if self._invoke and not self._dofs_only or \
               self._kernel and self._kernel.cma_operation != "matrix-matrix":
                self._var_list.append(get_fs_ndf_name(function_space))

            # If there is a field on this space then add undf to list to
            # declare later. However, if the invoke contains only kernels
            # that iterate
            # over dofs and distributed memory is enabled then the
            # number of dofs is obtained from the field proxy and undf is
            # not required.
            if self._invoke and self._invoke.field_on_space(function_space):
                if not (self._dofs_only and Config.get().distributed_memory):
                    self._var_list.append(get_fs_undf_name(function_space))
            elif self._kernel and field_on_space(function_space,
                                                 self._kernel.arguments):
                self._var_list.append(get_fs_undf_name(function_space))

    def _stub_declarations(self, parent):
        '''
        Add function-space-related declarations to a Kernel stub.

        :param parent: the node in the f2pygen AST representing the kernel \
                       stub to which to add declarations.
        :type parent: :py:class:`psyclone.f2pygen.SubroutineGen`
        '''
        from psyclone.f2pygen import DeclGen
        if self._var_list:
            # Declare ndf and undf for all function spaces
            parent.add(DeclGen(parent, datatype="integer", intent="in",
                               entity_decls=self._var_list))

    def _invoke_declarations(self, parent):
        '''
        Add function-space-related declarations to a PSy-layer routine.

        :param parent: the node in the f2pygen AST to which to add \
                       declarations.
        :type parent: :py:class:`psyclone.f2pygen.SubroutineGen`

        '''
        from psyclone.f2pygen import DeclGen
        if self._var_list:
            # Declare ndf and undf for all function spaces
            parent.add(DeclGen(parent, datatype="integer",
                               entity_decls=self._var_list))

    def initialise(self, parent):
        '''
        Create the code that initialises function-space quantities.

        :param parent: the node in the f2pygen AST representing the PSy-layer \
                       routine.
        :type parent: :py:class:`psyclone.f2pygen.SubroutineGen`

        '''
        from psyclone.f2pygen import CommentGen, AssignGen
        # Loop over all unique function spaces used by the kernels in
        # the invoke
        for function_space in self._function_spaces:
            # Initialise information associated with this function space.
            # If we have 1+ kernels that iterate over cells then we
            # will need ndf and undf. If we don't then we only need undf
            # (for the upper bound of the loop over dofs) if we're not
            # doing DM.
            if not (self._dofs_only and Config.get().distributed_memory):
                parent.add(CommentGen(parent, ""))
                parent.add(CommentGen(parent,
                                      " Initialise number of DoFs for " +
                                      function_space.mangled_name))
                parent.add(CommentGen(parent, ""))

            # Find an argument on this space to use to dereference
            arg = self._invoke.arg_for_funcspace(function_space)
            name = arg.proxy_name_indexed
            # Initialise ndf for this function space.
            if not self._dofs_only:
                ndf_name = get_fs_ndf_name(function_space)
                parent.add(AssignGen(parent, lhs=ndf_name,
                                     rhs=name +
                                     "%" + arg.ref_name(function_space) +
                                     "%get_ndf()"))
            # If there is a field on this space then initialise undf
            # for this function space. However, if the invoke contains
            # only kernels that iterate over dofs and distributed
            # memory is enabled then the number of dofs is obtained
            # from the field proxy and undf is not required.
            if not (self._dofs_only and Config.get().distributed_memory):
                if self._invoke.field_on_space(function_space):
                    undf_name = get_fs_undf_name(function_space)
                    parent.add(AssignGen(parent, lhs=undf_name,
                                         rhs=name + "%" +
                                         arg.ref_name(function_space) +
                                         "%get_undf()"))


class DynFields(DynCollection):
    '''
    Manages the declarations for all field arguments required by an Invoke
    or Kernel stub.

    '''
    def _invoke_declarations(self, parent):
        '''
        Add field-related declarations to the PSy-layer routine.

        :param parent: the node in the f2pygen AST representing the PSy-layer \
                       routine to which to add declarations.
        :type parent: :py:class:`psyclone.f2pygen.SubroutineGen`
        '''
        from psyclone.f2pygen import TypeDeclGen
        # Add the subroutine argument declarations for fields
        fld_args = self._invoke.unique_declns_by_intent("gh_field")
        for intent in FORTRAN_INTENT_NAMES:
            if fld_args[intent]:
                if intent == "out":
                    # The data part of a field might have intent(out) but
                    # in order to preserve the state of the whole
                    # derived-type object it must be declared as inout.
                    fort_intent = "inout"
                else:
                    fort_intent = intent
                parent.add(TypeDeclGen(parent, datatype="field_type",
                                       entity_decls=fld_args[intent],
                                       intent=fort_intent))

    def _stub_declarations(self, parent):
        '''
        Add field-related declarations to a Kernel stub.

        :param parent: the node in the f2pygen AST representing the Kernel \
                       stub to which to add declarations.
        :type parent: :py:class:`psyclone.f2pygen.SubroutineGen`
        '''
        from psyclone.f2pygen import DeclGen
        fld_args = psyGen.args_filter(self._kernel.args,
                                      arg_types=["gh_field"])
        for fld in fld_args:
            undf_name = get_fs_undf_name(fld.function_space)
            intent = fld.intent

            if fld.vector_size > 1:
                for idx in range(1, fld.vector_size+1):
                    text = (fld.name + "_" +
                            fld.function_space.mangled_name +
                            "_v" + str(idx))
                    parent.add(DeclGen(parent, datatype="real",
                                       kind="r_def", dimension=undf_name,
                                       intent=intent, entity_decls=[text]))
            else:
                parent.add(
                    DeclGen(parent, datatype="real", kind="r_def",
                            intent=fld.intent,
                            dimension=undf_name,
                            entity_decls=[fld.name + "_" +
                                          fld.function_space.mangled_name]))


class DynProxies(DynCollection):
    '''
    Handles all proxy-related declarations and initialisation. Unlike other
    sub-classes of DynCollection, we do not have to handle Kernel-stub
    generation since Kernels know nothing about proxies.

    '''
    def _invoke_declarations(self, parent):
        '''
        Insert declarations of all proxy-related quantities into the PSy layer.

        :param parent: the node in the f2pygen AST representing the PSy- \
                       layer routine.
        :type parent: :py:class:`psyclone.f2pygen.SubroutineGen`

        '''
        from psyclone.f2pygen import TypeDeclGen
        field_proxy_decs = self._invoke.unique_proxy_declarations("gh_field")
        if field_proxy_decs:
            parent.add(TypeDeclGen(parent,
                                   datatype="field_proxy_type",
                                   entity_decls=field_proxy_decs))
        op_proxy_decs = self._invoke.unique_proxy_declarations("gh_operator")
        if op_proxy_decs:
            parent.add(TypeDeclGen(parent,
                                   datatype="operator_proxy_type",
                                   entity_decls=op_proxy_decs))
        cma_op_proxy_decs = self._invoke.unique_proxy_declarations(
            "gh_columnwise_operator")
        if cma_op_proxy_decs:
            parent.add(TypeDeclGen(parent,
                                   datatype="columnwise_operator_proxy_type",
                                   entity_decls=cma_op_proxy_decs))

    def initialise(self, parent):
        '''
        Insert code into the PSy layer to initialise all necessary proxies.

        :param parent: node in the f2pygen AST representing the PSy-layer \
                       routine.
        :type parent: :py:class:`psyclone.f2pygen.SubroutineGen`

        '''
        from psyclone.f2pygen import CommentGen, AssignGen
        parent.add(CommentGen(parent, ""))
        parent.add(CommentGen(parent,
                              " Initialise field and/or operator proxies"))
        parent.add(CommentGen(parent, ""))
        for arg in self._invoke.psy_unique_vars:
            # We don't have proxies for scalars
            if arg.type in VALID_SCALAR_NAMES:
                continue
            if arg.vector_size > 1:
                # the range function below returns values from
                # 1 to the vector size which is what we
                # require in our Fortran code
                for idx in range(1, arg.vector_size+1):
                    parent.add(
                        AssignGen(parent,
                                  lhs=arg.proxy_name+"("+str(idx)+")",
                                  rhs=arg.name+"("+str(idx)+")%get_proxy()"))
            else:
                parent.add(AssignGen(parent, lhs=arg.proxy_name,
                                     rhs=arg.name+"%get_proxy()"))


class DynCellIterators(DynCollection):
    '''
    Handles all entities required by kernels that iterate over cells.

    :param kern_or_invoke: the Kernel or Invoke for which to manage cell \
                           iterators.
    :type kern_or_invoke: :py:class:`psyclone.dynamo0p3.DynKern` or \
                          :py:class:`psyclone.dynamo0p3.DynInvoke`
    '''
    def __init__(self, kern_or_invoke):
        super(DynCellIterators, self).__init__(kern_or_invoke)

        # Use our namespace manager to create a unique name unless
        # the context and label match and in this case return the
        # previous name.
        self._nlayers_name = self._name_space_manager.create_name(
            root_name="nlayers", context="PSyVars", label="nlayers")

        # Store a reference to the first field/operator object that
        # we can use to look-up nlayers in the PSy layer.
        if not self._invoke:
            # We're not generating a PSy layer so we're done here.
            return
        first_var = None
        for var in self._invoke.psy_unique_vars:
            if var.type not in VALID_SCALAR_NAMES:
                first_var = var
                break
        if not first_var:
            raise GenerationError(
                "Cannot create an Invoke with no field/operator arguments")
        self._first_var = first_var

    def _invoke_declarations(self, parent):
        '''
        Declare entities required for iterating over cells in the Invoke.

        :param parent: the f2pygen node representing the PSy-layer routine.
        :type parent: :py:class:`psyclone.f2pygen.SubroutineGen`

        '''
        from psyclone.f2pygen import DeclGen
        # We only need the number of layers in the mesh if we are calling
        # one or more kernels that iterate over cells
        if not self._dofs_only:
            parent.add(DeclGen(parent, datatype="integer",
                               entity_decls=[self._nlayers_name]))

    def _stub_declarations(self, parent):
        '''
        Declare entities required for a kernel stub that iterates over cells.

        :param parent: the f2pygen node representing the Kernel stub.
        :type parent: :py:class:`psyclone.f2pygen.SubroutineGen`
        '''
        from psyclone.f2pygen import DeclGen
        if self._kernel.cma_operation not in ["apply", "matrix-matrix"]:
            parent.add(DeclGen(parent, datatype="integer", intent="in",
                               entity_decls=[self._nlayers_name]))

    def initialise(self, parent):
        '''
        Look-up the number of vertical layers in the mesh in the PSy layer.

        :param parent: the f2pygen node representing the PSy-layer routine.
        :type parent: :py:class:`psyclone.f2pygen.SubroutineGen`

        '''
        from psyclone.f2pygen import CommentGen, AssignGen
        if not self._dofs_only:
            parent.add(CommentGen(parent, ""))
            parent.add(CommentGen(parent, " Initialise number of layers"))
            parent.add(CommentGen(parent, ""))
            parent.add(AssignGen(
                parent, lhs=self._nlayers_name,
                rhs=self._first_var.proxy_name_indexed + "%" +
                self._first_var.ref_name() + "%get_nlayers()"))


class DynScalarArgs(DynCollection):
    '''
    Handles the declaration of scalar kernel arguments appearing in either
    an Invoke or Kernel stub.

    :param node: the Kernel stub or Invoke for which to manage the scalar \
                 arguments.
    :type node: :py:class:`psyclone.dynamo0p3.DynKern` or \
                :py:class:`psyclone.dynamo0p3.DynInvoke`

    :raises InternalError: if an unrecognised type of scalar argument is \
                           encountered.
    '''
    def __init__(self, node):
        super(DynScalarArgs, self).__init__(node)

        if self._invoke:
            self._real_scalars = self._invoke.unique_declns_by_intent(
                "gh_real")
            self._int_scalars = self._invoke.unique_declns_by_intent(
                "gh_integer")
        else:
            # We have a kernel stub.
            self._real_scalars = {}
            self._int_scalars = {}
            for intent in FORTRAN_INTENT_NAMES:
                self._real_scalars[intent] = []
                self._int_scalars[intent] = []
            for arg in self._calls[0].arguments.args:
                if arg.type in VALID_SCALAR_NAMES:
                    if arg.type == "gh_real":
                        self._real_scalars[arg.intent].append(arg.name)
                    elif arg.type == "gh_integer":
                        self._int_scalars[arg.intent].append(arg.name)
                    else:
                        raise InternalError(
                            "Scalar type '{0}' is in VALID_SCALAR_NAMES but "
                            "not handled in DynScalarArgs".format(arg.type))

    def _invoke_declarations(self, parent):
        '''
        Insert declarations for all of the scalar arguments.

        :param parent: the f2pygen node in which to insert declarations.
        :type parent: :py:class:`psyclone.f2pygen.SubroutineGen`
        '''
        from psyclone.f2pygen import DeclGen
        for intent in FORTRAN_INTENT_NAMES:
            if self._real_scalars[intent]:
                parent.add(DeclGen(parent, datatype="real", kind="r_def",
                                   entity_decls=self._real_scalars[intent],
                                   intent=intent))

        for intent in FORTRAN_INTENT_NAMES:
            if self._int_scalars[intent]:
                parent.add(DeclGen(parent, datatype="integer",
                                   entity_decls=self._int_scalars[intent],
                                   intent=intent))

    def _stub_declarations(self, parent):
        '''
        Declarations for scalars in Kernel stubs are the same as for those
        in Invokes.

        :param parent: node in the f2pygen AST representing the Kernel stub \
                       to which to add declarations.
        :type parent: :py:class:`psyclone.f2pygen.SubroutineGen`
        '''
        self._invoke_declarations(parent)


class DynLMAOperators(DynCollection):
    '''
    Handles all entities associated with Local-Matrix-Assembly Operators.
    '''
    def _stub_declarations(self, parent):
        '''
        Declare all LMA-related quantities in a Kernel stub.

        :param parent: the f2pygen node representing the Kernel stub.
        :type parent: :py:class:`psyclone.f2pygen.SubroutineGen`

        '''
        from psyclone.f2pygen import DeclGen
        lma_args = psyGen.args_filter(
            self._kernel.arguments.args, arg_types=["gh_operator"])
        if lma_args:
            parent.add(DeclGen(parent, datatype="integer", intent="in",
                               entity_decls=["cell"]))
        for arg in lma_args:
            size = arg.name+"_ncell_3d"
            parent.add(DeclGen(parent, datatype="integer",
                               intent="in", entity_decls=[size]))
            ndf_name_to = get_fs_ndf_name(arg.function_space_to)
            ndf_name_from = get_fs_ndf_name(arg.function_space_from)
            parent.add(DeclGen(parent, datatype="real", kind="r_def",
                               dimension=",".join([ndf_name_to,
                                                   ndf_name_from, size]),
                               intent=arg.intent,
                               entity_decls=[arg.name]))

    def _invoke_declarations(self, parent):
        '''
        Declare all LMA-related quantities in a PSy-layer routine.

        :param parent: the f2pygen node representing the PSy-layer routine.
        :type parent: :py:class:`psyclone.f2pygen.SubroutineGen`

        '''
        from psyclone.f2pygen import TypeDeclGen

        op_declarations_dict = self._invoke.unique_declns_by_intent(
            "gh_operator")
        for intent in FORTRAN_INTENT_NAMES:
            if op_declarations_dict[intent]:
                if intent == "out":
                    # The data part of an operator might have intent(out) but
                    # in order to preserve the state of the whole derived-type
                    # object it must be declared as inout.
                    fort_intent = "inout"
                else:
                    fort_intent = intent
                parent.add(
                    TypeDeclGen(parent, datatype="operator_type",
                                entity_decls=op_declarations_dict[intent],
                                intent=fort_intent))


class DynCMAOperators(DynCollection):
    '''
    Holds all information on the Column-Matrix-Assembly operators
    required by an Invoke or Kernel stub.

    :param node: either an Invoke schedule or a single Kernel object.
    :type node: :py:class:`psyclone.dynamo0p3.DynSchedule` or \
                :py:class:`psyclone.dynamo0p3.DynKern`

    '''
    # The scalar parameters that must be passed along with a CMA operator
    # if its 'to' and 'from' spaces are the same
    cma_same_fs_params = ["nrow", "bandwidth", "alpha",
                          "beta", "gamma_m", "gamma_p"]
    # The scalar parameters that must be passed along with a CMA operator
    # if its 'to' and 'from' spaces are different
    cma_diff_fs_params = ["nrow", "ncol", "bandwidth", "alpha",
                          "beta", "gamma_m", "gamma_p"]

    def __init__(self, node):
        super(DynCMAOperators, self).__init__(node)

        # Look at every kernel call and generate a set of
        # the unique CMA operators involved. For each one we create a
        # dictionary entry. The key is the name of the CMA argument in the
        # PSy layer and the entry is itself another dictionary containing
        # two entries: the first 'arg' is the CMA argument object and the
        # second 'params' is the list of integer variables associated with
        # that CMA operator. The contents of this list depend on whether
        # or not the to/from function spaces of the CMA operator are the
        # same.
        self._cma_ops = OrderedDict()
        # You can't index into an OrderedDict so we keep a separate ref
        # to the first CMA argument we find.
        self._first_cma_arg = None
        for call in self._calls:
            if call.cma_operation:
                # Get a list of all of the CMA arguments to this call
                cma_args = psyGen.args_filter(
                    call.arguments.args,
                    arg_types=["gh_columnwise_operator"])
                # Create a dictionary entry for each argument that we
                # have not already seen
                for arg in cma_args:
                    if arg.name not in self._cma_ops:
                        if arg.function_space_to.orig_name != \
                           arg.function_space_from.orig_name:
                            self._cma_ops[arg.name] = {
                                "arg": arg,
                                "params": self.cma_diff_fs_params}
                        else:
                            self._cma_ops[arg.name] = {
                                "arg": arg,
                                "params": self.cma_same_fs_params}
                        self._cma_ops[arg.name]["intent"] = arg.intent
                        # Keep a reference to the first CMA argument
                        if not self._first_cma_arg:
                            self._first_cma_arg = arg

    def initialise(self, parent):
        '''
        Generates the calls to the LFRic infrastructure that look-up
        the various components of each CMA operator. Adds these as
        children of the supplied parent node.

        :param parent: f2pygen node representing the PSy-layer routine.
        :type parent: :py:class:`psyclone.f2pygen.SubroutineGen`

        '''
        from psyclone.f2pygen import CommentGen, AssignGen, DeclGen

        # If we have no CMA operators then we do nothing
        if not self._cma_ops:
            return

        # If we have one or more CMA operators then we will need the number
        # of columns in the mesh
        parent.add(CommentGen(parent, ""))
        parent.add(CommentGen(parent, " Initialise number of cols"))
        parent.add(CommentGen(parent, ""))
        ncol_name = self._name_space_manager.create_name(
            root_name="ncell_2d", context="PSyVars", label="ncell_2d")
        parent.add(
            AssignGen(
                parent, lhs=ncol_name,
                rhs=self._first_cma_arg.proxy_name_indexed + "%ncell_2d"))
        parent.add(DeclGen(parent, datatype="integer",
                           entity_decls=[ncol_name]))

        parent.add(CommentGen(parent, ""))
        parent.add(CommentGen(parent,
                              " Look-up information for each CMA operator"))
        parent.add(CommentGen(parent, ""))

        for op_name in self._cma_ops:
            # First create a pointer to the array containing the actual
            # matrix
            cma_name = self._name_space_manager.create_name(
                root_name=op_name+"_matrix",
                context="PSyVars",
                label=op_name+"_matrix")
            parent.add(AssignGen(parent, lhs=cma_name, pointer=True,
                                 rhs=self._cma_ops[op_name]["arg"].
                                 proxy_name_indexed+"%columnwise_matrix"))
            # Then make copies of the related integer parameters
            for param in self._cma_ops[op_name]["params"]:
                param_name = self._name_space_manager.create_name(
                    root_name=op_name+"_"+param,
                    context="PSyVars",
                    label=op_name+"_"+param)
                parent.add(AssignGen(parent, lhs=param_name,
                                     rhs=self._cma_ops[op_name]["arg"].
                                     proxy_name_indexed+"%"+param))

    def _invoke_declarations(self, parent):
        '''
        Generate the necessary PSy-layer declarations for all column-wise
        operators and their associated parameters.

        :param parent: the f2pygen node representing the PSy-layer routine.
        :type parent: :py:class:`psyclone.f2pygen.SubroutineGen`

        '''
        from psyclone.f2pygen import DeclGen, TypeDeclGen

        # If we have no CMA operators then we do nothing
        if not self._cma_ops:
            return

        # Add subroutine argument declarations for CMA operators that are
        # read or written (as with normal/LMA operators, they are never 'inc'
        # because they are discontinuous)
        cma_op_declarations_dict = self._invoke.unique_declns_by_intent(
            "gh_columnwise_operator")
        for intent in FORTRAN_INTENT_NAMES:
            if cma_op_declarations_dict[intent]:
                if intent == "out":
                    # The data part of an operator might have intent(out) but
                    # in order to preserve the state of the whole derived-type
                    # object it must be declared as inout.
                    fort_intent = "inout"
                else:
                    fort_intent = intent
                parent.add(
                    TypeDeclGen(parent, datatype="columnwise_operator_type",
                                entity_decls=cma_op_declarations_dict[intent],
                                intent=fort_intent))

        for op_name in self._cma_ops:
            # Declare the matrix itself
            cma_name = self._name_space_manager.create_name(
                root_name=op_name+"_matrix", context="PSyVars",
                label=op_name+"_matrix")
            parent.add(DeclGen(parent, datatype="real", kind="r_def",
                               pointer=True,
                               entity_decls=[cma_name+"(:,:,:) => null()"]))
            # Declare the associated integer parameters
            param_names = []
            for param in self._cma_ops[op_name]["params"]:
                param_names.append(self._name_space_manager.create_name(
                    root_name=op_name+"_"+param,
                    context="PSyVars",
                    label=op_name+"_"+param))
            parent.add(DeclGen(parent, datatype="integer",
                               entity_decls=param_names))

    def _stub_declarations(self, parent):
        '''
        Generate all necessary declarations for CMA operators being passed to
        a Kernel stub.

        :param parent: f2pygen node representing the Kernel stub.
        :type parent: :py:class:`psyclone.f2pygen.SubroutineGen`

        '''
        from psyclone.f2pygen import DeclGen

        # If we have no CMA operators then we do nothing
        if not self._cma_ops:
            return

        # CMA operators always need the current cell index and the number
        # of columns in the mesh
        parent.add(DeclGen(parent, datatype="integer", intent="in",
                           entity_decls=["cell", "ncell_2d"]))

        for op_name in self._cma_ops:
            # Declare the associated scalar arguments before the array because
            # some of them are used to dimension the latter (and some compilers
            # get upset if this ordering is not followed)
            _local_args = []
            for param in self._cma_ops[op_name]["params"]:
                param_name = self._name_space_manager.create_name(
                    root_name=op_name+"_"+param,
                    context="PSyVars",
                    label=op_name+"_"+param)
                _local_args.append(param_name)
            parent.add(DeclGen(parent, datatype="integer",
                               intent="in",
                               entity_decls=_local_args))
            # Declare the array that holds the CMA operator
            bandwidth = op_name + "_bandwidth"
            nrow = op_name + "_nrow"
            intent = self._cma_ops[op_name]["intent"]
            parent.add(DeclGen(parent, datatype="real", kind="r_def",
                               dimension=",".join([bandwidth,
                                                   nrow, "ncell_2d"]),
                               intent=intent, entity_decls=[op_name]))


class DynMeshes(object):
    '''
    Holds all mesh-related information (including colour maps if
    required).  If there are no inter-grid kernels then there is only
    one mesh object required (when colouring or doing distributed memory).
    However, kernels performing inter-grid operations require multiple mesh
    objects as well as mesh maps and other quantities.

    There are two types of inter-grid operation; the first is "prolongation"
    where a field on a coarse mesh is mapped onto a fine mesh. The second
    is "restriction" where a field on a fine mesh is mapped onto a coarse
    mesh.

    :param invoke: the Invoke for which to extract information on all \
                   required inter-grid operations.
    :type invoke: :py:class:`psyclone.dynamo0p3.DynInvoke`
    :param unique_psy_vars: list of arguments to the PSy-layer routine.
    :type unique_psy_vars: list of \
                      :py:class:`psyclone.dynamo0p3.DynKernelArgument` objects.
    '''

    def __init__(self, invoke, unique_psy_vars):
        self._name_space_manager = NameSpaceFactory().create()
        # Dict of DynInterGrid objects holding information on the mesh-related
        # variables required by each inter-grid kernel. Keys are the kernel
        # names.
        self._ig_kernels = OrderedDict()
        # List of names of unique mesh variables referenced in the Invoke
        self._mesh_names = []
        # Whether or not the associated Invoke requires colourmap information
        self._needs_colourmap = False
        # Keep a reference to the Schedule so we can check for colouring
        # later
        self._schedule = invoke.schedule

        # Set used to generate a list of the unique mesh objects
        _name_set = set()

        # Find the first non-scalar argument to this PSy layer routine. We
        # will use this to look-up the mesh if there are no inter-grid
        # kernels in this invoke.
        self._first_var = None
        for var in unique_psy_vars:
            if var.type not in VALID_SCALAR_NAMES:
                self._first_var = var
                break

        # Loop over all kernel calls in the schedule. Keep a list of
        # any non-intergrid kernels so that we can generate a verbose error
        # message if necessary.
        non_intergrid_kernels = []
        for call in self._schedule.kern_calls():

            if not call.is_intergrid:
                non_intergrid_kernels.append(call)
                # Skip over any non-inter-grid kernels
                continue

            fine_args = psyGen.args_filter(call.arguments.args,
                                           arg_meshes=["gh_fine"])
            coarse_args = psyGen.args_filter(call.arguments.args,
                                             arg_meshes=["gh_coarse"])
            fine_arg = fine_args[0]
            coarse_arg = coarse_args[0]

            # Create an object to capture info. on this inter-grid kernel
            # and store in our dictionary
            self._ig_kernels[call.name] = DynInterGrid(fine_arg, coarse_arg)

            # Create and store the names of the associated mesh objects
            _name_set.add(
                self._name_space_manager.create_name(
                    root_name="mesh_{0}".format(fine_arg.name),
                    context="PSyVars",
                    label="mesh_{0}".format(fine_arg.name)))
            _name_set.add(
                self._name_space_manager.create_name(
                    root_name="mesh_{0}".format(coarse_arg.name),
                    context="PSyVars",
                    label="mesh_{0}".format(coarse_arg.name)))

        # If we found a mixture of both inter-grid and non-inter-grid kernels
        # then we reject the invoke()
        if non_intergrid_kernels and self._ig_kernels:
            raise GenerationError(
                "An invoke containing inter-grid kernels must contain no "
                "other kernel types but kernels '{0}' in invoke '{1}' are "
                "not inter-grid kernels.".format(
                    ", ".join([call.name for call in non_intergrid_kernels]),
                    invoke.name))

        # If we didn't have any inter-grid kernels but distributed memory
        # is enabled then we will still need a mesh object if we have one or
        # more kernels that iterate over cells. (Colourmaps also
        # require a mesh object but that is handled in _colourmap_init().)
        if not _name_set and (Config.get().distributed_memory and
                              not invoke.iterate_over_dofs_only):
            _name_set.add(self._name_space_manager.create_name(
                root_name="mesh", context="PSyVars", label="mesh"))

        # Convert the set of mesh names to a list and store
        self._mesh_names = sorted(_name_set)

    def _colourmap_init(self):
        '''
        Sets-up information on any required colourmaps. This cannot be done
        in the constructor since colouring is applied by Transformations
        and happens after the Schedule has already been constructed.
        '''
        for call in [call for call in self._schedule.kern_calls() if
                     call.is_coloured()]:
            # Keep a record of whether or not any kernels (loops) in this
            # invoke have been coloured
            self._needs_colourmap = True

            if call.is_intergrid:
                # This is an inter-grid kernel so look-up the names of
                # the colourmap variables associated with the coarse
                # mesh (since that determines the iteration space).
                carg_name = self._ig_kernels[call.name].coarse.name
                # Colour map
                base_name = "cmap_" + carg_name
                colour_map = self._name_space_manager.create_name(
                    root_name=base_name, context="PSyVars", label=base_name)
                # No. of colours
                base_name = "ncolour_" + carg_name
                ncolours = self._name_space_manager.create_name(
                    root_name=base_name, context="PSyVars", label=base_name)
                # Add these names into the dictionary entry for this
                # inter-grid kernel
                self._ig_kernels[call.name].colourmap = colour_map
                self._ig_kernels[call.name].ncolours_var = ncolours

        if not self._mesh_names and self._needs_colourmap:
            # There aren't any inter-grid kernels but we do need colourmap
            # information and that means we'll need a mesh object
            mesh_name = self._name_space_manager.create_name(
                root_name="mesh", context="PSyVars", label="mesh")
            self._mesh_names.append(mesh_name)

    def declarations(self, parent):
        '''
        Declare variables specific to mesh objects.

        :param parent: the parent node to which to add the declarations
        :type parent: an instance of :py:class:`psyclone.f2pygen.BaseGen`
        '''
        from psyclone.f2pygen import DeclGen, TypeDeclGen, UseGen

        # Since we're now generating code, any transformations must
        # have been applied so we can set-up colourmap information
        self._colourmap_init()

        # We'll need various typedefs from the mesh module
        if self._mesh_names:
            parent.add(UseGen(parent, name="mesh_mod", only=True,
                              funcnames=["mesh_type"]))
        if self._ig_kernels:
            parent.add(UseGen(parent, name="mesh_map_mod", only=True,
                              funcnames=["mesh_map_type"]))
        # Declare the mesh object(s)
        for name in self._mesh_names:
            parent.add(TypeDeclGen(parent, pointer=True, datatype="mesh_type",
                                   entity_decls=[name + " => null()"]))
        # Declare the inter-mesh map(s) and cell map(s)
        for kern in self._ig_kernels.values():
            parent.add(TypeDeclGen(parent, pointer=True,
                                   datatype="mesh_map_type",
                                   entity_decls=[kern.mmap + " => null()"]))
            parent.add(
                DeclGen(parent, pointer=True, datatype="integer",
                        entity_decls=[kern.cell_map + "(:,:) => null()"]))

            # Declare the number of cells in the fine mesh and how many fine
            # cells there are per coarse cell
            parent.add(DeclGen(parent, datatype="integer",
                               entity_decls=[kern.ncell_fine,
                                             kern.ncellpercell]))
            # Declare variables to hold the colourmap information if required
            if kern.colourmap:
                parent.add(DeclGen(parent, datatype="integer",
                                   pointer=True,
                                   entity_decls=[kern.colourmap+"(:,:)"]))
                parent.add(DeclGen(parent, datatype="integer",
                                   entity_decls=[kern.ncolours_var]))

        if not self._ig_kernels and self._needs_colourmap:
            # There aren't any inter-grid kernels but we do need
            # colourmap information
            base_name = "cmap"
            colour_map = self._name_space_manager.create_name(
                root_name=base_name, context="PSyVars", label=base_name)
            # No. of colours
            base_name = "ncolour"
            ncolours = self._name_space_manager.create_name(
                root_name=base_name, context="PSyVars", label=base_name)
            # Add declarations for these variables
            parent.add(DeclGen(parent, datatype="integer",
                               pointer=True,
                               entity_decls=[colour_map+"(:,:)"]))
            parent.add(DeclGen(parent, datatype="integer",
                               entity_decls=[ncolours]))

    def initialise(self, parent):
        '''
        Initialise parameters specific to inter-grid kernels

        :param parent: the parent node to which to add the initialisations
        :type parent: an instance of :py:class:`psyclone.f2pygen.BaseGen`
        '''
        from psyclone.f2pygen import CommentGen, AssignGen

        # If we haven't got any need for a mesh in this invoke then we
        # don't do anything
        if len(self._mesh_names) == 0:
            return

        parent.add(CommentGen(parent, ""))

        if len(self._mesh_names) == 1:
            # We only require one mesh object which means that this invoke
            # contains no inter-grid kernels (which would require at least 2)
            parent.add(CommentGen(parent, " Create a mesh object"))
            parent.add(CommentGen(parent, ""))
            rhs = self._first_var.name_indexed + "%get_mesh()"
            parent.add(AssignGen(parent, pointer=True,
                                 lhs=self._mesh_names[0], rhs=rhs))
            if self._needs_colourmap:
                parent.add(CommentGen(parent, ""))
                parent.add(CommentGen(parent, " Get the colourmap"))
                parent.add(CommentGen(parent, ""))
                # Look-up variable names for colourmap and number of colours
                colour_map = self._name_space_manager.create_name(
                    root_name="cmap", context="PSyVars", label="cmap")
                ncolour = self._name_space_manager.create_name(
                    root_name="ncolour", context="PSyVars",
                    label="ncolour")
                # Get the number of colours
                parent.add(AssignGen(
                    parent, lhs=ncolour,
                    rhs="{0}%get_ncolours()".format(self._mesh_names[0])))
                # Get the colour map
                parent.add(AssignGen(parent, pointer=True, lhs=colour_map,
                                     rhs=self._mesh_names[0] +
                                     "%get_colour_map()"))
            return

        parent.add(CommentGen(
            parent,
            " Look-up mesh objects and loop limits for inter-grid kernels"))
        parent.add(CommentGen(parent, ""))

        # Keep a list of quantities that we've already initialised so
        # that we don't generate duplicate assignments
        initialised = []

        # Loop over the DynInterGrid objects in our dictionary
        for dig in self._ig_kernels.values():
            # We need pointers to both the coarse and the fine mesh
            fine_mesh = self._name_space_manager.create_name(
                root_name="mesh_{0}".format(dig.fine.name),
                context="PSyVars",
                label="mesh_{0}".format(dig.fine.name))
            coarse_mesh = self._name_space_manager.create_name(
                root_name="mesh_{0}".format(dig.coarse.name),
                context="PSyVars",
                label="mesh_{0}".format(dig.coarse.name))
            if fine_mesh not in initialised:
                initialised.append(fine_mesh)
                parent.add(
                    AssignGen(parent, pointer=True,
                              lhs=fine_mesh,
                              rhs=dig.fine.name_indexed + "%get_mesh()"))
            if coarse_mesh not in initialised:
                initialised.append(coarse_mesh)
                parent.add(
                    AssignGen(parent, pointer=True,
                              lhs=coarse_mesh,
                              rhs=dig.coarse.name_indexed + "%get_mesh()"))
            # We also need a pointer to the mesh map which we get from
            # the coarse mesh
            if dig.mmap not in initialised:
                initialised.append(dig.mmap)
                parent.add(
                    AssignGen(parent, pointer=True,
                              lhs=dig.mmap,
                              rhs="{0}%get_mesh_map({1})".format(coarse_mesh,
                                                                 fine_mesh)))

            # Cell map. This is obtained from the mesh map.
            if dig.cell_map not in initialised:
                initialised.append(dig.cell_map)
                parent.add(
                    AssignGen(parent, pointer=True, lhs=dig.cell_map,
                              rhs=dig.mmap+"%get_whole_cell_map()"))

            # Number of cells in the fine mesh
            if dig.ncell_fine not in initialised:
                initialised.append(dig.ncell_fine)
                if Config.get().distributed_memory:
                    # TODO this hardwired depth of 2 will need changing in
                    # order to support redundant computation
                    parent.add(
                        AssignGen(parent, lhs=dig.ncell_fine,
                                  rhs=(fine_mesh+"%get_last_halo_cell"
                                       "(depth=2)")))
                else:
                    parent.add(
                        AssignGen(parent, lhs=dig.ncell_fine,
                                  rhs="%".join([dig.fine.proxy_name,
                                                dig.fine.ref_name(),
                                                "get_ncell()"])))

            # Number of fine cells per coarse cell.
            if dig.ncellpercell not in initialised:
                initialised.append(dig.ncellpercell)
                parent.add(
                    AssignGen(parent, lhs=dig.ncellpercell,
                              rhs=dig.mmap +
                              "%get_ntarget_cells_per_source_cell()"))

            # Colour map for the coarse mesh (if required)
            if dig.colourmap:
                # Number of colours
                parent.add(AssignGen(parent, lhs=dig.ncolours_var,
                                     rhs=coarse_mesh + "%get_ncolours()"))
                # Colour map itself
                parent.add(AssignGen(parent, lhs=dig.colourmap,
                                     pointer=True,
                                     rhs=coarse_mesh + "%get_colour_map()"))

    @property
    def intergrid_kernels(self):
        ''' Getter for the dictionary of intergrid kernels.

        :returns: Dictionary of intergrid kernels, indexed by name.
        :rtype: :py:class:`collections.OrderedDict`
        '''
        return self._ig_kernels


class DynInterGrid(object):
    '''
    Holds information on quantities required by an inter-grid kernel.

    :param fine_arg: Kernel argument on the fine mesh.
    :type fine_arg: :py:class:`psyclone.dynamo0p3.DynKernelArgument`
    :param coarse_arg: Kernel argument on the coarse mesh.
    :type coarse_arg: :py:class:`psyclone.dynamo0p3.DynKernelArgument`
    '''
    def __init__(self, fine_arg, coarse_arg):
        self._name_space_manager = NameSpaceFactory().create()

        # Arguments on the coarse and fine grids
        self.coarse = coarse_arg
        self.fine = fine_arg

        # Generate name for inter-mesh map
        base_mmap_name = "mmap_{0}_{1}".format(fine_arg.name,
                                               coarse_arg.name)
        self.mmap = self._name_space_manager.create_name(
            root_name=base_mmap_name,
            context="PSyVars",
            label=base_mmap_name)

        # Generate name for ncell variables
        self.ncell_fine = self._name_space_manager.create_name(
            root_name="ncell_{0}".format(fine_arg.name),
            context="PSyVars",
            label="ncell_{0}".format(fine_arg.name))
        # No. of fine cells per coarse cell
        self.ncellpercell = self._name_space_manager.create_name(
            root_name="ncpc_{0}_{1}".format(fine_arg.name,
                                            coarse_arg.name),
            context="PSyVars",
            label="ncpc_{0}_{1}".format(fine_arg.name,
                                        coarse_arg.name))
        # Name for cell map
        base_name = "cell_map_" + coarse_arg.name
        self.cell_map = self._name_space_manager.create_name(
            root_name=base_name, context="PSyVars", label=base_name)
        # We have no colourmap information when first created
        self.colourmap = ""
        # Name of the variable holding the number of colours
        self.ncolours_var = ""


class DynBasisFunctions(DynCollection):
    ''' Holds all information on the basis and differential basis
    functions required by an invoke. This covers both those required for
    quadrature and for evaluators.

    :param node: either the schedule of an Invoke or a single Kernel object.
    :type node: :py:class:`psyclone.dynamo0p3.DynSchedule` or \
                :py:class:`psyclone.dynamo0p3.DynKern`

    :raises InternalError: if a call in the supplied Schedule has an \
                           unrecognised evaluator shape.
    '''
    qr_dim_vars = {"xyoz": ["np_xy", "np_z"]}
    qr_weight_vars = {"xyoz": ["weights_xy", "weights_z"]}

    def __init__(self, node):
        from psyclone.dynamo0p3_builtins import DynBuiltIn

        super(DynBasisFunctions, self).__init__(node)

        # Construct a list of all the basis/diff-basis functions required
        # by this invoke. Each entry in the list is a dictionary holding
        # the shape, the function space and the 'target' function spaces
        # (upon which the basis functions are evaluated).
        self._basis_fns = []
        # The dictionary of quadrature objects passed to this invoke. Keys
        # are the various VALID_QUADRATURE_SHAPES, values are a list of
        # associated quadrature variables. (i.e. we have a list of
        # quadrature arguments for each shape.)
        self._qr_vars = {}
        # The dict of target function spaces upon which we must provide
        # evaluators. Keys are the FS names, values are (FunctionSpace,
        # DynKernelArgument) tuples.
        self._eval_targets = OrderedDict()

        for call in self._calls:

            if isinstance(call, DynBuiltIn) or not call.eval_shape:
                # Skip this kernel if it doesn't require basis/diff basis fns
                continue

            if call.eval_shape in VALID_QUADRATURE_SHAPES:

                # This kernel requires quadrature
                if call.eval_shape not in self._qr_vars:
                    # We haven't seen a quadrature arg with this shape
                    # before so create a dictionary entry with an
                    # empty list
                    self._qr_vars[call.eval_shape] = []
                if call.qr_name not in self._qr_vars[call.eval_shape]:
                    # Add this qr argument to the list of those that
                    # have this shape
                    self._qr_vars[call.eval_shape].append(call.qr_name)

            elif call.eval_shape.lower() == "gh_evaluator":
                # An evaluator consists of basis or diff basis functions
                # for one FS evaluated on the nodes of another 'target' FS.
                # Make a dict of 2-tuples, each containing the FunctionSpace
                # and associated kernel argument for the target FSs.

                # Loop over the target FS for evaluators required by this
                # kernel
                for fs_name in call.eval_targets:
                    if fs_name not in self._eval_targets:
                        # We don't already have this space in our list so
                        # add it to the list of target spaces
                        self._eval_targets[fs_name] = \
                            call.eval_targets[fs_name]
            else:
                raise InternalError("Unrecognised evaluator shape: '{0}'. "
                                    "Should be one of {1}".format(
                                        call.eval_shape,
                                        VALID_EVALUATOR_SHAPES))

            # Both quadrature and evaluators require basis and/or differential
            # basis functions. This helper routine populates self._basis_fns
            # with entries describing the basis functions required by
            # this call.
            self._setup_basis_fns_for_call(call)

    @staticmethod
    def basis_first_dim_name(function_space):
        '''
        Get the name of the variable holding the first dimension of a
        basis function

        :param function_space: the function space the basis function is for
        :type function_space: :py:class:`psyclone.dynamo0p3.FunctionSpace`
        :return: a Fortran variable name
        :rtype: str

        '''
        return "dim_" + function_space.mangled_name

    @staticmethod
    def basis_first_dim_value(function_space):
        '''
        Get the size of the first dimension of a basis function.

        :param function_space: the function space the basis function is for
        :type function_space: :py:class:`psyclone.dynamo0p3.FunctionSpace`
        :return: an integer length.
        :rtype: string

        :raises GenerationError: if an unsupported function space is supplied.
        '''
        if function_space.orig_name.lower() in \
           ["w0", "w3", "wtheta"]:
            first_dim = "1"
        elif (function_space.orig_name.lower() in
              ["w1", "w2", "w2h", "w2v", "any_w2"]):
            first_dim = "3"
        else:
            raise GenerationError(
                "Unsupported space for basis function, "
                "expecting one of {0} but found "
                "'{1}'".format(VALID_FUNCTION_SPACES,
                               function_space.orig_name))
        return first_dim

    @staticmethod
    def diff_basis_first_dim_name(function_space):
        '''
        Get the name of the variable holding the first dimension of a
        differential basis function.

        :param function_space: the function space the diff-basis function \
                               is for.
        :type function_space: :py:class:`psyclone.dynamo0p3.FunctionSpace`
        :return: a Fortran variable name.
        :rtype: str

        '''
        return "diff_dim_" + function_space.mangled_name

    @staticmethod
    def diff_basis_first_dim_value(function_space):
        '''
        Get the size of the first dimension of an array for a
        differential basis function.

        :param function_space: the function space the diff-basis function \
                               is for.
        :type function_space: :py:class:`psyclone.dynamo0p3.FunctionSpace`
        :return: an integer length.
        :rtype: str

        '''
        if function_space.orig_name.lower() in \
           ["w2", "w2h", "w2v", "any_w2"]:
            first_dim = "1"
        elif (function_space.orig_name.lower() in
              ["w0", "w1", "w3", "wtheta"]):
            first_dim = "3"
        else:
            raise GenerationError(
                "Unsupported space for differential basis function, expecting "
                "one of {0} but found '{1}'".format(VALID_FUNCTION_SPACES,
                                                    function_space.orig_name))
        return first_dim

    def _setup_basis_fns_for_call(self, call):
        '''
        Populates self._basis_fns with entries describing the basis
        functions required by the supplied Call.

        :param call: the kernel call for which basis functions are required.
        :type call: :py:class:`psyclone.dynamo0p3.DynKern`

        :raises InternalError: if the supplied call is of incorrect type.
        :raises InternalError: if the supplied call has an unrecognised \
                               evaluator shape.
        '''
        if not isinstance(call, DynKern):
            raise InternalError("Expected a DynKern object but got: '{0}'".
                                format(type(call)))
        # We need a full FunctionSpace object for each function space
        # that has basis functions associated with it.
        for fsd in call.fs_descriptors.descriptors:

            # We need the full FS object, not just the name. Therefore
            # we first have to get a kernel argument that is on this
            # space...
            arg, fspace = call.arguments.get_arg_on_space_name(fsd.fs_name)

            # Populate a dict with the shape, function space and
            # associated kernel argument for this basis/diff-basis f'n.
            entry = {"shape": call.eval_shape,
                     "fspace": fspace,
                     "arg": arg}
            if call.eval_shape in VALID_QUADRATURE_SHAPES:
                # This is for quadrature - store the name of the
                # qr variable
                entry["qr_var"] = call.qr_name
                # Quadrature are evaluated at pre-determined
                # points rather than at the nodes of another FS.
                # We put one entry of None in the list of target
                # spaces to facilitate cases where we loop over
                # this list.
                entry["nodal_fspaces"] = [None]
            elif call.eval_shape.lower() == "gh_evaluator":
                # This is an evaluator
                entry["qr_var"] = None
                # Store a list of the FunctionSpace objects for which
                # these basis functions are to be evaluated
                entry["nodal_fspaces"] = [items[0] for items in
                                          call.eval_targets.values()]
            else:
                raise InternalError("Unrecognised evaluator shape: '{0}'. "
                                    "Should be one of {1}".format(
                                        call.eval_shape,
                                        VALID_EVALUATOR_SHAPES))

            # Add our newly-constructed dict object to the list describing
            # the required basis and/or differential basis functions for
            # this Invoke.
            if fsd.requires_basis:
                entry["type"] = "basis"
                self._basis_fns.append(entry)
            if fsd.requires_diff_basis:
                # Take a shallow copy of the dict and just modify the
                # 'type' of the basis function it describes (this works
                # because the 'type' entry is a primitive type [str]).
                diff_entry = entry.copy()
                diff_entry["type"] = "diff-basis"
                self._basis_fns.append(diff_entry)

    def _stub_declarations(self, parent):
        '''
        Insert the variable declarations required by the basis functions into
        the Kernel stub.

        :param parent: the f2pygen node representing the Kernel stub.
        :type parent: :py:class:`psyclone.f2pygen.SubroutineGen`

        '''
        from psyclone.f2pygen import DeclGen

        if not self._qr_vars and not self._eval_targets:
            return

        # Get the lists of dimensioning variables and basis arrays
        var_dims, basis_arrays = self._basis_fn_declns()

        if var_dims:
            parent.add(DeclGen(parent, datatype="integer", intent="in",
                               entity_decls=var_dims))
        for basis in basis_arrays:
            parent.add(DeclGen(parent, datatype="real",
                               kind="r_def", intent="in",
                               dimension=",".join(basis_arrays[basis]),
                               entity_decls=[basis]))
        for qr_shape in VALID_QUADRATURE_SHAPES:
            if qr_shape.lower() == "gh_quadrature_xyoz":
                if qr_shape not in self._qr_vars:
                    continue
                parent.add(DeclGen(parent, datatype="real", kind="r_def",
                                   intent="in", dimension="np_xy",
                                   entity_decls=["weights_xy"]))
                parent.add(DeclGen(parent, datatype="real", kind="r_def",
                                   intent="in", dimension="np_z",
                                   entity_decls=["weights_z"]))
            else:
                raise GenerationError(
                    "Quadrature shapes other than GH_QUADRATURE_XYoZ are not "
                    "yet supported - got '{0}'".format(qr_shape))

    def _invoke_declarations(self, parent):
        '''
        Add basis-function declarations to the PSy layer.

        :param parent: f2pygen node represening the PSy-layer routine.
        :type parent: :py:class:`psyclone.f2pygen.SubroutineGen`

        '''
        from psyclone.f2pygen import TypeDeclGen
        # Create a single declaration for each quadrature type
        for shape in VALID_QUADRATURE_SHAPES:
            if shape in self._qr_vars and self._qr_vars[shape]:
                # The PSy-layer routine is passed objects of
                # quadrature_* type
                parent.add(
                    TypeDeclGen(parent,
                                datatype=QUADRATURE_TYPE_MAP[shape]["type"],
                                entity_decls=self._qr_vars[shape],
                                intent="in"))
                # For each of these we'll need a corresponding proxy, use
                # our namespace manager to avoid clashes...
                var_names = []
                for var in self._qr_vars[shape]:
                    var_names.append(
                        self._name_space_manager.create_name(
                            root_name=var+"_proxy", context="PSyVars",
                            label=var+"_proxy"))
                parent.add(
                    TypeDeclGen(
                        parent,
                        datatype=QUADRATURE_TYPE_MAP[shape]["proxy_type"],
                        entity_decls=var_names))

    def initialise(self, parent):
        '''
        Create the declarations and assignments required for the
        basis-functions required by an invoke. These are added as children
        of the supplied parent node in the AST.

        :param parent: the node in the f2pygen AST that will be the
                       parent of all of the declarations and assignments.
        :type parent: :py:class:`psyclone.f2pygen.SubroutineGen`

        :raises InternalError: if an invalid entry is encountered in the \
                               self._basis_fns list.
        '''
        from psyclone.f2pygen import CommentGen, AssignGen, DeclGen, \
            AllocateGen, UseGen
        basis_declarations = []

        # We need BASIS and/or DIFF_BASIS if any kernel requires quadrature
        # or an evaluator
        if self._qr_vars or self._eval_targets:
            parent.add(UseGen(parent, name="function_space_mod",
                              only=True,
                              funcnames=["BASIS", "DIFF_BASIS"]))

        if self._qr_vars:
            parent.add(CommentGen(parent, ""))
            parent.add(CommentGen(parent, " Look-up quadrature variables"))
            parent.add(CommentGen(parent, ""))

            # Look-up the module- and type-names from the QUADRATURE_TYPE_MAP
            for shp in self._qr_vars:
                parent.add(UseGen(parent,
                                  name=QUADRATURE_TYPE_MAP[shp]["module"],
                                  only=True,
                                  funcnames=[
                                      QUADRATURE_TYPE_MAP[shp]["type"],
                                      QUADRATURE_TYPE_MAP[shp]["proxy_type"]]))
            self._initialise_xyz_qr(parent)
            self._initialise_xyoz_qr(parent)
            self._initialise_xoyoz_qr(parent)

        if self._eval_targets:
            parent.add(CommentGen(parent, ""))
            parent.add(CommentGen(parent,
                                  " Initialise evaluator-related quantities "
                                  "for the target function spaces"))
            parent.add(CommentGen(parent, ""))

        for (fspace, arg) in self._eval_targets.values():
            # We need the list of nodes for each unique FS upon which we need
            # to evaluate basis/diff-basis functions
            nodes_name = "nodes_" + fspace.mangled_name
            parent.add(AssignGen(
                parent, lhs=nodes_name,
                rhs="%".join([arg.proxy_name_indexed, arg.ref_name(fspace),
                              "get_nodes()"]),
                pointer=True))
            parent.add(DeclGen(parent, datatype="real", kind="r_def",
                               pointer=True,
                               entity_decls=[nodes_name+"(:,:) => null()"]))

        if self._basis_fns:
            parent.add(CommentGen(parent, ""))
            parent.add(CommentGen(parent, " Allocate basis/diff-basis arrays"))
            parent.add(CommentGen(parent, ""))

        var_dim_list = []
        for basis_fn in self._basis_fns:
            # Get the extent of the first dimension of the basis array. and
            if basis_fn['type'] == "basis":
                first_dim = self.basis_first_dim_name(basis_fn["fspace"])
                dim_space = "get_dim_space()"
            elif basis_fn['type'] == "diff-basis":
                first_dim = self.diff_basis_first_dim_name(
                    basis_fn["fspace"])
                dim_space = "get_dim_space_diff()"
            else:
                raise InternalError(
                    "Unrecognised type of basis function: '{0}'. Should "
                    "be either 'basis' or 'diff-basis'.".format(
                        basis_fn['type']))

            if first_dim not in var_dim_list:
                var_dim_list.append(first_dim)
                rhs = "%".join(
                    [basis_fn["arg"].proxy_name_indexed,
                     basis_fn["arg"].ref_name(basis_fn["fspace"]),
                     dim_space])
                parent.add(AssignGen(parent, lhs=first_dim, rhs=rhs))

        var_dims, basis_arrays = self._basis_fn_declns()

        if var_dims:
            # declare dim and diff_dim for all function spaces
            parent.add(DeclGen(parent, datatype="integer",
                               entity_decls=var_dims))

        basis_declarations = []
        for basis in basis_arrays:
            parent.add(
                AllocateGen(parent,
                            basis+"("+", ".join(basis_arrays[basis])+")"))
            basis_declarations.append(
                basis+"("+",".join([":"]*len(basis_arrays[basis]))+")")

        # declare the basis function arrays
        if basis_declarations:
            parent.add(DeclGen(parent, datatype="real",
                               allocatable=True, kind="r_def",
                               entity_decls=basis_declarations))

        # Compute the values for any basis arrays
        self._compute_basis_fns(parent)

    def _basis_fn_declns(self):
        '''
        Extracts all information relating to the necessary declarations
        for basis-function arrays.

        :returns: a 2-tuple containing a list of dimensioning variables & a \
                  dict of basis arrays.
        :rtype: (list of str, dict)

        :raises InternalError: if neither self._invoke or self._kernel are set.
        :raises InternalError: if an unrecognised type of basis function is \
                               encountered.
        :raises InternalError: if an unrecognised evaluator shape is \
                               encountered.
        '''
        # Dictionary of basis arrays where key values are the array names and
        # entries are a list of dimensions.
        basis_arrays = OrderedDict()
        # List of names of dimensioning (scalar) variables
        var_dim_list = []

        # Loop over the list of dicts describing each basis function
        # required by this Invoke.
        for basis_fn in self._basis_fns:
            # Get the extent of the first dimension of the basis array and
            # store whether we have a basis or a differential basis function.
            # Currently there are only those two possible types of basis
            # function and we store which we have in is_diff_basis. Should
            # further basis-function types be added in the future then the if
            # blocks that use if_diff_basis further down must be updated.
            if basis_fn['type'] == "basis":
                if self._invoke:
                    first_dim = self.basis_first_dim_name(basis_fn["fspace"])
                elif self._kernel:
                    first_dim = self.basis_first_dim_value(basis_fn["fspace"])
                else:
                    raise InternalError("Require basis functions but do not "
                                        "have either a Kernel or an "
                                        "Invoke. Should be impossible.")
                dim_space = "get_dim_space()"
                is_diff_basis = False
            elif basis_fn['type'] == "diff-basis":
                if self._invoke:
                    first_dim = self.diff_basis_first_dim_name(
                        basis_fn["fspace"])
                elif self._kernel:
                    first_dim = self.diff_basis_first_dim_value(
                        basis_fn["fspace"])
                else:
                    raise InternalError("Require differential basis functions "
                                        "but do not have either a Kernel or "
                                        "an Invoke. Should be impossible.")
                dim_space = "get_dim_space_diff()"
                is_diff_basis = True
            else:
                raise InternalError(
                    "Unrecognised type of basis function: '{0}'. Should "
                    "be either 'basis' or 'diff-basis'.".format(
                        basis_fn['type']))

            if self._invoke and first_dim not in var_dim_list:
                var_dim_list.append(first_dim)

            if basis_fn["shape"] in VALID_QUADRATURE_SHAPES:

                if is_diff_basis:
                    op_name = get_fs_operator_name("gh_diff_basis",
                                                   basis_fn["fspace"],
                                                   qr_var=basis_fn["qr_var"])
                else:
                    op_name = get_fs_operator_name("gh_basis",
                                                   basis_fn["fspace"],
                                                   qr_var=basis_fn["qr_var"])
                if op_name in basis_arrays:
                    # We've already seen a basis with this name so skip
                    continue

                # Dimensionality of the basis arrays depends on the
                # type of quadrature...
                alloc_args = qr_basis_alloc_args(first_dim, basis_fn)
                for arg in alloc_args:
                    # In a kernel stub the first dimension of the array is
                    # a numerical value so make sure we don't try and declare
                    # it as a variable.
                    if not arg[0].isdigit() and arg not in var_dim_list:
                        var_dim_list.append(arg)
                basis_arrays[op_name] = alloc_args

            elif basis_fn["shape"].lower() == "gh_evaluator":
                # This is an evaluator and thus may be required on more than
                # one function space
                for target_space in basis_fn["nodal_fspaces"]:
                    if is_diff_basis:
                        op_name = get_fs_operator_name(
                            "gh_diff_basis", basis_fn["fspace"],
                            qr_var=basis_fn["qr_var"],
                            on_space=target_space)
                    else:
                        op_name = get_fs_operator_name(
                            "gh_basis", basis_fn["fspace"],
                            qr_var=basis_fn["qr_var"],
                            on_space=target_space)
                    if op_name in basis_arrays:
                        continue
                    # We haven't seen a basis with this name before so
                    # need to store its dimensions
                    basis_arrays[op_name] = [
                        first_dim,
                        get_fs_ndf_name(basis_fn["fspace"]),
                        get_fs_ndf_name(target_space)]
            else:
                raise InternalError(
                    "Unrecognised evaluator shape: '{0}'. Should be one of "
                    "{1}".format(basis_fn["shape"], VALID_EVALUATOR_SHAPES))

        return (var_dim_list, basis_arrays)

    def _initialise_xyz_qr(self, parent):
        '''
        Add in the initialisation of variables needed for XYZ
        quadrature

        :param parent: the node in the AST representing the PSy subroutine
                       in which to insert the initialisation
        :type parent: :py:class:``psyclone.f2pygen.SubroutineGen`
        '''
        # This shape is not yet supported so we do nothing
        return

    def _initialise_xyoz_qr(self, parent):
        '''
        Add in the initialisation of variables needed for XYoZ
        quadrature

        :param parent: the node in the AST representing the PSy subroutine
                       in which to insert the initialisation
        :type parent: :py:class:``psyclone.f2pygen.SubroutineGen`
        '''
        from psyclone.f2pygen import AssignGen, DeclGen

        if "gh_quadrature_xyoz" not in self._qr_vars:
            return

        for qr_arg_name in self._qr_vars["gh_quadrature_xyoz"]:

            # We generate unique names for the integers holding the numbers
            # of quadrature points by appending the name of the quadrature
            # argument
            parent.add(
                DeclGen(
                    parent, datatype="integer",
                    entity_decls=[name+"_"+qr_arg_name
                                  for name in self.qr_dim_vars["xyoz"]]))
            decl_list = [name+"_"+qr_arg_name+"(:) => null()"
                         for name in self.qr_weight_vars["xyoz"]]
            parent.add(
                DeclGen(parent, datatype="real", pointer=True,
                        kind="r_def", entity_decls=decl_list))
            # Get the quadrature proxy
            proxy_name = qr_arg_name + "_proxy"
            parent.add(
                AssignGen(parent, lhs=proxy_name,
                          rhs=qr_arg_name+"%"+"get_quadrature_proxy()"))
            # Number of points in each dimension
            for qr_var in self.qr_dim_vars["xyoz"]:
                parent.add(
                    AssignGen(parent, lhs=qr_var+"_"+qr_arg_name,
                              rhs=proxy_name+"%"+qr_var))
            # Pointers to the weights arrays
            for qr_var in self.qr_weight_vars["xyoz"]:
                parent.add(
                    AssignGen(parent, pointer=True,
                              lhs=qr_var+"_"+qr_arg_name,
                              rhs=proxy_name+"%"+qr_var))

    def _initialise_xoyoz_qr(self, parent):
        '''
        Add in the initialisation of variables needed for XoYoZ
        quadrature

        :param parent: the node in the AST representing the PSy subroutine
                       in which to insert the initialisation
        :type parent: :py:class:``psyclone.f2pygen.SubroutineGen`
        '''
        # This shape is not yet supported so we do nothing
        return

    def _compute_basis_fns(self, parent):
        '''
        Generates the necessary Fortran to compute the values of
        any basis/diff-basis arrays required

        :param parent: Node in the f2pygen AST which will be the parent
                       of the assignments created in this routine
        :type parent: :py:class:`psyclone.f2pygen.SubroutineGen`
        '''
        from psyclone.f2pygen import CommentGen, AssignGen, CallGen, DoGen, \
            DeclGen
        loop_var_list = set()
        op_name_list = []
        # add calls to compute the values of any basis arrays
        if self._basis_fns:
            parent.add(CommentGen(parent, ""))
            parent.add(CommentGen(parent, " Compute basis/diff-basis arrays"))
            parent.add(CommentGen(parent, ""))

        for basis_fn in self._basis_fns:

            # Currently there are only two possible types of basis function
            # and we store which we have in is_diff_basis. If support for
            # other basis function types is added in future then the if-blocks
            # (further down) that use is_diff_basis will have to be changed.
            if basis_fn["type"] == "diff-basis":
                is_diff_basis = True
            elif basis_fn["type"] == "basis":
                is_diff_basis = False
            else:
                raise InternalError(
                    "Unrecognised type of basis function: '{0}'. Expected one "
                    "of 'basis' or 'diff-basis'.". format(basis_fn["type"]))
            if basis_fn["shape"] in VALID_QUADRATURE_SHAPES:
                if is_diff_basis:
                    op_name = get_fs_operator_name("gh_diff_basis",
                                                   basis_fn["fspace"],
                                                   qr_var=basis_fn["qr_var"])
                else:
                    op_name = get_fs_operator_name("gh_basis",
                                                   basis_fn["fspace"],
                                                   qr_var=basis_fn["qr_var"])
                if op_name in op_name_list:
                    # Jump over any basis arrays we've seen before
                    continue
                op_name_list.append(op_name)

                # Create the argument list
                if is_diff_basis:
                    args = ["DIFF_BASIS",
                            basis_fn["arg"].proxy_name_indexed + "%" +
                            basis_fn["arg"].ref_name(basis_fn["fspace"]),
                            self.diff_basis_first_dim_name(basis_fn["fspace"]),
                            get_fs_ndf_name(basis_fn["fspace"]), op_name]
                else:
                    args = ["BASIS",
                            basis_fn["arg"].proxy_name_indexed + "%" +
                            basis_fn["arg"].ref_name(basis_fn["fspace"]),
                            self.basis_first_dim_name(basis_fn["fspace"]),
                            get_fs_ndf_name(basis_fn["fspace"]), op_name]
                # insert the basis array call
                parent.add(
                    CallGen(parent,
                            name=basis_fn["qr_var"]+"%compute_function",
                            args=args))
            elif basis_fn["shape"].lower() == "gh_evaluator":
                # We have an evaluator. We may need this on more than one
                # function space.
                for space in basis_fn["nodal_fspaces"]:
                    if is_diff_basis:
                        op_name = get_fs_operator_name("gh_diff_basis",
                                                       basis_fn["fspace"],
                                                       on_space=space)
                    else:
                        op_name = get_fs_operator_name("gh_basis",
                                                       basis_fn["fspace"],
                                                       on_space=space)
                    if op_name in op_name_list:
                        # Jump over any basis arrays we've seen before
                        continue
                    op_name_list.append(op_name)

                    nodal_loop_var = "df_nodal"
                    loop_var_list.add(nodal_loop_var)

                    # Loop over dofs of target function space
                    nodal_dof_loop = DoGen(
                        parent, nodal_loop_var, "1", get_fs_ndf_name(space))
                    parent.add(nodal_dof_loop)

                    dof_loop_var = "df_" + basis_fn["fspace"].mangled_name
                    loop_var_list.add(dof_loop_var)

                    dof_loop = DoGen(nodal_dof_loop, dof_loop_var,
                                     "1", get_fs_ndf_name(basis_fn["fspace"]))
                    nodal_dof_loop.add(dof_loop)
                    lhs = op_name + "(:," + "df_" + \
                        basis_fn["fspace"].mangled_name + "," + "df_nodal)"
                    if is_diff_basis:
                        rhs = "%".join(
                            [basis_fn["arg"].proxy_name_indexed,
                             basis_fn["arg"].ref_name(basis_fn["fspace"]),
                             "call_function(DIFF_BASIS," + dof_loop_var +
                             ",nodes_" + space.mangled_name +
                             "(:," + nodal_loop_var + "))"])
                    else:
                        rhs = "%".join(
                            [basis_fn["arg"].proxy_name_indexed,
                             basis_fn["arg"].ref_name(basis_fn["fspace"]),
                             "call_function(BASIS," + dof_loop_var +
                             ",nodes_" + space.mangled_name +
                             "(:," + nodal_loop_var + "))"])
                    dof_loop.add(AssignGen(dof_loop, lhs=lhs, rhs=rhs))
            else:
                raise InternalError(
                    "Unrecognised shape '{0}' specified for basis function. "
                    "Should be one of: {1}".format(basis_fn['shape'],
                                                   VALID_EVALUATOR_SHAPES))
        if loop_var_list:
            # Declare any loop variables
            parent.add(DeclGen(parent, datatype="integer",
                               entity_decls=sorted(loop_var_list)))

    def deallocate(self, parent):
        '''
        Add code to deallocate all basis/diff-basis function arrays

        :param parent: node in the f2pygen AST to which the deallocate
                       calls will be added
        :type parent: :py:class:`psyclone.f2pygen.SubroutineGen`

        :raises InternalError: if an unrecognised type of basis function \
                               is encountered.
        '''
        from psyclone.f2pygen import CommentGen, DeallocateGen

        if self._basis_fns:
            # deallocate all allocated basis function arrays
            parent.add(CommentGen(parent, ""))
            parent.add(CommentGen(parent, " Deallocate basis arrays"))
            parent.add(CommentGen(parent, ""))

        func_space_var_names = set()
        for basis_fn in self._basis_fns:
            # add the basis array name to the list to use later
            if basis_fn["type"] == "basis":
                for fspace in basis_fn["nodal_fspaces"]:
                    op_name = get_fs_operator_name("gh_basis",
                                                   basis_fn["fspace"],
                                                   qr_var=basis_fn["qr_var"],
                                                   on_space=fspace)
                    func_space_var_names.add(op_name)
            elif basis_fn["type"] == "diff-basis":
                for fspace in basis_fn["nodal_fspaces"]:
                    op_name = get_fs_operator_name("gh_diff_basis",
                                                   basis_fn["fspace"],
                                                   qr_var=basis_fn["qr_var"],
                                                   on_space=fspace)
                    func_space_var_names.add(op_name)
            else:
                raise InternalError(
                    "Unrecognised type of basis function: '{0}'. Should be "
                    "one of 'basis' or 'diff-basis'.".format(basis_fn["type"]))
        if func_space_var_names:
            # add the required deallocate call
            parent.add(DeallocateGen(parent, sorted(func_space_var_names)))


class DynBoundaryConditions(DynCollection):
    '''
    Manages declarations and initialisation of quantities required by
    kernels that need boundary condition information.

    :param node: the Invoke or Kernel stub for which we are to handle \
                 any boundary conditions.
    :type node: :py:class:`psyclone.dynamo0p3.DynInvoke` or \
                :py:class:`psyclone.dynamo0p3.DynKern`

    :raises GenerationError: if a kernel named "enforce_bc_code" is found \
                             but does not have an argument on ANY_SPACE_1.
    :raises GenerationError: if a kernel named "enforce_operator_bc_code" is \
                             found but does not have exactly one argument.
    '''
    # Define a BoundaryDofs namedtuple to help us manage the arrays that
    # are required.
    from collections import namedtuple
    BoundaryDofs = namedtuple("BoundaryDofs", ["argument", "function_space"])

    def __init__(self, node):
        super(DynBoundaryConditions, self).__init__(node)

        self._boundary_dofs = []
        # Check through all the kernel calls to see whether any of them
        # require boundary conditions. Currently this is done by recognising
        # the kernel name.
        for call in self._calls:
            if call.name.lower() == "enforce_bc_code":
                bc_fs = None
                for fspace in call.arguments.unique_fss:
                    if fspace.orig_name == "any_space_1":
                        bc_fs = fspace
                        break
                if not bc_fs:
                    raise GenerationError(
                        "The enforce_bc_code kernel must have an argument on "
                        "ANY_SPACE_1 but failed to find such an argument.")
                farg = call.arguments.get_arg_on_space(bc_fs)
                self._boundary_dofs.append(self.BoundaryDofs(farg, bc_fs))
            elif call.name.lower() == "enforce_operator_bc_code":
                # Check that the kernel only has one argument
                if len(call.arguments.args) != 1:
                    raise GenerationError(
                        "The enforce_operator_bc_code kernel must have exactly"
                        " one argument but found {0}".format(
                            len(call.arguments.args)))
                op_arg = call.arguments.args[0]
                bc_fs = op_arg.function_space_to
                self._boundary_dofs.append(self.BoundaryDofs(op_arg, bc_fs))

    def _invoke_declarations(self, parent):
        '''
        Add declarations for any boundary-dofs arrays required by an Invoke.

        :param parent: node in the PSyIR to which to add declarations.
        :type parent: :py:class:`psyclone.psyGen.Node`
        '''
        from psyclone.f2pygen import DeclGen
        for dofs in self._boundary_dofs:
            name = "boundary_dofs_" + dofs.argument.name
            parent.add(DeclGen(parent, datatype="integer", pointer="True",
                               entity_decls=[name+"(:,:) => null()"]))

    def _stub_declarations(self, parent):
        '''
        Add declarations for any boundary-dofs arrays required by a kernel.

        :param parent: node in the PSyIR to which to add declarations.
        :type parent: :py:class:`psyclone.psyGen.Node`
        '''
        from psyclone.f2pygen import DeclGen
        for dofs in self._boundary_dofs:
            name = "boundary_dofs_" + dofs.argument.name
            ndf_name = get_fs_ndf_name(dofs.function_space)
            parent.add(DeclGen(parent, datatype="integer", intent="in",
                               dimension=",".join([ndf_name, "2"]),
                               entity_decls=[name]))

    def initialise(self, parent):
        '''
        Initialise any boundary-dofs arrays required by an Invoke.

        :param parent: node in PSyIR to which to add declarations.
        :type parent: :py:class:`psyclone.psyGen.Node`
        '''
        from psyclone.f2pygen import AssignGen
        for dofs in self._boundary_dofs:
            name = "boundary_dofs_" + dofs.argument.name
            parent.add(AssignGen(
                parent, pointer=True, lhs=name,
                rhs="%".join([dofs.argument.proxy_name,
                              dofs.argument.ref_name(dofs.function_space),
                              "get_boundary_dofs()"])))


class DynInvoke(Invoke):
    '''The Dynamo specific invoke class. This passes the Dynamo
    specific schedule class to the base class so it creates the one we
    require.  Also overrides the gen_code method so that we generate
    dynamo specific invocation code.

    '''
    def __init__(self, alg_invocation, idx):
        '''
        :param alg_invocation: node in the AST describing the invoke call
        :type alg_invocation: :py:class:`psyclone.parse.algorithm.InvokeCall`
        :param int idx: the position of the invoke in the list of invokes \
                        contained in the Algorithm
        :raises GenerationError: if integer reductions are required in the \
                                 psy-layer
        '''
        if False:  # pylint: disable=using-constant-test
            self._schedule = DynSchedule(None)  # for pyreverse
        reserved_names_list = []
        reserved_names_list.extend(STENCIL_MAPPING.values())
        reserved_names_list.extend(VALID_STENCIL_DIRECTIONS)
        reserved_names_list.extend(["omp_get_thread_num",
                                    "omp_get_max_threads"])
        Invoke.__init__(self, alg_invocation, idx, DynSchedule,
                        reserved_names=reserved_names_list)

        # The baseclass works out the algorithm code's unique argument
        # list and stores it in the self._alg_unique_args
        # list. However, the base class currently ignores any stencil and qr
        # arguments so we need to add them in.

        self.scalar_args = DynScalarArgs(self)

        # initialise our invoke stencil information
        self.stencil = DynStencils(self)

        # Initialise our information on the function spaces used by this Invoke
        self.function_spaces = DynFunctionSpaces(self)

        # Initialise the object holding all information on the dofmaps
        # required by this invoke.
        self.dofmaps = DynDofmaps(self)

        # Initialise information on all of the fields accessed in this Invoke.
        self.fields = DynFields(self)

        # Initialise info. on all of the LMA operators used in this Invoke.
        self.lma_ops = DynLMAOperators(self)

        # Initialise the object holding all information on the column-
        # -matrix assembly operators required by this invoke.
        self.cma_ops = DynCMAOperators(self)

        # Initialise the object holding all information on the quadrature
        # and/or evaluators required by this invoke
        self.evaluators = DynBasisFunctions(self)

        # Initialise the object holding all information related to meshes
        # and inter-grid operations
        self.meshes = DynMeshes(self, self.psy_unique_vars)

        # Initialise the object holding information on any boundary-condition
        # kernel calls
        self.boundary_conditions = DynBoundaryConditions(self)

        # Information on all proxies required by this Invoke
        self.proxies = DynProxies(self)

        # Information required by kernels that iterate over cells
        self.cell_iterators = DynCellIterators(self)

        # Information on any orientation arrays required by this invoke
        self.orientation = DynOrientations(self)

        # Extend arg list with stencil information
        self._alg_unique_args.extend(self.stencil.unique_alg_vars)

        # adding in qr arguments
        self._alg_unique_qr_args = []
        for call in self.schedule.calls():
            if call.qr_required:
                if call.qr_text not in self._alg_unique_qr_args:
                    self._alg_unique_qr_args.append(call.qr_text)
        self._alg_unique_args.extend(self._alg_unique_qr_args)
        # we also need to work out the names to use for the qr
        # arguments within the psy layer. These are stored in the
        # _psy_unique_qr_vars list
        self._psy_unique_qr_vars = []
        for call in self.schedule.calls():
            if call.qr_required:
                if call.qr_name not in self._psy_unique_qr_vars:
                    self._psy_unique_qr_vars.append(call.qr_name)

        # lastly, add in halo exchange calls and global sums if
        # required. We only need to add halo exchange calls for fields
        # since operators are assembled in place and scalars don't
        # have halos. We only need to add global sum calls for scalars
        # which have a gh_sum access.
        if Config.get().distributed_memory:
            # halo exchange calls
            for loop in self.schedule.loops():
                loop.create_halo_exchanges()
            # global sum calls
            for loop in self.schedule.loops():
                for scalar in loop.args_filter(
                        arg_types=VALID_SCALAR_NAMES,
                        arg_accesses=VALID_REDUCTION_NAMES, unique=True):
                    global_sum = DynGlobalSum(scalar, parent=loop.parent)
                    loop.parent.children.insert(loop.position+1, global_sum)

    def unique_proxy_declarations(self, datatype, access=None):
        ''' Returns a list of all required proxy declarations for the
        specified datatype.  If access is supplied (e.g. "gh_write")
        then only declarations with that access are returned. '''
        if datatype not in VALID_ARG_TYPE_NAMES:
            raise GenerationError(
                "unique_proxy_declarations called with an invalid datatype. "
                "Expected one of '{0}' but found '{1}'".
                format(str(VALID_ARG_TYPE_NAMES), datatype))
        if access and access not in VALID_ACCESS_DESCRIPTOR_NAMES:
            raise GenerationError(
                "unique_proxy_declarations called with an invalid access "
                "type. Expected one of '{0}' but got '{1}'".
                format(VALID_ACCESS_DESCRIPTOR_NAMES, access))
        declarations = []
        for call in self.schedule.calls():
            for arg in call.arguments.args:
                if not access or arg.access == access:
                    if arg.text and arg.type == datatype:
                        if arg.proxy_declaration_name not in declarations:
                            declarations.append(arg.proxy_declaration_name)
        return declarations

    def arg_for_funcspace(self, fspace):
        ''' Returns an argument object which is on the requested
        function space. Searches through all Kernel calls in this
        invoke. Currently the first argument object that is found is
        used. Throws an exception if no argument exists. '''
        for kern_call in self.schedule.calls():
            try:
                return kern_call.arguments.get_arg_on_space(fspace)
            except FieldNotFoundError:
                pass
        raise GenerationError(
            "No argument found on '{0}' space".format(fspace.mangled_name))

    def unique_fss(self):
        ''' Returns the unique function space *objects* over all kernel
        calls in this invoke. '''
        unique_fs = []
        unique_fs_names = []
        for kern_call in self.schedule.calls():
            kern_fss = kern_call.arguments.unique_fss
            for fspace in kern_fss:
                if fspace.mangled_name not in unique_fs_names:
                    unique_fs.append(fspace)
                    unique_fs_names.append(fspace.mangled_name)
        return unique_fs

    def is_coloured(self):
        ''' Returns true if at least one of the loops in the
        schedule of this invoke has been coloured '''
        for loop in self.schedule.loops():
            if loop.loop_type == "colours":
                return True
        return False

    @property
    def iterate_over_dofs_only(self):
        '''
        :returns: whether or not this Invoke consists only of kernels that \
                  iterate over DoFs.
        :rtype: bool
        '''
        for kern_call in self.schedule.calls():
            if kern_call.iterates_over.lower() != "dofs":
                return False
        return True

    def field_on_space(self, func_space):
        ''' If a field exists on this space for any kernel in this
        invoke then return that field. Otherwise return None. '''
        for kern_call in self.schedule.calls():
            field = field_on_space(func_space, kern_call.arguments)
            if field:
                return field
        return None

    def gen_code(self, parent):
        '''
        Generates Dynamo specific invocation code (the subroutine
        called by the associated invoke call in the algorithm
        layer). This consists of the PSy invocation subroutine and the
        declaration of its arguments.
        :param parent: The parent node in the AST (of the code to be \
                       generated) to which the node describing the PSy \
                       subroutine will be added
        :type parent: :py:class:`psyclone.f2pygen.ModuleGen`
        '''
        from psyclone.f2pygen import SubroutineGen, AssignGen, \
            DeclGen, CommentGen

        # Create a namespace manager so we can avoid name clashes
        self._name_space_manager = NameSpaceFactory().create()
        # Create the subroutine
        invoke_sub = SubroutineGen(parent, name=self.name,
                                   args=self.psy_unique_var_names +
                                   self.stencil.unique_alg_vars +
                                   self._psy_unique_qr_vars)

        # Declare all quantities required by this PSy routine (invoke)
        for entities in [self.scalar_args, self.fields, self.lma_ops,
                         self.stencil, self.orientation, self.meshes,
                         self.function_spaces, self.dofmaps, self.cma_ops,
                         self.boundary_conditions, self.evaluators,
                         self.proxies, self.cell_iterators]:
            entities.declarations(invoke_sub)

        # Initialise all quantities required by this PSy routine (invoke)

        if self.schedule.reductions(reprod=True):
            # we have at least one reproducible reduction so we need
            # to know the number of OpenMP threads
            from psyclone.f2pygen import UseGen
            omp_function_name = "omp_get_max_threads"
            nthreads_name = self._name_space_manager.create_name(
                root_name="nthreads", context="PSyVars", label="nthreads")
            invoke_sub.add(UseGen(invoke_sub, name="omp_lib", only=True,
                                  funcnames=[omp_function_name]))
            invoke_sub.add(DeclGen(invoke_sub, datatype="integer",
                                   entity_decls=[nthreads_name]))
            invoke_sub.add(CommentGen(invoke_sub, ""))
            invoke_sub.add(CommentGen(
                invoke_sub, " Determine the number of OpenMP threads"))
            invoke_sub.add(CommentGen(invoke_sub, ""))
            invoke_sub.add(AssignGen(invoke_sub, lhs=nthreads_name,
                                     rhs=omp_function_name+"()"))

        for entities in [self.proxies, self.cell_iterators, self.meshes,
                         self.stencil, self.orientation, self.dofmaps,
                         self.cma_ops, self.boundary_conditions,
                         self.function_spaces, self.evaluators]:
            entities.initialise(invoke_sub)

        # Now that everything is initialised, we can call our kernels

        invoke_sub.add(CommentGen(invoke_sub, ""))
        if Config.get().distributed_memory:
            invoke_sub.add(CommentGen(invoke_sub, " Call kernels and "
                                      "communication routines"))
        else:
            invoke_sub.add(CommentGen(invoke_sub, " Call our kernels"))
        invoke_sub.add(CommentGen(invoke_sub, ""))

        # Add content from the schedule
        self.schedule.gen_code(invoke_sub)

        # Deallocate any basis arrays
        self.evaluators.deallocate(invoke_sub)

        invoke_sub.add(CommentGen(invoke_sub, ""))

        # finally, add me to my parent
        parent.add(invoke_sub)


class DynSchedule(Schedule):
    ''' The Dynamo specific schedule class. This passes the Dynamo-
    specific factories for creating kernel and infrastructure calls
    to the base class so it creates the ones we require. '''

    def __init__(self, arg):
        from psyclone.dynamo0p3_builtins import DynBuiltInCallFactory
        Schedule.__init__(self, DynKernCallFactory, DynBuiltInCallFactory, arg)

    def view(self, indent=0):
        '''
        A method implemented by all classes in a schedule which display the
        tree in a textual form. This method overrides the default view
        method to include distributed memory information.
        :param int indent: the amount by which to indent the output.
        '''
        print(self.indent(indent) + self.coloured_text + "[invoke='" +
              self.invoke.name + "' dm=" +
              str(Config.get().distributed_memory)+"]")
        for entity in self._children:
            entity.view(indent=indent + 1)


class DynGlobalSum(GlobalSum):
    '''
    Dynamo specific global sum class which can be added to and
    manipulated in, a schedule.

    :param scalar: the kernel argument for which to perform a global sum.
    :type scalar: :py:class:`psyclone.dynamo0p3.DynKernelArgument`
    :param parent: the parent node of this node in the Schedule
    :type parent: :py:class:`psyclone.psyGen.Node`

    :raises GenerationError: if distributed memory is not enabled.
    :raises GenerationError: if the scalar is not of type gh_real.
    '''
    def __init__(self, scalar, parent=None):
        if not Config.get().distributed_memory:
            raise GenerationError("It makes no sense to create a DynGlobalSum "
                                  "object when dm=False")
        # a list of scalar types that this class supports
        self._supported_scalars = ["gh_real"]
        if scalar.type not in self._supported_scalars:
            raise GenerationError(
                "DynGlobalSum currently only supports '{0}', but found '{1}'. "
                "Error found in Kernel '{2}', argument '{3}'".
                format(self._supported_scalars, scalar.type,
                       scalar.call.name, scalar.name))
        GlobalSum.__init__(self, scalar, parent=parent)

    def gen_code(self, parent):
        ''' Dynamo specific code generation for this class '''
        from psyclone.f2pygen import AssignGen, TypeDeclGen, UseGen
        name = self._scalar.name
        name_space_manager = NameSpaceFactory().create()
        sum_name = name_space_manager.create_name(
            root_name="global_sum", context="PSyVars", label="global_sum")
        parent.add(UseGen(parent, name="scalar_mod", only=True,
                          funcnames=["scalar_type"]))
        parent.add(TypeDeclGen(parent, datatype="scalar_type",
                               entity_decls=[sum_name]))
        parent.add(AssignGen(parent, lhs=sum_name+"%value", rhs=name))
        parent.add(AssignGen(parent, lhs=name, rhs=sum_name+"%get_sum()"))


def _create_depth_list(halo_info_list):
    '''Halo exchanges may have more than one dependency. This method
    simplifies multiple dependencies to remove duplicates and any
    obvious redundancy. For example, if one dependency is for depth=1
    and another for depth=2 then we do not need the former as it is
    covered by the latter. Similarly, if we have a depth=extent+1 and
    another for depth=extent+2 then we do not need the former as it is
    covered by the latter. It also takes into account
    needs_clean_outer, which indicates whether the outermost halo
    needs to be clean (and therefore whether there is a dependence).

    :param: a list containing halo access information derived from
    all read fields dependent on this halo exchange
    :type: :func:`list` of :py:class:`psyclone.dynamo0p3.HaloReadAccess`
    :return: a list containing halo depth information derived from
    the halo access information
    :rtype: :func:`list` of :py:class:`psyclone.dynamo0p3.HaloDepth`

    '''
    depth_info_list = []
    # first look to see if all field dependencies are
    # annexed_only. If so we only care about annexed dofs
    annexed_only = True
    for halo_info in halo_info_list:
        if not (halo_info.annexed_only or
                (halo_info.literal_depth == 1
                 and not halo_info.needs_clean_outer)):
            # There are two cases when we only care about accesses to
            # annexed dofs. 1) when annexed_only is set and 2) when
            # the halo depth is 1 but we only depend on annexed dofs
            # being up-to-date (needs_clean_outer is False)
            annexed_only = False
            break
    if annexed_only:
        depth_info = HaloDepth()
        depth_info.set_by_value(max_depth=False, var_depth="",
                                literal_depth=1, annexed_only=True,
                                max_depth_m1=False)
        return [depth_info]
    # next look to see if one of the field dependencies specifies
    # a max_depth access. If so the whole halo region is accessed
    # so we do not need to be concerned with other accesses.
    max_depth_m1 = False
    for halo_info in halo_info_list:
        if halo_info.max_depth:
            if halo_info.needs_clean_outer:
                # found a max_depth access so we only need one
                # HaloDepth entry
                depth_info = HaloDepth()
                depth_info.set_by_value(max_depth=True, var_depth="",
                                        literal_depth=0, annexed_only=False,
                                        max_depth_m1=False)
                return [depth_info]
            # remember that we found a max_depth-1 access
            max_depth_m1 = True

    if max_depth_m1:
        # we have at least one max_depth-1 access.
        depth_info = HaloDepth()
        depth_info.set_by_value(max_depth=False, var_depth="",
                                literal_depth=0, annexed_only=False,
                                max_depth_m1=True)
        depth_info_list.append(depth_info)

    for halo_info in halo_info_list:
        # go through the halo information associated with each
        # read dependency, skipping any max_depth-1 accesses
        if halo_info.max_depth and not halo_info.needs_clean_outer:
            continue
        var_depth = halo_info.var_depth
        literal_depth = halo_info.literal_depth
        if literal_depth and not halo_info.needs_clean_outer:
            # decrease depth by 1 if we don't care about the outermost
            # access
            literal_depth -= 1
        match = False
        # check whether we match with existing depth information
        for depth_info in depth_info_list:
            if depth_info.var_depth == var_depth and not match:
                # this dependence uses the same variable to
                # specify its depth as an existing one, or both do
                # not have a variable so we only have a
                # literal. Therefore we only need to update the
                # literal value with the maximum of the two
                # (e.g. var_name,1 and var_name,2 => var_name,2)
                depth_info.literal_depth = max(
                    depth_info.literal_depth, literal_depth)
                match = True
                break
        if not match:
            # no matches were found with existing entries so
            # create a new one
            depth_info = HaloDepth()
            depth_info.set_by_value(max_depth=False, var_depth=var_depth,
                                    literal_depth=literal_depth,
                                    annexed_only=False, max_depth_m1=False)
            depth_info_list.append(depth_info)
    return depth_info_list


class DynHaloExchange(HaloExchange):

    '''Dynamo specific halo exchange class which can be added to and
    manipulated in, a schedule

    :param field: the field that this halo exchange will act on
    :type field: :py:class:`psyclone.dynamo0p3.DynKernelArgument`
    :param check_dirty: optional argument default True indicating \
    whether this halo exchange should be subject to a run-time check \
    for clean/dirty halos.
    :type check_dirty: bool
    :param vector_index: optional vector index (default None) to \
    identify which index of a vector field this halo exchange is \
    responsible for
    :type vector_index: int
    :param parent: optional PSyIRe parent node (default None) of this \
    object
    :type parent: :py:class:`psyclone.psyGen.node`

    '''
    def __init__(self, field, check_dirty=True,
                 vector_index=None, parent=None):
        HaloExchange.__init__(self, field, check_dirty=check_dirty,
                              vector_index=vector_index, parent=parent)
        # set up some defaults for this class
        self._halo_exchange_name = "halo_exchange"

    def _compute_stencil_type(self):
        '''Dynamically work out the type of stencil required for this halo
        exchange as it could change as transformations are applied to
        the schedule. If all stencil accesses are of the same type then we
        return that stencil, otherwise we return the "region" stencil
        type (as it is safe for all stencils).

        :return: the type of stencil required for this halo exchange
        :rtype: str

        '''
        # get information about stencil accesses from all read fields
        # dependendent on this halo exchange
        halo_info_list = self._compute_halo_read_info()

        trial_stencil = halo_info_list[0].stencil_type
        for halo_info in halo_info_list:
            # assume that if stencil accesses are different that we
            # simply revert to region. We could be more clever in the
            # future e.g. x and y implies cross.
            if halo_info.stencil_type != trial_stencil:
                return "region"
        return trial_stencil

    def _compute_halo_depth(self):
        '''Dynamically determine the depth of the halo for this halo exchange,
        as the depth can change as transformations are applied to the
        schedule

        :return: the halo exchange depth as a Fortran string
        :rtype: str

        '''
        # get information about reading from the halo from all read fields
        # dependendent on this halo exchange
        depth_info_list = self._compute_halo_read_depth_info()

        # if there is only one entry in the list we can just return
        # the depth
        if len(depth_info_list) == 1:
            return str(depth_info_list[0])
        # the depth information can't be reduced to a single
        # expression, therefore we need to determine the maximum
        # of all expresssions
        depth_str_list = [str(depth_info) for depth_info in
                          depth_info_list]
        return "max("+",".join(depth_str_list)+")"

    def _compute_halo_read_depth_info(self):
        '''Take a list of `psyclone.dynamo0p3.HaloReadAccess` objects and
        create an equivalent list of `psyclone.dynamo0p3.HaloDepth`
        objects. Whilst doing this we simplify the
        `psyclone.dynamo0p3.HaloDepth` list to remove redundant depth
        information e.g. depth=1 is not required if we have a depth=2

        :return: a list containing halo depth information derived from \
        all fields dependent on this halo exchange
        :rtype: :func:`list` of :py:class:`psyclone.dynamo0p3.HaloDepth`

        '''
        # get our halo information
        halo_info_list = self._compute_halo_read_info()
        # use the halo information to generate depth information
        depth_info_list = _create_depth_list(halo_info_list)
        return depth_info_list

    def _compute_halo_read_info(self):
        '''Dynamically computes all halo read dependencies and returns the
        required halo information (i.e. halo depth and stencil type) in a
        list of HaloReadAccess objects

        :return: a list containing halo information for each read dependency
        :rtype: :func:`list` of :py:class:`psyclone.dynamo0p3.HaloReadAccess`

        '''
        read_dependencies = self.field.forward_read_dependencies()
        if not read_dependencies:
            raise GenerationError(
                "Internal logic error. There should be at least one read "
                "dependence for a halo exchange")
        return [HaloReadAccess(read_dependency) for read_dependency
                in read_dependencies]

    def _compute_halo_write_info(self):
        '''Determines how much of the halo has been cleaned from any previous
        redundant computation

        :return: a HaloWriteAccess object containing the required \
        information, or None if no dependence information is found.
        :rtype: :py:class:`psyclone.dynamo0p3.HaloWriteAccess` or None
        :raises GenerationError: if more than one write dependence is \
        found for this halo exchange as this should not be possible

        '''
        write_dependencies = self.field.backward_write_dependencies()
        if not write_dependencies:
            # no write dependence information
            return None
        if len(write_dependencies) > 1:
            raise GenerationError(
                "Internal logic error. There should be at most one write "
                "dependence for a halo exchange. Found "
                "'{0}'".format(str(len(write_dependencies))))
        return HaloWriteAccess(write_dependencies[0])

    def required(self):
        '''Determines whether this halo exchange is definitely required (True,
        True), might be required (True, False) or is definitely not
        required (False, *). The first return argument is used to
        decide whether a halo exchange should exist. If it is True
        then the halo is required or might be required. If it is False
        then the halo exchange is definitely not required. The second
        argument is used to specify whether we definitely know that it
        is required or are not sure.

        Whilst a halo exchange is generally only ever added if it is
        required, or if it may be required, this situation can change
        if redundant computation transformations are applied. The
        first argument can be used to remove such halo exchanges if
        required.

        When the first argument is True, the second argument can be
        used to see if we need to rely on the runtime (set_dirty and
        set_clean calls) and therefore add a check_dirty() call around
        the halo exchange or whether we definitely know that this halo
        exchange is required.

        This routine assumes that a stencil size provided via a
        variable may take the value 0. If a variables value is
        constrained to be 1, or more, then the logic for deciding
        whether a halo exchange is definitely required should be
        updated. Note, the routine would still be correct as is, it
        would just return more unknown results than it should).

        :return: Returns (x, y) where x specifies whether this halo \
        exchange is (or might be) required - True, or is not required \
        - False. If the first tuple item is True then the second \
        argument specifies whether we definitely know that we need the \
        HaloExchange - True, or are not sure - False.
        :rtype: (bool, bool)

        '''
        # get *aggregated* information about halo reads
        required_clean_info = self._compute_halo_read_depth_info()
        # get information about the halo write
        clean_info = self._compute_halo_write_info()

        # no need to test whether we return at least one read
        # dependency as _compute_halo_read_depth_info() raises an
        # exception if none are found

        if Config.get().api_conf("dynamo0.3").compute_annexed_dofs and \
           len(required_clean_info) == 1 and \
           required_clean_info[0].annexed_only:
            # We definitely don't need the halo exchange as we
            # only read annexed dofs and these are always clean as
            # they are computed by default when iterating over
            # dofs and kept up-to-date by redundant computation
            # when iterating over cells.
            required = False
            known = True  # redundant information as it is always known
            return required, known

        if not clean_info:
            # this halo exchange has no previous write dependencies so
            # we do not know the initial state of the halo. This means
            # that we do not know if we need a halo exchange or not
            required = True
            known = False
            return required, known

        if clean_info.max_depth:
            if not clean_info.dirty_outer:
                # all of the halo is cleaned by redundant computation
                # so halo exchange is not required
                required = False
                known = True  # redundant information as it is always known
            else:
                # the last level halo is dirty
                if required_clean_info[0].max_depth:
                    # we know that we need to clean the outermost halo level
                    required = True
                    known = True
                else:
                    # we don't know whether the halo exchange is
                    # required or not as the reader reads the halo to
                    # a specified depth but we don't know the depth
                    # of the halo
                    required = True
                    known = False
            return required, known

        # at this point we know that clean_info.max_depth is False

        if not clean_info.literal_depth:
            # if literal_depth is 0 then the writer does not
            # redundantly compute so we definitely need the halo
            # exchange
            required = True
            known = True
            return required, known

        if clean_info.literal_depth == 1 and clean_info.dirty_outer:
            # the writer redundantly computes in the level 1 halo but
            # leaves it dirty (although annexed dofs are now clean).
            if len(required_clean_info) == 1 and \
               required_clean_info[0].annexed_only:
                # we definitely don't need the halo exchange as we
                # only read annexed dofs and these have been made
                # clean by the redundant computation
                required = False
                known = True  # redundant information as it is always known
            else:
                # we definitely need the halo exchange as the reader(s)
                # require the halo to be clean
                required = True
                known = True
            return required, known

        # At this point we know that the writer cleans the halo to a
        # known (literal) depth through redundant computation. We now
        # compute this value for use by the logic in the rest of the
        # routine.
        clean_depth = clean_info.literal_depth
        if clean_info.dirty_outer:
            # outer layer stays dirty
            clean_depth -= 1

        # If a literal value in any of the required clean halo depths
        # is greater than the cleaned depth then we definitely need
        # the halo exchange (as any additional variable depth would
        # increase the required depth value). We only look at the case
        # where we have multiple entries as the single entry case is
        # dealt with separately
        if len(required_clean_info) > 1:
            for required_clean in required_clean_info:
                if required_clean.literal_depth > clean_depth:
                    required = True
                    known = True
                    return required, known

        # The only other case where we know that a halo exchange is
        # required (or not) is where we read the halo to a known
        # literal depth. As the read inforation is aggregated, a known
        # literal depth will mean that there is only one
        # required_clean_info entry
        if len(required_clean_info) == 1:
            # the halo might be read to a fixed literal depth
            if required_clean_info[0].var_depth or \
               required_clean_info[0].max_depth:
                # no it isn't so we might need the halo exchange
                required = True
                known = False
            else:
                # the halo is read to a fixed literal depth.
                required_clean_depth = required_clean_info[0].literal_depth
                if clean_depth < required_clean_depth:
                    # we definitely need this halo exchange
                    required = True
                    known = True
                else:
                    # we definitely don't need this halo exchange
                    required = False
                    known = True  # redundant information as it is always known
            return required, known

        # We now know that at least one required_clean entry has a
        # variable depth and any required_clean fixed depths are less
        # than the cleaned depth so we may need a halo exchange.
        required = True
        known = False
        return required, known

    def view(self, indent=0):
        ''' Class specific view  '''
        _, known = self.required()
        runtime_check = not known
        field_id = self._field.name
        if self.vector_index:
            field_id += "({0})".format(self.vector_index)
        print(self.indent(indent) + (
            "{0}[field='{1}', type='{2}', depth={3}, "
            "check_dirty={4}]".format(self.coloured_text, field_id,
                                      self._compute_stencil_type(),
                                      self._compute_halo_depth(),
                                      runtime_check)))

    def gen_code(self, parent):
        '''Dynamo specific code generation for this class.

        :param parent: an f2pygen object that will be the parent of \
        f2pygen objects created in this method
        :type parent: :py:class:`psyclone.f2pygen.BaseGen`

        '''
        from psyclone.f2pygen import IfThenGen, CallGen, CommentGen
        if self.vector_index:
            ref = "(" + str(self.vector_index) + ")"
        else:
            ref = ""
        _, known = self.required()
        if not known:
            if_then = IfThenGen(parent, self._field.proxy_name + ref +
                                "%is_dirty(depth=" +
                                self._compute_halo_depth() + ")")
            parent.add(if_then)
            halo_parent = if_then
        else:
            halo_parent = parent
        halo_parent.add(
            CallGen(
                halo_parent, name=self._field.proxy_name + ref +
                "%" + self._halo_exchange_name +
                "(depth=" + self._compute_halo_depth() + ")"))
        parent.add(CommentGen(parent, ""))


class DynHaloExchangeStart(DynHaloExchange):
    '''The start of an asynchronous halo exchange. This is similar to a
    regular halo exchange except that the Fortran name of the call is
    different and the routine only reads the data being transferred
    (the associated field is specified as having a read access). As a
    result this class is not able to determine some important
    properties (such as whether the halo exchange is known to be
    required or not). This is solved by finding the corresponding
    asynchronous halo exchange end (a halo exchange start always has a
    corresponding halo exchange end and vice versa) and calling its
    methods (a halo exchange end is specified as having readwrite
    access to its associated field and therefore is able to determine
    the required properties).

    :param field: the field that this halo exchange will act on
    :type field: :py:class:`psyclone.dynamo0p3.DynKernelArgument`
    :param check_dirty: optional argument (default True) indicating \
    whether this halo exchange should be subject to a run-time check \
    for clean/dirty halos.
    :type check_dirty: bool
    :param vector_index: optional vector index (default None) to \
    identify which component of a vector field this halo exchange is \
    responsible for
    :type vector_index: int
    :param parent: optional PSyIRe parent node (default None) of this \
    object
    :type parent: :py:class:`psyclone.psyGen.node`

    '''
    def __init__(self, field, check_dirty=True,
                 vector_index=None, parent=None):
        DynHaloExchange.__init__(self, field, check_dirty=check_dirty,
                                 vector_index=vector_index, parent=parent)
        # Update the field's access appropriately. Here "gh_read"
        # specifies that the start of a halo exchange only reads
        # the field's data.
        self._field.access = "gh_read"
        # override appropriate parent class names
        self._halo_exchange_name = "halo_exchange_start"
        self._text_name = "HaloExchangeStart"
        self._colour_map_name = "HaloExchangeStart"
        self._dag_name = "haloexchangestart"

    def _compute_stencil_type(self):
        '''Call the required method in the corresponding halo exchange end
        object. This is done as the field in halo exchange start is
        only read and the dependence analysis beneath this call
        requires the field to be modified.

        :return: Return the type of stencil required for this pair of \
        halo exchanges
        :rtype: str

        '''
        return self._get_hex_end()._compute_stencil_type()

    def _compute_halo_depth(self):
        '''Call the required method in the corresponding halo exchange end
        object. This is done as the field in halo exchange start is
        only read and the dependence analysis beneath this call
        requires the field to be modified.

        :return: Return the halo exchange depth as a Fortran string
        :rtype: str

        '''
        return self._get_hex_end()._compute_halo_depth()

    def required(self):
        '''Call the required method in the corresponding halo exchange end
        object. This is done as the field in halo exchange start is
        only read and the dependence analysis beneath this call
        requires the field to be modified.

        :return: Returns (x, y) where x specifies whether this halo \
        exchange is (or might be) required - True, or is not required \
        - False. If the first tuple item is True then the second \
        argument specifies whether we definitely know that we need the \
        HaloExchange - True, or are not sure - False.
        :rtype: (bool, bool)

        '''
        return self._get_hex_end().required()

    def _get_hex_end(self):
        '''An internal helper routine for this class which finds the halo
        exchange end object corresponding to this halo exchange start
        object or raises an exception if one is not found.

        :return: The corresponding halo exchange end object
        :rtype: :py:class:`psyclone.dynamo0p3.DynHaloExchangeEnd`
        :raises GenerationError: If no matching HaloExchangeEnd is \
        found, or if the first matching haloexchange that is found is \
        not a HaloExchangeEnd

        '''
        # Look at all nodes following this one in schedule order
        # (which is PSyIRe node order)
        for node in self.following():
            if self.sameParent(node) and isinstance(node, DynHaloExchange):
                # Found a following `haloexchange`,
                # `haloexchangestart` or `haloexchangeend` PSyIRe node
                # that is at the same calling hierarchy level as this
                # haloexchangestart
                access = DataAccess(self.field)
                if access.overlaps(node.field):
                    if isinstance(node, DynHaloExchangeEnd):
                        return node
                    raise GenerationError(
                        "Halo exchange start for field '{0}' should match "
                        "with a halo exchange end, but found {1}".format(
                            self.field.name, type(node)))
        # no match has been found which is an error as a halo exchange
        # start should always have a matching halo exchange end that
        # follows it in schedule (PSyIRe sibling) order
        raise GenerationError(
            "Halo exchange start for field '{0}' has no matching halo "
            "exchange end".format(self.field.name))


class DynHaloExchangeEnd(DynHaloExchange):
    '''The end of an asynchronous halo exchange. This is similar to a
    regular halo exchange except that the Fortran name of the call is
    different and the routine only writes to the data being
    transferred.

    :param field: the field that this halo exchange will act on
    :type field: :py:class:`psyclone.dynamo0p3.DynKernelArgument`
    :param check_dirty: optional argument (default True) indicating \
    whether this halo exchange should be subject to a run-time check \
    for clean/dirty halos.
    :type check_dirty: bool
    :param vector_index: optional vector index (default None) to \
    identify which index of a vector field this halo exchange is \
    responsible for
    :type vector_index: int
    :param parent: optional PSyIRe parent node (default None) of this \
    object
    :type parent: :py:class:`psyclone.psyGen.node`

    '''
    def __init__(self, field, check_dirty=True,
                 vector_index=None, parent=None):
        DynHaloExchange.__init__(self, field, check_dirty=check_dirty,
                                 vector_index=vector_index, parent=parent)
        # Update field properties appropriately. The associated field is
        # written to. However, a readwrite field access needs to be
        # specified as this is required for the halo exchange logic to
        # work correctly.
        self._field.access = "gh_readwrite"
        # override appropriate parent class names
        self._halo_exchange_name = "halo_exchange_finish"
        self._text_name = "HaloExchangeEnd"
        self._colour_map_name = "HaloExchangeEnd"
        self._dag_name = "haloexchangeend"


class HaloDepth(object):
    '''Determines how much of the halo a read to a field accesses (the
    halo depth)
    '''
    def __init__(self):
        # literal_depth is used to store any known (literal) component
        # of the depth of halo that is accessed. It may not be the
        # full depth as there may also be an additional var_depth
        # specified.
        self._literal_depth = 0
        # var_depth is used to store any variable component of the
        # depth of halo that is accessed. It may not be the full depth
        # as there may also be an additional literal_depth specified.
        self._var_depth = None
        # max_depth specifies whether the full depth of halo (whatever
        # that might be) is accessed. If this is set then
        # literal_depth, var_depth and max_depth_m1 have no
        # meaning. max_depth being False does not necessarily mean the
        # full halo depth is not accessed, rather it means that we do
        # not know.
        self._max_depth = False
        # max_depth_m1 specifies whether the full depth of halo
        # (whatever that might be) apart from the outermost level is
        # accessed. If this is set then literal_depth, var_depth and
        # max_depth have no meaning.
        self._max_depth_m1 = False
        # annexed only is True if the only access in the halo is for
        # annexed dofs
        self._annexed_only = False

    @property
    def annexed_only(self):
        '''Returns whether the access to the halo is solely to annexed dofs,
        or not

        :return: Return True if only annexed dofs are accessed in the
        halo and False otherwise
        :rtype: bool

        '''
        return self._annexed_only

    @property
    def max_depth(self):
        '''Returns whether the read to the field is known to access all of the
        halo or not

        :return: Return True if the read to the field is known to
        access all of the halo and False otherwise
        :rtype: bool

        '''
        return self._max_depth

    @property
    def max_depth_m1(self):
        '''Returns whether the read to the field is known to access all of the
        halo except the outermost level or not.

        :return: Return True if the read to the field is known to
        access all of the halo except the outermost and False otherwise
        :rtype: bool

        '''
        return self._max_depth_m1

    @property
    def var_depth(self):
        '''Returns the name of the variable specifying the depth of halo
        access if one is provided. Note, a variable will only be provided for
        stencil accesses. Also note, this depth should be added to the
        literal_depth to find the total depth.

        :return: Return a variable name specifying the halo
        access depth, if one exists, and None if not
        :rtype: String

        '''
        return self._var_depth

    @property
    def literal_depth(self):
        '''Returns the known fixed (literal) depth of halo access. Note, this
        depth should be added to the var_depth to find the total
        depth.

        :return: Return the known fixed (literal) halo
        access depth
        :rtype: integer

        '''
        return self._literal_depth

    @literal_depth.setter
    def literal_depth(self, value):
        ''' Set the known fixed (literal) depth of halo access.

        :parameter value: Set the known fixed (literal) halo
        access depth
        :type value: integer

        '''
        self._literal_depth = value

    def set_by_value(self, max_depth, var_depth, literal_depth, annexed_only,
                     max_depth_m1):
        '''Set halo depth information directly

        :param bool max_depth: True if the field accesses all of the \
        halo and False otherwise
        :param str var_depth: A variable name specifying the halo \
        access depth, if one exists, and None if not
        :param int literal_depth: The known fixed (literal) halo \
        access depth
        :param bool annexed_only: True if only the halo's annexed dofs \
        are accessed and False otherwise
        :param bool max_depth_m1: True if the field accesses all of \
        the halo but does not require the outermost halo to be correct \
        and False otherwise

        '''
        self._max_depth = max_depth
        self._var_depth = var_depth
        self._literal_depth = literal_depth
        self._annexed_only = annexed_only
        self._max_depth_m1 = max_depth_m1

    def __str__(self):
        '''return the depth of a halo dependency
        as a string'''
        depth_str = ""
        if self.max_depth:
            depth_str += "mesh%get_halo_depth()"
        elif self.max_depth_m1:
            depth_str += "mesh%get_halo_depth()-1"
        else:
            if self.var_depth:
                depth_str += self.var_depth
                if self.literal_depth:
                    depth_str += "+"
            if self.literal_depth:
                depth_str += str(self.literal_depth)
        return depth_str


def halo_check_arg(field, access_types):
    '''Support function which performs checks to ensure the first argument
    is a field, that the field is contained within Kernel or Builtin
    call and that the field is accessed in one of the ways specified
    by the second argument. If no error is reported it returns the
    call object containing this argument

    :param field: the argument object we are checking
    :type field: :py:class:`psyclone.dynamo0p3.DynArgument`
    :param access_types: list of access types that the field access
    must be one of
    :type access_types: :func:`list` of String
    :return: the call containing the argument object
    :rtype: :py:class:`psyclone.psyGen.Call`
    :raises GenerationError: if the first argument to this function is
    the wrong type
    :raises GenerationError: if the first argument is not accessed in
    one of the ways specified by the second argument to the function
    :raises GenerationError: if the first argument is not contained
    within a call object

    '''
    try:
        # get the kernel/builtin call associated with this field
        call = field.call
    except AttributeError:
        raise GenerationError(
            "HaloInfo class expects an argument of type DynArgument, or "
            "equivalent, on initialisation, but found, "
            "'{0}'".format(type(field)))
    if field.access not in access_types:
        raise GenerationError(
            "In HaloInfo class, field '{0}' should be one of {1}, but found "
            "'{2}'".format(field.name, access_types, field.access))
    from psyclone.dynamo0p3_builtins import DynBuiltIn
    if not (isinstance(call, DynKern) or isinstance(call, DynBuiltIn)):
        raise GenerationError(
            "In HaloInfo class, field '{0}' should be from a call but "
            "found {1}".format(field.name, type(call)))
    return call


class HaloWriteAccess(HaloDepth):
    '''Determines how much of a field's halo is written to (the halo depth)
    when a field is accessed in a particular kernel within a
    particular loop nest

    '''
    def __init__(self, field):
        '''
        :param field: the field that we are concerned with
        :type field: :py:class:`psyclone.dynamo0p3.DynArgument`

        '''

        HaloDepth.__init__(self)
        self._compute_from_field(field)

    @property
    def dirty_outer(self):
        '''Returns True if the writer is continuous and accesses the halo and
        False otherwise. It indicates that the outer level of halo that has
        been written to is actually dirty (well to be precise it is a partial
        sum).

        :return: Return True if the outer layer of halo
        that is written to remains dirty and False otherwise.
        :rtype: bool

        '''
        return self._dirty_outer

    def _compute_from_field(self, field):
        '''Internal method to compute what parts of a field's halo are written
        to in a certain kernel and loop. The information computed is
        the depth of access and validity of the data after
        writing. The depth of access can be the maximum halo depth or
        a literal depth and the outer halo layer that is written to
        may be dirty or clean.

        :param field: the field that we are concerned with
        :type field: :py:class:`psyclone.dynamo0p3.DynArgument`

        '''
        call = halo_check_arg(field, GH_WRITE_ACCESSES)
        # no test required here as all calls exist within a loop
        loop = call.parent
        # The outermost halo level that is written to is dirty if it
        # is a continuous field which writes into the halo in a loop
        # over cells
        self._dirty_outer = (
            not field.discontinuous and
            loop.iteration_space == "cells" and
            loop.upper_bound_name in HALO_ACCESS_LOOP_BOUNDS)
        depth = 0
        max_depth = False
        if loop.upper_bound_name in HALO_ACCESS_LOOP_BOUNDS:
            # loop does redundant computation
            if loop.upper_bound_halo_depth:
                # loop redundant computation is to a fixed literal depth
                depth = loop.upper_bound_halo_depth
            else:
                # loop redundant computation is to the maximum depth
                max_depth = True
        # If this is an inter-grid kernel and we're writing to the
        # field on the fine mesh then the halo depth is effectively
        # doubled
        if call.is_intergrid and field.mesh == "gh_fine":
            depth *= 2
        # The third argument for set_by_value specifies the name of a
        # variable used to specify the depth. Variables are currently
        # not used when a halo is written to, so we pass None which
        # indicates there is no variable.  the fifth argument for
        # set_by_value indicates whether we only access
        # annexed_dofs. At the moment this is not possible when
        # modifying a field so we always return False. The sixth
        # argument indicates if the depth of access is the
        # maximum-1. This is not possible here so we return False.
        HaloDepth.set_by_value(self, max_depth, None, depth, False, False)


class HaloReadAccess(HaloDepth):
    '''Determines how much of a field's halo is read (the halo depth) and
    additionally the access pattern (the stencil) when a field is
    accessed in a particular kernel within a particular loop nest

    '''
    def __init__(self, field):
        '''
        :param field: the field that we want to get information on
        :type field: :py:class:`psyclone.dynamo0p3.DynKernelArgument`

        '''
        HaloDepth.__init__(self)
        self._stencil_type = None
        self._needs_clean_outer = None
        self._compute_from_field(field)

    @property
    def needs_clean_outer(self):
        '''Returns False if the reader has a gh_inc access and accesses the
        halo. Otherwise returns True.  Indicates that the outer level
        of halo that has been read does not need to be clean (although
        any annexed dofs do).

        :return: Returns False if the outer layer of halo that is read \
        does not need to be clean and True otherwise.
        :rtype: bool

        '''
        return self._needs_clean_outer

    @property
    def stencil_type(self):
        '''Returns the type of stencil access used by the field(s) in the halo
        if one exists. If redundant computation (accessing the full
        halo) is combined with a stencil access (potentially accessing
        a subset of the halo) then the access is assumed to be full
        access (region) for all depths.

        :return: Return the type of stencil access used
        or None if there is no stencil.
        :rtype: String

        '''
        return self._stencil_type

    def _compute_from_field(self, field):
        '''Internal method to compute which parts of a field's halo are read
        in a certain kernel and loop. The information computed is the
        depth of access and the access pattern. The depth of access
        can be the maximum halo depth, a variable specifying the depth
        and/or a literal depth. The access pattern will only be
        specified if the kernel code performs a stencil access on the
        field.

        :param field: the field that we are concerned with
        :type field: :py:class:`psyclone.dynamo0p3.DynArgument`

        '''
        self._annexed_only = False
        call = halo_check_arg(field, GH_READ_ACCESSES)
        # no test required here as all calls exist within a loop
        loop = call.parent

        # For GH_INC we accumulate contributions into the field being
        # modified. In order to get correct results for owned and
        # annexed dofs, this requires that the fields we are
        # accumulating contributions from have up-to-date values in
        # the halo cell(s). However, we do not need to be concerned
        # with the values of the modified field in the last-level of
        # the halo. This is because we only have enough information to
        # partially compute the contributions in those cells
        # anyway. (If the values of the field being modified are
        # required, at some later point, in that level of the halo
        # then we do a halo swap.)
        self._needs_clean_outer = (
            not (field.access.lower() == "gh_inc"
                 and loop.upper_bound_name in ["cell_halo",
                                               "colour_halo"]))
        # now we have the parent loop we can work out what part of the
        # halo this field accesses
        if loop.upper_bound_name in HALO_ACCESS_LOOP_BOUNDS:
            # this loop performs redundant computation
            if loop.upper_bound_halo_depth:
                # loop redundant computation is to a fixed literal depth
                self._literal_depth = loop.upper_bound_halo_depth
            else:
                # loop redundant computation is to the maximum depth
                self._max_depth = True
        elif loop.upper_bound_name == "ncolour":
            # currenty coloured loops are always transformed from
            # cell_halo depth 1 loops
            self._literal_depth = 1
        elif loop.upper_bound_name in ["ncells", "nannexed"]:
            if field.descriptor.stencil:
                # no need to worry about annexed dofs (if they exist)
                # as the stencil will cover these (this is currently
                # guaranteed as halo exchanges only exchange full
                # halos)
                pass
            else:  # there is no stencil
                if field.discontinuous:
                    # There are only local accesses
                    pass
                else:
                    # This is a continuous field which therefore
                    # accesses annexed dofs. We set access to the
                    # level 1 halo here as there is currently no
                    # mechanism to perform a halo exchange solely on
                    # annexed dofs.
                    self._literal_depth = 1
                    self._annexed_only = True
        elif loop.upper_bound_name == "ndofs":
            # we only access owned dofs so there is no access to the
            # halo
            pass
        else:
            raise GenerationError(
                "Internal error in HaloReadAccess._compute_from_field. Found "
                "unexpected loop upper bound name '{0}'".
                format(loop.upper_bound_name))

        if self._max_depth or self._var_depth or self._literal_depth:
            # Whilst stencil type has no real meaning when there is no
            # stencil it is convenient to set it to "region" when
            # there is redundant computation as the halo exchange
            # logic is interested in the access pattern irrespective
            # of whether there is a stencil access or not. We use
            # "region" as it means access all of the halo data which
            # is what is done when performing redundant computation
            # with no stencil.
            self._stencil_type = "region"
        if field.descriptor.stencil:
            # field has a stencil access
            if self._max_depth:
                raise GenerationError(
                    "redundant computation to max depth with a stencil is "
                    "invalid")
            else:
                self._stencil_type = field.descriptor.stencil['type']
                if self._literal_depth:
                    # halo exchange does not support mixed accesses to the halo
                    self._stencil_type = "region"
                stencil_depth = field.descriptor.stencil['extent']
                if stencil_depth:
                    # stencil_depth is provided in the kernel metadata
                    self._literal_depth += stencil_depth
                else:
                    # stencil_depth is provided by the algorithm layer
                    if field.stencil.extent_arg.is_literal():
                        # a literal is specified
                        value_str = field.stencil.extent_arg.text
                        self._literal_depth += int(value_str)
                    else:
                        # a variable is specified
                        self._var_depth = field.stencil.extent_arg.varname
        # If this is an intergrid kernel and the field in question is on
        # the fine mesh then we must double the halo depth
        if call.is_intergrid and field.mesh == "gh_fine":
            if self._literal_depth:
                self._literal_depth *= 2
            if self._var_depth:
                self._var_depth = "2*" + self._var_depth


class DynLoop(Loop):
    ''' The Dynamo specific Loop class. This passes the Dynamo
    specific loop information to the base class so it creates the one
    we require.  Creates Dynamo specific loop bounds when the code is
    being generated. '''

    def __init__(self, parent=None, loop_type=""):
        Loop.__init__(self, parent=parent,
                      valid_loop_types=VALID_LOOP_TYPES)
        self.loop_type = loop_type

        # Get the namespace manager instance so we can look-up
        # the name of the nlayers and ndf variables
        self._name_space_manager = NameSpaceFactory().create()

        # set our variable name at initialisation as it might be
        # required by other classes before code generation
        if self._loop_type == "colours":
            self._variable_name = "colour"
        elif self._loop_type == "colour":
            self._variable_name = "cell"
        elif self._loop_type == "dofs":
            self._variable_name = self._name_space_manager.\
                create_name(root_name="df",
                            context="PSyVars",
                            label="dof_loop_idx")
        else:
            self._variable_name = "cell"

        # At this stage we don't know what our loop bounds are
        self._lower_bound_name = None
        self._lower_bound_index = None
        self._upper_bound_name = None
        self._upper_bound_halo_depth = None

    def view(self, indent=0):
        '''Print out a textual representation of this loop. We override this
        method from the Loop class because, in Dynamo0.3, the function
        space is now an object and we need to call orig_name on it. We
        also output the upper loop bound as this can now be
        modified.

        :param indent: optional argument indicating the level of
        indentation to add before outputting the class information
        :type indent: integer

        '''
        if self._upper_bound_halo_depth:
            upper_bound = "{0}({1})".format(self._upper_bound_name,
                                            self._upper_bound_halo_depth)
        else:
            upper_bound = self._upper_bound_name
        print(self.indent(indent) + self.coloured_text +
              "[type='{0}',field_space='{1}',it_space='{2}', "
              "upper_bound='{3}']".format(self._loop_type,
                                          self._field_space.orig_name,
                                          self.iteration_space, upper_bound))
        for entity in self._children:
            entity.view(indent=indent + 1)

    def load(self, kern):
        '''
        Load the state of this Loop using the supplied Kernel
        object. This method is provided so that we can individually
        construct Loop objects for a given kernel call.

        :param kern: Kernel object to use to populate state of Loop
        :type kern: :py:class:`psyclone.dynamo0p3.DynKern`
        '''
        self._kern = kern

        self._field = kern.arguments.iteration_space_arg()
        self._field_name = self._field.name
        self._field_space = self._field.function_space
        self._iteration_space = kern.iterates_over  # cells etc.

        # Loop bounds
        self.set_lower_bound("start")

        from psyclone.dynamo0p3_builtins import DynBuiltIn
        if isinstance(kern, DynBuiltIn):
            # If the kernel is a built-in/pointwise operation
            # then this loop must be over DoFs
            if Config.get().api_conf("dynamo0.3").compute_annexed_dofs \
               and Config.get().distributed_memory \
               and not kern.is_reduction:
                self.set_upper_bound("nannexed")
            else:
                self.set_upper_bound("ndofs")
        else:
            if Config.get().distributed_memory:
                if self._field.type in VALID_OPERATOR_NAMES:
                    # We always compute operators redundantly out to the L1
                    # halo
                    self.set_upper_bound("cell_halo", index=1)
                elif (self.field_space.orig_name in
                      DISCONTINUOUS_FUNCTION_SPACES):
                    self.set_upper_bound("ncells")
                elif self.field_space.orig_name in CONTINUOUS_FUNCTION_SPACES:
                    # Must iterate out to L1 halo for continuous quantities
                    self.set_upper_bound("cell_halo", index=1)
                elif self.field_space.orig_name in VALID_ANY_SPACE_NAMES:
                    # We don't know whether any-space is continuous or not
                    # so we have to err on the side of caution and assume that
                    # it is.
                    self.set_upper_bound("cell_halo", index=1)
                else:
                    raise GenerationError(
                        "Unexpected function space found. Expecting one of "
                        "{0} but found '{1}'".format(
                            str(VALID_FUNCTION_SPACES),
                            self.field_space.orig_name))
            else:  # sequential
                self.set_upper_bound("ncells")

    def set_lower_bound(self, name, index=None):
        ''' Set the lower bounds of this loop '''
        if name not in VALID_LOOP_BOUNDS_NAMES:
            raise GenerationError(
                "The specified lower bound loop name is invalid")
        if name in ["inner"] + HALO_ACCESS_LOOP_BOUNDS and index < 1:
            raise GenerationError(
                "The specified index '{0}' for this lower loop bound is "
                "invalid".format(str(index)))
        self._lower_bound_name = name
        self._lower_bound_index = index

    def set_upper_bound(self, name, index=None):
        '''Set the upper bound of this loop

        :param name: A loop upper bound name. This should be a supported name.
        :type name: String
        :param index: An optional argument indicating the depth of halo
        :type index: int

        '''
        if name not in VALID_LOOP_BOUNDS_NAMES:
            raise GenerationError(
                "The specified upper loop bound name is invalid. Expected one "
                "of {0} but found '{1}'".format(VALID_LOOP_BOUNDS_NAMES, name))
        if name == "start":
            raise GenerationError("'start' is not a valid upper bound")
        # Only halo bounds and inner may have an index. We could just
        # test for index here and assume that index is None for other
        # types of bounds, but checking the type of bound as well is a
        # safer option.
        if name in (["inner"] + HALO_ACCESS_LOOP_BOUNDS) and \
           index is not None:
            if index < 1:
                raise GenerationError(
                    "The specified index '{0}' for this upper loop bound is "
                    "invalid".format(str(index)))
        self._upper_bound_name = name
        self._upper_bound_halo_depth = index

    @property
    def upper_bound_name(self):
        ''' Returns the name of the upper loop bound '''
        return self._upper_bound_name

    @property
    def upper_bound_halo_depth(self):
        '''Returns the index of the upper loop bound. This is None if the upper
        bound name is not in HALO_ACCESS_LOOP_BOUNDS

        :return: the depth of the halo for a loops upper bound. If it
        is None then a depth has not been provided. The depth value is only
        valid when the upper-bound name is associated with a halo
        e.g. 'cell_halo'
        :rtype: int

        '''
        return self._upper_bound_halo_depth

    def _lower_bound_fortran(self):
        '''
        Create the associated Fortran code for the type of lower bound.
        :returns: the Fortran code for the lower bound
        :rtype: str
        :raises GenerationError: if self._lower_bound_name is not "start"
                                 for sequential code.
        :raises GenerationError: if self._lower_bound_name is unrecognised
        '''
        if not Config.get().distributed_memory and \
           self._lower_bound_name != "start":
            raise GenerationError(
                "The lower bound must be 'start' if we are sequential but "
                "found '{0}'".format(self._upper_bound_name))
        if self._lower_bound_name == "start":
            return "1"
        else:
            # the start of our space is the end of the previous space +1
            if self._lower_bound_name == "inner":
                prev_space_name = self._lower_bound_name
                prev_space_index_str = str(self._lower_bound_index + 1)
            elif self._lower_bound_name == "ncells":
                prev_space_name = "inner"
                prev_space_index_str = "1"
            elif (self._lower_bound_name == "cell_halo" and
                  self._lower_bound_index == 1):
                prev_space_name = "ncells"
                prev_space_index_str = ""
            elif (self._lower_bound_name == "cell_halo" and
                  self._lower_bound_index > 1):
                prev_space_name = self._lower_bound_name
                prev_space_index_str = str(self._lower_bound_index - 1)
            else:
                raise GenerationError(
                    "Unsupported lower bound name '{0}' "
                    "found".format(self._lower_bound_name))
            mesh_obj_name = self._name_space_manager.create_name(
                root_name="mesh", context="PSyVars", label="mesh")
            return mesh_obj_name + "%get_last_" + prev_space_name + "_cell(" \
                + prev_space_index_str + ")+1"

    def _upper_bound_fortran(self):
        ''' Create the associated fortran code for the type of upper bound

        :return: Fortran code for the upper bound of this loop
        :rtype: String

        '''
        # precompute halo_index as a string as we use it in more than
        # one of the if clauses
        halo_index = ""
        if self._upper_bound_halo_depth:
            halo_index = str(self._upper_bound_halo_depth)

        # We must allow for self._kern being None (as it will be for
        # a built-in).
        if self._kern and self._kern.is_intergrid:
            # We have more than one mesh object to choose from and we
            # want the coarse one because that determines the iteration
            # space. _field_name holds the name of the argument that
            # determines the iteration space of this kernel and that
            # is set-up to be the one on the coarse mesh (in
            # DynKerelArguments.iteration_space_arg()).
            mesh_name = "mesh_" + self._field_name
        else:
            # It's not an inter-grid kernel so there's only one mesh
            mesh_name = "mesh"
        mesh = self._name_space_manager.create_name(
            root_name=mesh_name, context="PSyVars", label=mesh_name)

        if self._upper_bound_name == "ncolours":
            # Loop over colours
            kernels = self.walk(self.children, DynKern)
            if not kernels:
                raise InternalError(
                    "Failed to find a kernel within a loop over colours.")
            # Check that all kernels have been coloured. We can't check the
            # number of colours since that is only known at runtime.
            ncolours = kernels[0].ncolours_var
            for kern in kernels:
                if not kern.ncolours_var:
                    raise InternalError(
                        "All kernels within a loop over colours must have been"
                        " coloured but kernel '{0}' has not".format(kern.name))
            return ncolours
        elif self._upper_bound_name == "ncolour":
            # Loop over cells of a particular colour when DM is disabled.
            # We use the same, DM API as that returns sensible values even
            # when running without MPI.
            return "{0}%get_last_edge_cell_per_colour(colour)".format(mesh)
        elif self._upper_bound_name == "colour_halo":
            # Loop over cells of a particular colour when DM is enabled. The
            # LFRic API used here allows for colouring with redundant
            # computation.
            append = ""
            if halo_index:
                # The colouring API support an additional optional
                # argument which specifies the depth of the halo to
                # which the coloured loop computes. If no argument is
                # supplied it is assumed that the coloured loop
                # computes to the full depth of the halo (whatever that
                # may be).
                append = ","+halo_index
            return ("{0}%get_last_halo_cell_per_colour(colour"
                    "{1})".format(mesh, append))
        elif self._upper_bound_name in ["ndofs", "nannexed"]:
            if Config.get().distributed_memory:
                if self._upper_bound_name == "ndofs":
                    result = self.field.proxy_name_indexed + "%" + \
                             self.field.ref_name() + "%get_last_dof_owned()"
                else:  # nannexed
                    result = self.field.proxy_name_indexed + "%" + \
                             self.field.ref_name() + "%get_last_dof_annexed()"
            else:
                result = self._kern.undf_name
            return result
        elif self._upper_bound_name == "ncells":
            if Config.get().distributed_memory:
                result = mesh + "%get_last_edge_cell()"
            else:
                result = self.field.proxy_name_indexed + "%" + \
                    self.field.ref_name() + "%get_ncell()"
            return result
        elif self._upper_bound_name == "cell_halo":
            if Config.get().distributed_memory:
                return "{0}%get_last_halo_cell({1})".format(mesh,
                                                            halo_index)
            else:
                raise GenerationError(
                    "'cell_halo' is not a valid loop upper bound for "
                    "sequential/shared-memory code")
        elif self._upper_bound_name == "dof_halo":
            if Config.get().distributed_memory:
                return "{0}%{1}%get_last_dof_halo({2})".format(
                    self.field.proxy_name_indexed, self.field.ref_name(),
                    halo_index)
            else:
                raise GenerationError(
                    "'dof_halo' is not a valid loop upper bound for "
                    "sequential/shared-memory code")
        elif self._upper_bound_name == "inner":
            if Config.get().distributed_memory:
                return "{0}%get_last_inner_cell({1})".format(mesh,
                                                             halo_index)
            else:
                raise GenerationError(
                    "'inner' is not a valid loop upper bound for "
                    "sequential/shared-memory code")
        else:
            raise GenerationError(
                "Unsupported upper bound name '{0}' found in dynloop.upper_"
                "bound_fortran()".format(self._upper_bound_name))

    def has_inc_arg(self, mapping=None):
        ''' Returns True if any of the Kernels called within this loop
        have an argument with INC access. Returns False otherwise. '''
        if mapping is not None:
            my_mapping = mapping
        else:
            my_mapping = FIELD_ACCESS_MAP
        return Loop.has_inc_arg(self, my_mapping)

    def unique_fields_with_halo_reads(self):
        ''' Returns all fields in this loop that require at least some
        of their halo to be clean to work correctly. '''

        unique_fields = []
        unique_field_names = []

        for call in self.calls():
            for arg in call.arguments.args:
                if self._halo_read_access(arg):
                    if arg.name not in unique_field_names:
                        unique_field_names.append(arg.name)
                        unique_fields.append(arg)
        return unique_fields

    def _halo_read_access(self, arg):
        '''Determines whether the supplied argument has (or might have) its
        halo data read within this loop. Returns True if it does, or if
        it might and False if it definitely does not.

        :param arg: an argument contained within this loop
        :type arg: :py:class:`psyclone.dynamo0p3.DynArgument`
        :return: True if the argument reads, or might read from the \
                 halo and False otherwise.
        :rtype: bool

        '''
        if arg.descriptor.stencil:
            if self._upper_bound_name not in ["cell_halo", "ncells"]:
                raise GenerationError(
                    "Loop bounds other than cell_halo and ncells are "
                    "currently unsupported for kernels with stencil "
                    "accesses. Found '{0}'.".format(self._upper_bound_name))
            return self._upper_bound_name in ["cell_halo", "ncells"]
        if arg.type in VALID_SCALAR_NAMES:
            # scalars do not have halos
            return False
        elif arg.is_operator:
            # operators do not have halos
            return False
        elif arg.discontinuous and arg.access.lower() in \
                ["gh_read", "gh_readwrite"]:
            # there are no shared dofs so access to inner and ncells are
            # local so we only care about reads in the halo
            return self._upper_bound_name in HALO_ACCESS_LOOP_BOUNDS
        elif arg.access.lower() in ["gh_read", "gh_inc"]:
            # arg is either continuous or we don't know (any_space_x)
            # and we need to assume it may be continuous for
            # correctness
            if self._upper_bound_name in HALO_ACCESS_LOOP_BOUNDS:
                # we read in the halo
                return True
            elif self._upper_bound_name in ["ncells", "nannexed"]:
                # we read annexed dofs. Return False if we always
                # compute annexed dofs and True if we don't (as
                # annexed dofs are part of the level 1 halo).
                return not Config.get()\
                                 .api_conf("dynamo0.3").compute_annexed_dofs
            elif self._upper_bound_name in ["ndofs"]:
                # argument does not read from the halo
                return False
            else:
                # nothing should get to here so raise an exception
                raise GenerationError(
                    "Internal error in _halo_read_access. It should not be "
                    "possible to get to here. loop upper bound name is '{0}' "
                    "and arg '{1}' access is '{2}'.".format(
                        self._upper_bound_name, arg.name, arg.access))
        else:
            # access is neither a read nor an inc so does not need halo
            return False

    def _add_halo_exchange_code(self, halo_field, idx=None):
        '''An internal helper method to add the halo exchange call immediately
        before this loop using the halo_field argument for the
        associated field information and the optional idx argument if
        the field is a vector field.

        In certain situations the halo exchange will not be
        required. This is dealt with by adding the halo exchange,
        asking it if it is required and then removing it if it is
        not. This may seem strange but the logic for determining
        whether a halo exchange is required is within the halo
        exchange class so it is simplest to do it this way

        :param halo_field: the argument requiring a halo exchange
        :type halo_field: :py:class:`psyclone.dynamo0p3.DynArgument`
        :param index: optional argument providing the vector index if
        there is one and None if not. Defaults to None.
        :type index: int or None

        '''
        exchange = DynHaloExchange(halo_field,
                                   parent=self.parent,
                                   vector_index=idx)
        self.parent.children.insert(self.position,
                                    exchange)
        # check whether this halo exchange has been placed
        # here correctly and if not, remove it.
        required, _ = exchange.required()
        if not required:
            exchange.parent.children.remove(exchange)

    def _add_halo_exchange(self, halo_field):
        '''Internal helper method to add (a) halo exchange call(s) immediately
        before this loop using the halo_field argument for the
        associated field information. If the field is a vector then
        add the appropriate number of halo exchange calls.

        :param halo_field: the argument requiring a halo exchange
        :type halo_field: :py:class:`psyclone.dynamo0p3.DynArgument`

        '''
        if halo_field.vector_size > 1:
            # the range function below returns values from
            # 1 to the vector size which is what we
            # require in our Fortran code
            for idx in range(1, halo_field.vector_size+1):
                self._add_halo_exchange_code(halo_field, idx)
        else:
            self._add_halo_exchange_code(halo_field)

    def update_halo_exchanges(self):
        '''add and/or remove halo exchanges due to changes in the loops
        bounds'''
        # this call adds any new halo exchanges that are
        # required. This is done by adding halo exchanges before this
        # loop for any fields in the loop that require a halo exchange
        # and don't already have one
        self.create_halo_exchanges()
        # Now remove any existing halo exchanges that are no longer
        # required. This is done by removing halo exchanges after this
        # loop where a field in this loop previously had a forward
        # dependence on a halo exchange but no longer does
        for call in self.calls():
            for arg in call.arguments.args:
                if arg.access in GH_WRITE_ACCESSES:
                    dep_arg_list = arg.forward_read_dependencies()
                    for dep_arg in dep_arg_list:
                        if isinstance(dep_arg.call, DynHaloExchange):
                            # found a halo exchange as a forward dependence
                            # ask the halo exchange if it is required
                            halo_exchange = dep_arg.call
                            required, _ = halo_exchange.required()
                            if not required:
                                halo_exchange.parent.children.remove(
                                    halo_exchange)

    def create_halo_exchanges(self):
        '''Add halo exchanges before this loop as required by fields within
        this loop. To keep the logic simple we assume that any field
        that accesses the halo will require a halo exchange and then
        remove the halo exchange if this is not the case (when
        previous writers perform sufficient redundant computation). It
        is implemented this way as the halo exchange class determines
        whether it is required or not so a halo exchange needs to
        exist in order to find out. The appropriate logic is coded in
        the _add_halo_exchange helper method. '''
        for halo_field in self.unique_fields_with_halo_reads():
            # for each unique field in this loop that has its halo
            # read (including annexed dofs), find the previous update
            # of this field
            prev_arg_list = halo_field.backward_write_dependencies()
            if not prev_arg_list:
                # field has no previous dependence so create new halo
                # exchange(s) as we don't know the state of the fields
                # halo on entry to the invoke
                self._add_halo_exchange(halo_field)
            else:
                # field has one or more previous dependencies
                if len(prev_arg_list) > 1:
                    # field has more than one previous dependencies so
                    # should be a vector
                    if halo_field.vector_size <= 1:
                        raise GenerationError(
                            "Error in create_halo_exchanges. Expecting field "
                            "'{0}' to be a vector as it has multiple previous "
                            "dependencies".format(halo_field.name))
                    if len(prev_arg_list) != halo_field.vector_size:
                        raise GenerationError(
                            "Error in create_halo_exchanges. Expecting a "
                            "dependence for each vector index for field '{0}' "
                            "but the number of dependencies is '{1}' and the "
                            "vector size is '{2}'.".format(
                                halo_field.name, halo_field.vector_size,
                                len(prev_arg_list)))
                    for arg in prev_arg_list:
                        if not isinstance(arg.call, DynHaloExchange):
                            raise GenerationError(
                                "Error in create_halo_exchanges. Expecting "
                                "all dependent nodes to be halo exchanges")
                prev_node = prev_arg_list[0].call
                if not isinstance(prev_node, DynHaloExchange):
                    # previous dependence is not a halo exchange so
                    # call the add halo exchange logic which
                    # determines whether a halo exchange is required
                    # or not
                    self._add_halo_exchange(halo_field)

    def gen_code(self, parent):
        '''Work out the appropriate loop bounds and variable name
        depending on the loop type and then call the base class to
        generate the code.

        :param parent: an f2pygen object that will be the parent of \
        f2pygen objects created in this method
        :type parent: :py:class:`psyclone.f2pygen.BaseGen`
        :raises GenerationError: if a loop over colours is within an \
        OpenMP parallel region (as it must be serial)

        '''
        # Check that we're not within an OpenMP parallel region if
        # we are a loop over colours.
        if self._loop_type == "colours" and self.is_openmp_parallel():
            raise GenerationError("Cannot have a loop over "
                                  "colours within an OpenMP "
                                  "parallel region.")

        # get fortran loop bounds
        self._start = self._lower_bound_fortran()
        self._stop = self._upper_bound_fortran()
        Loop.gen_code(self, parent)

        if Config.get().distributed_memory and self._loop_type != "colour":

            # Set halo clean/dirty for all fields that are modified
            from psyclone.f2pygen import CallGen, CommentGen, DirectiveGen
            fields = self.unique_modified_args(FIELD_ACCESS_MAP, "gh_field")

            if fields:
                parent.add(CommentGen(parent, ""))
                parent.add(CommentGen(parent,
                                      " Set halos dirty/clean for fields "
                                      "modified in the above loop"))
                parent.add(CommentGen(parent, ""))
                from psyclone.psyGen import OMPParallelDoDirective
                use_omp_master = False
                if self.is_openmp_parallel():
                    if not self.ancestor(OMPParallelDoDirective):
                        use_omp_master = True
                        # I am within an OpenMP Do directive so protect
                        # set_dirty() and set_clean() with OpenMP Master
                        parent.add(DirectiveGen(parent, "omp", "begin",
                                                "master", ""))
                # first set all of the halo dirty unless we are
                # subsequently going to set all of the halo clean
                for field in fields:
                    # The HaloWriteAccess class provides information
                    # about how the supplied field is accessed within
                    # its parent loop
                    hwa = HaloWriteAccess(field)
                    if not hwa.max_depth or hwa.dirty_outer:
                        # output set dirty as some of the halo will
                        # not be set to clean
                        if field.vector_size > 1:
                            # the range function below returns values from
                            # 1 to the vector size which is what we
                            # require in our Fortran code
                            for index in range(1, field.vector_size+1):
                                parent.add(CallGen(parent,
                                                   name=field.proxy_name +
                                                   "(" + str(index) +
                                                   ")%set_dirty()"))
                        else:
                            parent.add(CallGen(parent, name=field.proxy_name +
                                               "%set_dirty()"))
                # now set appropriate parts of the halo clean where
                # redundant computation has been performed
                for field in fields:
                    # The HaloWriteAccess class provides information
                    # about how the supplied field is accessed within
                    # its parent loop
                    hwa = HaloWriteAccess(field)
                    if hwa.literal_depth:
                        # halo access(es) is/are to a fixed depth
                        halo_depth = hwa.literal_depth
                        if hwa.dirty_outer:
                            halo_depth -= 1
                        if halo_depth > 0:
                            if field.vector_size > 1:
                                # the range function below returns
                                # values from 1 to the vector size
                                # which is what we require in our
                                # Fortran code
                                for index in range(1, field.vector_size+1):
                                    parent.add(
                                        CallGen(parent,
                                                name="{0}({1})%set_clean"
                                                "({2})".format(
                                                    field.proxy_name,
                                                    str(index),
                                                    halo_depth)))
                            else:
                                parent.add(
                                    CallGen(parent,
                                            name="{0}%set_clean({1})".
                                            format(field.proxy_name,
                                                   halo_depth)))
                    elif hwa.max_depth:
                        # halo accesses(s) is/are to the full halo
                        # depth (-1 if continuous)
                        halo_depth = "mesh%get_halo_depth()"
                        if hwa.dirty_outer:
                            # a continuous field iterating over
                            # cells leaves the outermost halo
                            # dirty
                            halo_depth += "-1"
                        if field.vector_size > 1:
                            # the range function below returns
                            # values from 1 to the vector size
                            # which is what we require in our
                            # Fortran code
                            for index in range(1, field.vector_size+1):
                                call = CallGen(parent,
                                               name="{0}({1})%set_clean("
                                               "{2})".format(
                                                   field.proxy_name,
                                                   str(index),
                                                   halo_depth))
                                parent.add(call)
                        else:
                            call = CallGen(parent, name="{0}%set_clean("
                                           "{1})".format(field.proxy_name,
                                                         halo_depth))
                            parent.add(call)

                if use_omp_master:
                    # I am within an OpenMP Do directive so protect
                    # set_dirty() and set_clean() with OpenMP Master
                    parent.add(DirectiveGen(parent, "omp", "end",
                                            "master", ""))
                parent.add(CommentGen(parent, ""))


class DynKern(Kern):
    ''' Stores information about Dynamo Kernels as specified by the
    Kernel metadata and associated algorithm call. Uses this
    information to generate appropriate PSy layer code for the Kernel
    instance or to generate a Kernel stub'''

    def __init__(self):
        if False:  # pylint: disable=using-constant-test
            self._arguments = DynKernelArguments(None, None)  # for pyreverse
        self._base_name = ""
        self._func_descriptors = None
        self._fs_descriptors = None
        # Whether this kernel requires quadrature
        self._qr_required = False
        # Whether this kernel requires basis functions
        self._basis_required = False
        # What shape of evaluator this kernel requires (if any)
        self._eval_shape = ""
        # The function spaces on which to *evaluate* basis/diff-basis
        # functions if any are required for this kernel. Is a dict with
        # (mangled) FS names as keys and associated kernel argument as value.
        self._eval_targets = OrderedDict()
        self._qr_text = ""
        self._qr_name = None
        self._qr_args = None
        self._name_space_manager = NameSpaceFactory().create()
        self._cma_operation = None
        self._is_intergrid = False  # Whether this is an inter-grid kernel

    def load(self, call, parent=None):
        '''
        Sets up kernel information with the call object which is
        created by the parser. This object includes information about
        the invoke call and the associated kernel.

        :param call: The KernelCall object from which to extract information
                     about this kernel
        :type call: :py:class:`psyclone.parse.algorithm.KernelCall`
        :param parent: The parent node of the kernel call in the AST
                       we are constructing. This will be a loop.
        :type parent: :py:class:`psyclone.dynamo0p3.DynLoop`
        '''
        self._setup_basis(call.ktype)
        self._setup(call.ktype, call.module_name, call.args, parent)

    def load_meta(self, ktype):
        '''
        Sets up kernel information with the kernel type object
        which is created by the parser. The object includes the
        metadata describing the kernel code.

        :param ktype: the kernel meta-data object produced by the parser
        :type ktype: :py:class:`psyclone.dynamo0p3.DynKernMetadata`
        '''
        # create a name for each argument
        from psyclone.parse.algorithm import Arg
        args = []
        for idx, descriptor in enumerate(ktype.arg_descriptors):
            pre = None
            if descriptor.type.lower() == "gh_operator":
                pre = "op_"
            elif descriptor.type.lower() == "gh_columnwise_operator":
                pre = "cma_op_"
            elif descriptor.type.lower() == "gh_field":
                pre = "field_"
            elif descriptor.type.lower() == "gh_real":
                pre = "rscalar_"
            elif descriptor.type.lower() == "gh_integer":
                pre = "iscalar_"
            else:
                raise GenerationError(
                    "load_meta expected one of '{0}' but "
                    "found '{1}'".format(VALID_ARG_TYPE_NAMES,
                                         descriptor.type))
            args.append(Arg("variable", pre+str(idx+1)))

            if descriptor.stencil:
                if not descriptor.stencil["extent"]:
                    # stencil size (in cells) is passed in
                    args.append(Arg("variable",
                                    pre+str(idx+1)+"_stencil_size"))
                if descriptor.stencil["type"] == "xory1d":
                    # direction is passed in
                    args.append(Arg("variable", pre+str(idx+1)+"_direction"))

        # initialise basis/diff basis so we can test whether quadrature
        # or an evaluator is required
        self._setup_basis(ktype)
        if self._basis_required and self._eval_shape in \
           VALID_QUADRATURE_SHAPES:
            # Basis functions on quadrature points are required so add
            # a qr algorithm argument
            args.append(Arg("variable", "qr"))
        self._setup(ktype, "dummy_name", args, None)

    def _setup_basis(self, kmetadata):
        '''
        Initialisation of the basis/diff basis information. This may be
        needed before general setup so is computed in a separate method.

        :param kmetadata: The kernel meta-data object produced by the
                          parser.
        :type kmetadata: :py:class:`psyclone.dynamo0p3.DynKernMetadata`
        '''
        for descriptor in kmetadata.func_descriptors:
            if len(descriptor.operator_names) > 0:
                self._basis_required = True
                self._eval_shape = kmetadata.eval_shape
                break

    def _setup(self, ktype, module_name, args, parent):
        '''
        Internal setup of kernel information.

        :param ktype: Object holding information on the parsed meta-data for
                      this kernel.
        :type ktype: :py:class:`psyclone.dynamo0p3.DynKernMetadata`
        :param str module_name: the name of the Fortran module that contains
                                the source of this Kernel
        :param args: List of Arg objects produced by the parser for the
                     arguments of this kernel call
        :type args: List of :py:class:`psyclone.parse.algorithm.Arg` objects
        :param parent: the parent of this kernel call in the generated
                       AST (will be a loop object)
        :type parent: :py:class:`psyclone.dynamo0p3.DynLoop`
        '''
        from psyclone.parse.algorithm import KernelCall
        Kern.__init__(self, DynKernelArguments,
                      KernelCall(module_name, ktype, args),
                      parent, check=False)
        # Remove "_code" from the name if it exists to determine the
        # base name which (if dynamo0.3 naming conventions are
        # followed) is used as the root for the module and subroutine
        # names.
        if self.name.lower().endswith("_code"):
            self._base_name = self.name[:-5]
        else:
            # TODO: #11 add a warning here when logging is added
            self._base_name = self.name
        self._func_descriptors = ktype.func_descriptors
        # Keep a record of the type of CMA kernel identified when
        # parsing the kernel meta-data
        self._cma_operation = ktype.cma_operation
        self._fs_descriptors = FSDescriptors(ktype.func_descriptors)

        # Record whether or not the kernel meta-data specifies that this
        # is an inter-grid kernel
        self._is_intergrid = ktype.is_intergrid

        # if there is a quadrature rule, what is the name of the
        # algorithm argument?
        self._qr_text = ""
        self._qr_name = None
        self._qr_args = []

        if self._eval_shape in VALID_QUADRATURE_SHAPES:
            # The quadrature-related arguments always come last
            qr_arg = args[-1]
            self._qr_text = qr_arg.text
            # use our namespace manager to create a unique name unless
            # the context and label match and in this case return the
            # previous name. We use the full text of the original
            # as a label.
<<<<<<< HEAD
            if qr_arg.varName:
                self._qr_name = self._name_space_manager.create_name(
                    root_name=qr_arg.varName, context="AlgArgs",
                    label=self._qr_text)
            else:
                self._qr_name = ""
            # Dynamo 0.3 api kernels require quadrature rule arguments to be
=======
            self._qr_name = self._name_space_manager.create_name(
                root_name=qr_arg.varname, context="AlgArgs",
                label=self._qr_text)
            # dynamo 0.3 api kernels require quadrature rule arguments to be
>>>>>>> 5786c92c
            # passed in if one or more basis functions are used by the kernel
            # and gh_shape == "gh_quadrature_***".
            # Currently only _xyoz is supported...
            # if self._eval_shape == "gh_quadrature_xyz":
            #     self._qr_args = ["np_xyz", "weights_xyz"]
            if self._eval_shape == "gh_quadrature_xyoz":
                self._qr_args = ["np_xy", "np_z", "weights_xy", "weights_z"]
            # elif self._eval_shape == "gh_quadrature_xoyoz":
            #     self._qr_args = ["np_x", "np_y", "np_z",
            #                      "weights_x", "weights_y", "weights_z"]
            else:
                raise GenerationError(
                    "Internal error: unsupported shape ({0}) found in "
                    "DynKern._setup".format(self._eval_shape))

            # If we're not a kernel stub then we will have a name for the qr
            # argument. We append this to the names of the qr-related
            # variables.
            if qr_arg.varname:
                self._qr_args = [
                    arg + "_" + self._qr_name for arg in self._qr_args]

        elif self._eval_shape == "gh_evaluator":
            # Kernel has an evaluator. If gh_evaluator_targets is present
            # then that specifies the function spaces for which the evaluator
            # is required. Otherwise, the FS of the updated argument(s) tells
            # us upon which nodal points the evaluator will be required
            for fs_name in ktype.eval_targets:
                arg, fspace = self.arguments.get_arg_on_space_name(fs_name)
                # Set up our dict of evaluator targets, one entry per
                # target FS.
                if fspace.mangled_name not in self._eval_targets:
                    self._eval_targets[fspace.mangled_name] = (fspace, arg)

        elif self._eval_shape:
            # Should never get to here!
            raise GenerationError(
                "Internal error: evaluator shape '{0}' is not recognised. "
                "Must be one of {1}.".format(self._eval_shape,
                                             VALID_EVALUATOR_SHAPES))

    @property
    def cma_operation(self):
        ''' Returns the type of CMA operation performed by this kernel
        (one of 'assembly', 'apply' or 'matrix-matrix') or None if the
        the kernel does not involve CMA operators '''
        return self._cma_operation

    @property
    def is_intergrid(self):
        '''
        Getter for whether or not this is an inter-grid kernel call
        :return: True if it is an inter-grid kernel, False otherwise
        :rtype: bool
        '''
        return self._is_intergrid

    @property
    def colourmap(self):
        '''
        Getter for the name of the colourmap associated with this kernel call.

        :return: name of the colourmap (Fortran array)
        :rtype: str
        :raises InternalError: if this kernel is not coloured or the \
                               dictionary of inter-grid kernels and \
                               colourmaps has not been constructed.
        '''
        if not self.is_coloured():
            raise InternalError("Kernel '{0}' is not inside a coloured "
                                "loop.".format(self.name))
        if self._is_intergrid:
            invoke = self.root.invoke
            if self.name not in invoke.meshes.intergrid_kernels:
                raise InternalError(
                    "Colourmap information for kernel '{0}' has not yet "
                    "been initialised".format(self.name))
            cmap = invoke.meshes.intergrid_kernels[self.name].colourmap
        else:
            cmap = self._name_space_manager.create_name(
                root_name="cmap", context="PSyVars", label="cmap")
        return cmap

    @property
    def ncolours_var(self):
        '''
        Getter for the name of the variable holding the number of colours
        associated with this kernel call.

        :return: name of the variable holding the number of colours
        :rtype: str
        :raises InternalError: if this kernel is not coloured or the \
                               colour-map information has not been initialised.
        '''
        if not self.is_coloured():
            raise InternalError("Kernel '{0}' is not inside a coloured "
                                "loop.".format(self.name))
        if self._is_intergrid:
            invoke = self.root.invoke
            if self.name not in invoke.meshes.intergrid_kernels:
                raise InternalError(
                    "Colourmap information for kernel '{0}' has not yet "
                    "been initialised".format(self.name))
            ncols = invoke.meshes.intergrid_kernels[self.name].ncolours_var
        else:
            ncols = self._name_space_manager.create_name(
                root_name="ncolour", context="PSyVars", label="ncolour")
        return ncols

    @property
    def fs_descriptors(self):
        ''' Returns a list of function space descriptor objects of
        type FSDescriptor which contain information about the function
        spaces. '''
        return self._fs_descriptors

    @property
    def qr_required(self):
        '''
        :return: True if this kernel requires quadrature, else returns False.
        :rtype: bool
        '''
        if self._basis_required and self._eval_shape in \
           VALID_QUADRATURE_SHAPES:
            return True
        return False

    @property
    def eval_shape(self):
        '''
        :return: the value of GH_SHAPE for this kernel or an empty string \
                 if none is specified.
        :rtype: str
        '''
        return self._eval_shape

    @property
    def eval_targets(self):
        '''
        :return: the function spaces upon which basis/diff-basis functions \
                 are to be evaluated for this kernel.
        :rtype: dict of (:py:class:`psyclone.dynamo0p3.FunctionSpace`, \
                :py:class`psyclone.dynamo0p3.DynKernelArgument`), indexed by \
                the names of the target function spaces.
        '''
        return self._eval_targets

    @property
    def qr_text(self):
        ''' Returns the QR argument-text used by the algorithm layer
        in the calling argument list. '''
        return self._qr_text

    @property
    def qr_name(self):
        ''' Returns a Quadrature-rule name for this Kernel. '''
        return self._qr_name

    @property
    def qr_args(self):
        '''Returns a dictionary of generic qr names mapped to specific
        dynamo0.3 names'''
        return self._qr_args

    def local_vars(self):
        ''' Returns the names used by the Kernel that vary from one
        invocation to the next and therefore require privatisation
        when parallelised. '''
        lvars = []
        # Orientation maps
        for unique_fs in self.arguments.unique_fss:
            if self._fs_descriptors.exists(unique_fs):
                fs_descriptor = self._fs_descriptors.get_descriptor(unique_fs)
                if fs_descriptor.requires_orientation:
                    lvars.append(get_fs_orientation_name(unique_fs))
        return lvars

    @property
    def base_name(self):
        '''
        :returns: a base name for this kernel.
        :rtype: str
        '''
        return self._base_name

    @property
    def gen_stub(self):
        '''
        Create the fparser1 AST for a kernel stub.

        :returns: root of fparser1 AST for the stub routine.
        :rtype: :py:class:`fparser.one.XXXX`

        '''
        from psyclone.f2pygen import ModuleGen, SubroutineGen, UseGen

        # create an empty PSy layer module
        base_name = self._base_name
        psy_module = ModuleGen(self._base_name+"_mod")

<<<<<<< HEAD
        # Create the subroutine
        sub_stub = SubroutineGen(psy_module, name=base_name+"_code",
=======
        # create the subroutine
        sub_stub = SubroutineGen(psy_module, name=self._base_name+"_code",
>>>>>>> 5786c92c
                                 implicitnone=True)
        sub_stub.add(UseGen(sub_stub, name="constants_mod", only=True,
                            funcnames=["r_def"]))

        # Add all the declarations
        for entities in [DynCellIterators, DynDofmaps, DynFunctionSpaces,
                         DynCMAOperators, DynScalarArgs, DynFields,
                         DynLMAOperators, DynStencils, DynBasisFunctions,
                         DynOrientations, DynBoundaryConditions]:
            entities(self).declarations(sub_stub)

        # Create the arglist
        create_arg_list = KernStubArgList(self)
        create_arg_list.generate()

        # Add the arglist
        sub_stub.args = create_arg_list.arglist

        # Add the subroutine to the parent module
        psy_module.add(sub_stub)
        return psy_module.root

    @property
    def incremented_arg(self):
        ''' Returns the argument corresponding to a field or operator that has
        INC access.  '''
        return Kern.incremented_arg(self, FIELD_ACCESS_MAP)

    @property
    def written_arg(self):
        ''' Returns the argument corresponding to a field or operator that has
        WRITE access '''
        return Kern.written_arg(self, FIELD_ACCESS_MAP)

    @property
    def updated_arg(self):
        ''' Returns the kernel argument that is updated (incremented or
        written to) '''
        arg = None
        try:
            arg = self.incremented_arg
        except FieldNotFoundError:
            arg = self.written_arg
        return arg

    def gen_code(self, parent):
        '''Generates dynamo version 0.3 specific psy code for a call to
           the dynamo kernel instance.

        :param parent: an f2pygen object that will be the parent of \
                       f2pygen objects created in this method.
        :type parent: :py:class:`psyclone.f2pygen.BaseGen`
        :raises GenerationError: if the loop goes beyond the level 1 \
                                 halo and an operator is accessed.
        :raises GenerationError: if a kernel in the loop has an inc access \
                                 and the loop is not coloured but is within \
                                 an OpenMP parallel region.

        '''
        from psyclone.f2pygen import DeclGen, AssignGen, CommentGen
        parent.add(DeclGen(parent, datatype="integer",
                           entity_decls=["cell"]))

        # Check whether this kernel reads from an operator
        op_args = self.parent.args_filter(arg_types=VALID_OPERATOR_NAMES,
                                          arg_accesses=["gh_read",
                                                        "gh_readwrite"])
        if op_args:
            # It does. We must check that our parent loop does not
            # go beyond the L1 halo.
            if self.parent.upper_bound_name == "cell_halo" and \
               self.parent.upper_bound_halo_depth > 1:
                raise GenerationError(
                    "Kernel '{0}' reads from an operator and therefore "
                    "cannot be used for cells beyond the level 1 halo. "
                    "However the containing loop goes out to level {1}".
                    format(self._name, self.parent.upper_bound_halo_depth))

        # If this kernel is being called from within a coloured
        # loop then we have to look-up the name of the colour map
        if self.is_coloured():
            # TODO Check whether this arg is gh_inc and if not, Warn that
            # we're colouring a kernel that has no field object with INC access

            # We must look-up the cell index using the colour map rather than
            # use the current cell index directly. We need to know the name
            # of the variable holding the colour map for this kernel.
            cell_index = self.colourmap + "(colour, cell)"
        else:
            # This kernel call has not been coloured
            #  - is it OpenMP parallel, i.e. are we a child of
            # an OpenMP directive?
            if self.is_openmp_parallel():
                try:
                    # It is OpenMP parallel - does it have an argument
                    # with INC access?
                    arg = self.incremented_arg
                except FieldNotFoundError:
                    arg = None
                if arg:
                    raise GenerationError("Kernel {0} has an argument with "
                                          "INC access and therefore must "
                                          "be coloured in order to be "
                                          "parallelised with OpenMP".
                                          format(self._name))
            cell_index = "cell"

        parent.add(CommentGen(parent, ""))

        # Orientation array lookup is done for each cell
        oname = ""
        for unique_fs in self.arguments.unique_fss:
            if self._fs_descriptors.exists(unique_fs):
                fs_descriptor = self._fs_descriptors.get_descriptor(unique_fs)
                if fs_descriptor.requires_orientation:
                    field = self.arguments.get_arg_on_space(unique_fs)
                    oname = get_fs_orientation_name(unique_fs)
                    parent.add(
                        AssignGen(parent, pointer=True,
                                  lhs=oname,
                                  rhs=field.proxy_name_indexed + "%" +
                                  field.ref_name(unique_fs) +
                                  "%get_cell_orientation(" +
                                  cell_index + ")"))
        if oname:
            parent.add(CommentGen(parent, ""))

        super(DynKern, self).gen_code(parent)


class ArgOrdering(object):
    '''Base class capturing the arguments, type and ordering of data in
    a Kernel call.'''
    def __init__(self, kern):
        self._kern = kern

    def generate(self):
        '''
        Specifies which arguments appear in an argument list, their type
        and their ordering. Calls methods for each type of argument
        that can be specialised by a child class for its particular need.

        :raises GenerationError: if the kernel arguments break the
                                 rules for the Dynamo 0.3 API.
        '''
        if self._kern.arguments.has_operator():
            # All operator types require the cell index to be provided
            self.cell_position()
        # Pass the number of layers in the mesh unless this kernel is
        # applying a CMA operator or doing a CMA matrix-matrix calculation
        if self._kern.cma_operation not in ["apply", "matrix-matrix"]:
            self.mesh_height()
        # Pass the number of cells in the mesh if this kernel has a
        # LMA operator argument
        # TODO this code should replace the code that currently includes
        # this quantity for *every* operator it encounters.
        # if self._kern.arguments.has_operator(op_type="gh_operator"):
        #     self.mesh_ncell3d()
        # Pass the number of columns in the mesh if this kernel has a CMA
        # operator argument
        if self._kern.arguments.has_operator(op_type="gh_columnwise_operator"):
            self.mesh_ncell2d()

        if self._kern.is_intergrid:
            # Inter-grid kernels require special arguments
            # The cell-map for the current column providing the mapping from
            # the coarse to the fine mesh.
            self.cell_map()

        # for each argument in the order they are specified in the
        # kernel metadata, call particular methods depending on what
        # type of argument we find (field, field vector, operator or
        # scalar). If the argument is a field or field vector and also
        # has a stencil access then also call appropriate stencil
        # methods.
        for arg in self._kern.arguments.args:
            if arg.type == "gh_field":
                if arg.vector_size > 1:
                    self.field_vector(arg)
                else:
                    self.field(arg)
                if arg.descriptor.stencil:
                    if not arg.descriptor.stencil['extent']:
                        # stencil extent is not provided in the
                        # metadata so must be passed
                        self.stencil_unknown_extent(arg)
                    if arg.descriptor.stencil['type'] == "xory1d":
                        # if "xory1d is specified then the actual
                        # direction must be passed
                        self.stencil_unknown_direction(arg)
                    # stencil information that is always passed
                    self.stencil(arg)
            elif arg.type == "gh_operator":
                self.operator(arg)
            elif arg.type == "gh_columnwise_operator":
                self.cma_operator(arg)
            elif arg.type in VALID_SCALAR_NAMES:
                self.scalar(arg)
            else:
                raise GenerationError(
                    "Unexpected arg type found in dynamo0p3.py:"
                    "ArgOrdering:generate(). Expected one of '{0}' "
                    "but found '{1}'".format(VALID_ARG_TYPE_NAMES, arg.type))
        # For each function space (in the order they appear in the
        # metadata arguments)
        for unique_fs in self._kern.arguments.unique_fss:
            # Provide arguments common to LMA operators and fields on
            # a space *unless* this is an inter-grid or CMA
            # matrix-matrix kernel
            if self._kern.cma_operation not in ["matrix-matrix"] and \
               not self._kern.is_intergrid:
                self.fs_common(unique_fs)
            # Provide additional arguments if there is a
            # field on this space
            if field_on_space(unique_fs, self._kern.arguments):
                if self._kern.is_intergrid:
                    self.fs_intergrid(unique_fs)
                else:
                    self.fs_compulsory_field(unique_fs)
            cma_op = cma_on_space(unique_fs, self._kern.arguments)
            if cma_op:
                if self._kern.cma_operation == "assembly":
                    # CMA-assembly requires banded dofmaps
                    self.banded_dofmap(unique_fs)
                elif self._kern.cma_operation == "apply":
                    # Applying a CMA operator requires indirection dofmaps
                    self.indirection_dofmap(unique_fs, operator=cma_op)

            # Provide any optional arguments. These arguments are
            # associated with the keyword arguments (basis function,
            # differential basis function and orientation) for a
            # function space.
            if self._kern.fs_descriptors.exists(unique_fs):
                descriptors = self._kern.fs_descriptors
                descriptor = descriptors.get_descriptor(unique_fs)
                if descriptor.requires_basis:
                    self.basis(unique_fs)
                if descriptor.requires_diff_basis:
                    self.diff_basis(unique_fs)
                if descriptor.requires_orientation:
                    self.orientation(unique_fs)
            # Fix for boundary_dofs array to the boundary condition
            # kernel (enforce_bc_kernel) arguments
            if self._kern.name.lower() == "enforce_bc_code" and \
               unique_fs.orig_name.lower() == "any_space_1":
                self.field_bcs_kernel(unique_fs)

        # Add boundary dofs array to the operator boundary condition
        # kernel (enforce_operator_bc_kernel) arguments
        if self._kern.name.lower() == "enforce_operator_bc_code":
            # Sanity checks - this kernel should only have a single LMA
            # operator as argument
            if len(self._kern.arguments.args) > 1:
                raise GenerationError(
                    "Kernel {0} has {1} arguments when it should only have 1 "
                    "(an LMA operator)".format(self._kern.name,
                                               len(self._kern.arguments.args)))
            op_arg = self._kern.arguments.args[0]
            if op_arg.type != "gh_operator":
                raise GenerationError(
                    "Expected a LMA operator from which to look-up boundary "
                    "dofs but kernel {0} has argument {1}.".
                    format(self._kern.name, op_arg.type))
            if op_arg.access != "gh_readwrite":
                raise GenerationError(
                    "Kernel {0} is recognised as a kernel which applies "
                    "boundary conditions to an operator. However its operator "
                    "argument has access {1} rather than gh_readwrite.".
                    format(self._kern.name, op_arg.access))
            self.operator_bcs_kernel(op_arg.function_space_to)

        # Provide qr arguments if required
        if self._kern.qr_required:
            self.quad_rule()

    def cell_position(self):
        '''
        Add cell position information

        :raises NotImplementedError: because this is an abstract method
        '''
        raise NotImplementedError(
            "Error: ArgOrdering.cell_position() must be implemented by "
            "subclass")

    def cell_map(self):
        '''
        Add cell-map information (for inter-grid kernels)

        :raises NotImplementedError: because this is an abstract method
        '''
        raise NotImplementedError(
            "Error: ArgOrdering.cell_map() must be implemented by subclass")

    def mesh_height(self):
        '''
        Add height information (i.e. no. of layers)

        :raises NotImplementedError: because this is an abstract method
        '''
        raise NotImplementedError(
            "Error: ArgOrdering.mesh_height() must be implemented by subclass")

    def mesh_ncell2d(self):
        '''
        Add the number of columns in the mesh

        :raises NotImplementedError: because this is an abstract method
        '''
        raise NotImplementedError(
            "Error: ArgOrdering.mesh_ncell2d() must be implemented by"
            "subclass")

    def cma_operator(self, arg):
        '''
        Add information on the CMA operator

        :raises NotImplementedError: because this is an abstract method
        '''
        raise NotImplementedError("Error: ArgOrdering.cma_operator() must "
                                  "be implemented by subclass")

    def field_vector(self, arg):
        '''
        Add field-vector information for this field-vector argument

        :raises NotImplementedError: because this is an abstract method
        '''
        raise NotImplementedError(
            "Error: ArgOrdering.field_vector() must be implemented by "
            "subclass")

    def field(self, arg):
        '''
        Add field information for this field argument

        :raises NotImplementedError: because this is an abstract method
        '''
        raise NotImplementedError(
            "Error: ArgOrdering.field() must be implemented by subclass")

    def stencil_unknown_extent(self, arg):
        '''
        Add stencil extent information for this stencil argument

        :raises NotImplementedError: because this is an abstract method
        '''
        raise NotImplementedError(
            "Error: ArgOrdering.stencil_unknown_extent() must be implemented "
            "by subclass")

    def stencil_unknown_direction(self, arg):
        '''
        Add stencil direction information for this stencil argument

        :raises NotImplementedError: because this is an abstract method
        '''
        raise NotImplementedError(
            "Error: ArgOrdering.stencil_unknown_direction() must be "
            "implemented by subclass")

    def stencil(self, arg):
        '''
        Add stencil information for this stencil argument

        :raises NotImplementedError: because this is an abstract method
        '''
        raise NotImplementedError(
            "Error: ArgOrdering.stencil() must be implemented by subclass")

    def operator(self, arg):
        '''
        Add operator information for this operator argument

        :raises NotImplementedError: because this is an abstract method
        '''
        raise NotImplementedError(
            "Error: ArgOrdering.operator() must be implemented by subclass")

    def scalar(self, arg):
        '''
        Add scalar information for this scalar argument

        :raises NotImplementedError: because this is an abstract method
        '''
        raise NotImplementedError(
            "Error: ArgOrdering.scalar() must be implemented by subclass")

    def fs_common(self, function_space):
        '''
        Add information common to LMA operators and fields for this
        function space

        :raises NotImplementedError: because this is an abstract method
        '''
        raise NotImplementedError(
            "Error: ArgOrdering.fs_common() must be implemented by "
            "subclass")

    def fs_compulsory_field(self, function_space):
        '''
        Add compulsory information for this function space

        :raises NotImplementedError: because this is an abstract method
        '''
        raise NotImplementedError(
            "Error: ArgOrdering.fs_compulsory_field() must be implemented "
            "by subclass")

    def basis(self, function_space):
        '''
        Add basis function information for this function space

        :raises NotImplementedError: because this is an abstract method
        '''
        raise NotImplementedError(
            "Error: ArgOrdering.basis() must be implemented by subclass")

    def diff_basis(self, function_space):
        '''
        Add differential basis function information for this function
        space

        :raises NotImplementedError: because this is an abstract method
        '''
        raise NotImplementedError(
            "Error: ArgOrdering.diff_basis() must be implemented by subclass")

    def orientation(self, function_space):
        '''
        Add orientation information for this function space

        :raises NotImplementedError: because this is an abstract method
        '''
        raise NotImplementedError(
            "Error: ArgOrdering.orientation() must be implemented by subclass")

    def field_bcs_kernel(self, function_space):
        '''
        Add boundary condition information for a field on this function
        space

        :raises NotImplementedError: because this is an abstract method
        '''
        raise NotImplementedError(
            "Error: ArgOrdering.field_bcs_kernel() must be implemented by "
            "subclass")

    def operator_bcs_kernel(self, function_space):
        '''
        Add boundary condition information for an operator on this function
        space

        :raises NotImplementedError: because this is an abstract method
        '''
        raise NotImplementedError(
            "Error: ArgOrdering.operator_bcs_kernel() must be implemented by "
            "subclass")

    def quad_rule(self):
        '''
        Add qr information

        :raises NotImplementedError: because this is an abstract method
        '''
        raise NotImplementedError(
            "Error: ArgOrdering.quad_rule() must be implemented by subclass")

    def banded_dofmap(self, function_space):
        '''
        Add banded dofmap (required for CMA operator assembly)

        :raises NotImplementedError: because this is an abstract method
        '''
        raise NotImplementedError("Error: ArgOrdering.banded_dofmap() must"
                                  " be implemented by subclass")

    def indirection_dofmap(self, function_space, operator=None):
        '''
        Add indirection dofmap required when applying a CMA operator

        :raises NotImplementedError: because this is an abstract method
        '''
        raise NotImplementedError("Error: ArgOrdering.indirection_dofmap() "
                                  "must be implemented by subclass")


class KernCallArgList(ArgOrdering):
    '''
    Creates the argument list required to call kernel "kern" from the
    PSy-layer. The ordering and type of arguments is captured by the base
    class.

    :param kern: The kernel that is being called.
    :type kern: :py:class:`psyclone.dynamo0p3.DynKern`
    '''
    def __init__(self, kern):
        ArgOrdering.__init__(self, kern)
        self._arglist = []
        self._name_space_manager = NameSpaceFactory().create()

    def cell_position(self):
        ''' add a cell argument to the argument list'''
        self._arglist.append(self._cell_ref_name)

    def cell_map(self):
        ''' Add cell-map and related cell counts to the argument list '''
        cargs = psyGen.args_filter(self._kern.args,
                                   arg_meshes=["gh_coarse"])
        carg = cargs[0]
        fargs = psyGen.args_filter(self._kern.args,
                                   arg_meshes=["gh_fine"])
        farg = fargs[0]
        base_name = "cell_map_" + carg.name
        map_name = self._name_space_manager.create_name(
            root_name=base_name, context="PSyVars", label=base_name)
        # Add the cell map to our argument list
        self._arglist.append("{0}(:,{1})".format(map_name,
                                                 self._cell_ref_name))
        # No. of fine cells per coarse cell
        base_name = "ncpc_{0}_{1}".format(farg.name, carg.name)
        ncellpercell = self._name_space_manager.create_name(
            root_name=base_name, context="PSyVars", label=base_name)
        self._arglist.append(ncellpercell)
        # No. of columns in the fine mesh
        base_name = "ncell_{0}".format(farg.name)
        ncell_fine = self._name_space_manager.create_name(
            root_name=base_name, context="PSyVars", label=base_name)
        self._arglist.append(ncell_fine)

    def mesh_height(self):
        ''' add mesh height (nlayers) to the argument list'''
        nlayers_name = self._name_space_manager.create_name(
            root_name="nlayers", context="PSyVars", label="nlayers")
        self._arglist.append(nlayers_name)

    # TODO uncomment this method when ensuring we only pass ncell3d once
    # to any given kernel.
    # def mesh_ncell3d(self):
    #     ''' Add the number of cells in the full 3D mesh to the argument
    #     list '''
    #     ncell3d_name = self._name_space_manager.create_name(
    #         root_name="ncell_3d", context="PSyVars", label="ncell3d")
    #     self._arglist.append(ncell3d_name)

    def mesh_ncell2d(self):
        ''' Add the number of columns in the mesh to the argument list '''
        ncell2d_name = self._name_space_manager.create_name(
            root_name="ncell_2d", context="PSyVars", label="ncell_2d")
        self._arglist.append(ncell2d_name)

    def field_vector(self, argvect):
        '''add the field vector associated with the argument 'argvect' to the
        argument list '''
        # the range function below returns values from
        # 1 to the vector size which is what we
        # require in our Fortran code
        for idx in range(1, argvect.vector_size+1):
            text = argvect.proxy_name + "(" + str(idx) + ")%data"
            self._arglist.append(text)

    def field(self, arg):
        '''add the field array associated with the argument 'arg' to the
        argument list'''
        text = arg.proxy_name + "%data"
        self._arglist.append(text)

    def stencil_unknown_extent(self, arg):
        '''
        Add stencil information to the argument list associated with the
        argument 'arg' if the extent is unknown.

        :param arg: the kernel argument with which the stencil is associated.
        :type arg: :py:class:`psyclone.dynamo0p3.DynKernelArgument`

        '''
        # The extent is not specified in the metadata so pass the value in
        name = DynStencils.dofmap_size_name(arg)
        self._arglist.append(name)

    def stencil_unknown_direction(self, arg):
        '''
        Add stencil information to the argument list associated with the
        argument 'arg' if the direction is unknown (i.e. it's being supplied
        in a variable).

        :param arg: the kernel argument with which the stencil is associated.
        :type arg: :py:class:`psyclone.dynamo0p3.DynKernelArgument`

        '''
        # the direction of the stencil is not known so pass the value in
        name = arg.stencil.direction_arg.varname
        self._arglist.append(name)

    def stencil(self, arg):
        '''
        Add general stencil information associated with the argument 'arg'
        to the argument list.

        :param arg: the kernel argument with which the stencil is associated.
        :type arg: :py:class:`psyclone.dynamo0p3.DynKernelArgument`

        '''
        # add in stencil dofmap
        var_name = DynStencils.dofmap_name(arg)
        name = var_name + "(:,:," + self._cell_ref_name + ")"
        self._arglist.append(name)

    def operator(self, arg):
        ''' add the operator arguments to the argument list '''
        # TODO we should only be including ncell_3d once in the argument
        # list but this adds it for every operator
        self._arglist.append(arg.proxy_name_indexed+"%ncell_3d")
        self._arglist.append(arg.proxy_name_indexed+"%local_stencil")

    def cma_operator(self, arg):
        '''
        Add the CMA operator and associated scalars to the argument
        list.

        :param arg: the CMA operator argument.
        :type arg: :py:class:`psyclone.dynamo0p3.DynKernelArgument`

        '''
        components = ["matrix"]
        if arg.function_space_to.orig_name != \
           arg.function_space_from.orig_name:
            components += DynCMAOperators.cma_diff_fs_params
        else:
            components += DynCMAOperators.cma_same_fs_params
        for component in components:
            self._arglist.append(
                self._name_space_manager.create_name(
                    root_name=arg.name+"_"+component,
                    context="PSyVars",
                    label=arg.name+"_"+component))

    def scalar(self, scalar_arg):
        '''add the name associated with the scalar argument to the argument
        list'''
        self._arglist.append(scalar_arg.name)

    def fs_common(self, function_space):
        '''add function-space related arguments common to LMA operators and
        fields'''
        # There is currently one argument: "ndf"
        ndf_name = get_fs_ndf_name(function_space)
        self._arglist.append(ndf_name)

    def fs_compulsory_field(self, function_space):
        '''add compulsory arguments to the argument list, when there is a
        field on this function space'''
        undf_name = get_fs_undf_name(function_space)
        self._arglist.append(undf_name)
        map_name = get_fs_map_name(function_space)
        self._arglist.append(map_name+"(:,"+self._cell_ref_name+")")

    def fs_intergrid(self, function_space):
        '''
        Add function-space related arguments for an intergrid kernel

        :param function_space: the function space for which to add arguments
        :type function_space: :py:class:`psyclone.dynamo0p3.FunctionSpace`
        '''
        # Is this FS associated with the coarse or fine mesh? (All fields
        # on a given mesh must be on the same FS.)
        arg = self._kern.arguments.get_arg_on_space(function_space)
        if arg.mesh == "gh_fine":
            # For the fine mesh, we need ndf, undf and the *whole*
            # dofmap
            self.fs_common(function_space)
            undf_name = get_fs_undf_name(function_space)
            self._arglist.append(undf_name)
            map_name = get_fs_map_name(function_space)
            self._arglist.append(map_name)
        else:
            # For the coarse mesh we only need undf and the dofmap for
            # the current column
            self.fs_compulsory_field(function_space)

    def basis(self, function_space):
        '''
        Add basis function information for this function space to the
        argument list.

        :param function_space: the function space for which the basis \
                               function is required.
        :type function_space: :py:class:`psyclone.dynamo0p3.FunctionSpace`
        '''
        if self._kern.qr_required:
            basis_name = get_fs_basis_name(function_space,
                                           qr_var=self._kern.qr_name)
            self._arglist.append(basis_name)
        else:
            # We are dealing with an evaluator and therefore need as many
            # basis functions as there are target function spaces.
            for fs_name in self._kern.eval_targets:
                # The associated FunctionSpace object is the first item in
                # the tuple dict entry associated with the name of the target
                # function space
                fspace = self._kern.eval_targets[fs_name][0]
                basis_name = get_fs_basis_name(function_space,
                                               qr_var=self._kern.qr_name,
                                               on_space=fspace)
                self._arglist.append(basis_name)

    def diff_basis(self, function_space):
        '''
        Add differential basis information for the function space to the
        argument list.

        :param function_space: the function space for which the differential
                               basis functions are required
        :type function_space: :py:class:`psyclone.dynamo0p3.FunctionSpace`
        '''
        if self._kern.qr_required:
            diff_basis_name = get_fs_diff_basis_name(
                function_space, qr_var=self._kern.qr_name)
            self._arglist.append(diff_basis_name)
        else:
            # We are dealing with an evaluator and therefore need as many
            # basis functions as there are target function spaces.
            for fs_name in self._kern.eval_targets:
                # The associated FunctionSpace object is the first item in
                # the tuple dict entry associated with the name of the target
                # function space
                fspace = self._kern.eval_targets[fs_name][0]
                diff_basis_name = get_fs_diff_basis_name(
                    function_space, qr_var=self._kern.qr_name, on_space=fspace)
                self._arglist.append(diff_basis_name)

    def orientation(self, function_space):
        '''add orientation information for this function space to the
        argument list'''
        orientation_name = get_fs_orientation_name(function_space)
        self._arglist.append(orientation_name)

    def field_bcs_kernel(self, function_space):
        '''
        Implement the boundary_dofs array fix for a field.

        :param function_space: unused argument.
        '''
        fspace = None
        for fspace in self._kern.arguments.unique_fss:
            if fspace.orig_name == "any_space_1":
                break
        farg = self._kern.arguments.get_arg_on_space(fspace)
        # Sanity check - expect the enforce_bc_code kernel to only have
        # a field argument.
        if farg.type != "gh_field":
            raise GenerationError(
                "Expected a gh_field from which to look-up boundary dofs "
                "for kernel {0} but got {1}".format(self._kern.name,
                                                    farg.type))
        base_name = "boundary_dofs_" + farg.name
        name = self._name_space_manager.create_name(root_name=base_name,
                                                    context="PSyVars",
                                                    label=base_name)
        self._arglist.append(name)

    def operator_bcs_kernel(self, _):
        '''
        Supply necessary additional arguments for the kernel that
        applies boundary conditions to a LMA operator. 2nd (unused)
        argument is for consistency with base class.

        '''
        # This kernel has only a single LMA operator as argument.
        # Checks for this are performed in ArgOrdering.generate()
        op_arg = self._kern.arguments.args[0]
        base_name = "boundary_dofs_"+op_arg.name
        name = self._name_space_manager.create_name(root_name=base_name,
                                                    context="PSyVars",
                                                    label=base_name)
        self._arglist.append(name)

    def quad_rule(self):
        ''' add qr information to the argument list'''
        self._arglist.extend(self._kern.qr_args)

    def banded_dofmap(self, function_space):
        ''' Add banded dofmap (required for CMA operator assembly) '''
        # Note that the necessary ndf values will already have been added
        # to the argument list as they are mandatory for every function
        # space that appears in the meta-data.
        self._arglist.append(get_cbanded_map_name(function_space))

    def indirection_dofmap(self, function_space, operator=None):
        ''' Add indirection dofmap required when applying a CMA operator '''
        self._arglist.append(get_cma_indirection_map_name(function_space))

    @property
    def arglist(self):
        '''
        :return: the kernel argument list. The generate function must be \
                 called first.
        :rtype: list of str.

        :raises GenerationError: if the argument list is empty.
        '''
        if not self._arglist:
            raise GenerationError(
                "Internal error. The argument list in KernCallArgList:"
                "arglist() is empty. Has the generate() method been called?")
        return self._arglist

    @property
    def _cell_ref_name(self):
        '''
        Utility routine which determines whether to return the cell value
        or the colourmap lookup value.

        :returns: the Fortran code needed to access the current cell index.
        :rtype: str
        '''
        if self._kern.is_coloured():
            return self._kern.colourmap + "(colour, cell)"
        return "cell"


class KernStubArgList(ArgOrdering):
    '''Creates the argument list required to create and declare the
    required arguments for a kernel subroutine.  The ordering and type
    of the arguments is captured by the base class '''
    def __init__(self, kern):
        '''
        :param kern: Kernel for which to create argument list
        :type kern: :py:class:`psyclone.dynamo0p3.DynKern`

        :raises NotImplementedError: if kernel is inter-grid
        '''

        # We don't yet support inter-grid kernels (Issue #162)
        if kern.is_intergrid:
            raise NotImplementedError(
                "Kernel {0} is an inter-grid kernel and stub generation "
                "is not yet supported for inter-grid kernels".
                format(kern.name))

        self._first_arg = True
        self._first_arg_decl = None
        ArgOrdering.__init__(self, kern)
        self._arglist = []
        self._name_space_manager = NameSpaceFactory().create()

    def cell_position(self):
        ''' Add cell position to the argument list. '''
        self._arglist.append("cell")

    def mesh_height(self):
        ''' Add mesh height (nlayers) to the argument list. '''
        self._arglist.append("nlayers")

    def mesh_ncell2d(self):
        ''' Add the number of columns in the mesh to the argument list. '''
        self._arglist.append("ncell_2d")

    def field_vector(self, argvect):
        '''Add the field vector associated with the argument 'argvect' to the
        argument list.

        :param argvect: the corresponding kernel argument.
        :type argvect:  :py:class:`psyclone.dynamo0p3.DynKernelArgument`
        '''
        # the range function below returns values from
        # 1 to the vector size which is what we
        # require in our Fortran code
        for idx in range(1, argvect.vector_size+1):
            text = (argvect.name + "_" +
                    argvect.function_space.mangled_name +
                    "_v" + str(idx))
            if self._first_arg:
                self._first_arg = False
            self._arglist.append(text)

    def field(self, arg):
        '''
        Add the field associated with the argument 'arg' to the argument list.

        :param arg: the kernel argument (field).
        :type arg: :py:class:`psyclone.dynamo0p3.DynKernelArgument`
        '''
        text = arg.name + "_" + arg.function_space.mangled_name
        self._arglist.append(text)

    def stencil_unknown_extent(self, arg):
        '''
        Add stencil information associated with a kernel argument if the
        extent is unknown.
        :param arg: the meta-data description of the kernel argument with \
                    which the stencil is associated.
        :type arg: :py:class:`psyclone.dynamo0p3.DynKernelArgument`
        '''
        name = DynStencils.dofmap_size_name(arg)
        self._arglist.append(name)

    def stencil_unknown_direction(self, arg):
        '''
        Add stencil information associated with the argument 'arg' if the
        direction is unknown.

        :param arg: the kernel argument with which the stencil is associated.
        :type arg: :py:class:`psyclone.dynamo0p3.DynKernelArgument`

        '''
        self._arglist.append(DynStencils.direction_name(arg))

    def stencil(self, arg):
        '''
        Add general stencil information associated with a kernel argument.

        :param arg: the meta-data description of the kernel argument with \
                    which the stencil is associated.
        :type arg: :py:class:`psyclone.dynamo0p3.DynKernelArgument`
        '''
        self._arglist.append(DynStencils.dofmap_name(arg))

    def operator(self, arg):
        ''' add the operator arguments to the argument list '''
        size = arg.name + "_ncell_3d"
        self._arglist.append(size)
        # If this is the first argument in the kernel then keep a
        # note so that we can put subsequent declarations in the
        # correct location
        if self._first_arg:
            self._first_arg = False
        text = arg.name
        self._arglist.append(text)

    def cma_operator(self, arg):
        ''' add the CMA operator arguments to the argument list '''
        # The CMA operator itself
        self._arglist.append(arg.name)
        # Associated scalar parameters
        nrow = arg.name + "_nrow"
        _local_args = [nrow]
        if arg.function_space_to.orig_name != \
           arg.function_space_from.orig_name:
            # If the to- and from-spaces are different then so are ncol and
            # nrow so we pass both of them. If they are the same then we
            # could pass either but choose to pass nrow and not ncol.
            ncol = arg.name + "_ncol"
            _local_args.append(ncol)
        bandwidth = arg.name + "_bandwidth"
        alpha = arg.name + "_alpha"
        beta = arg.name + "_beta"
        gamma_m = arg.name + "_gamma_m"
        gamma_p = arg.name + "_gamma_p"
        _local_args += [bandwidth, alpha, beta, gamma_m, gamma_p]
        self._arglist += _local_args

        if self._first_arg:
            self._first_arg = False

    def banded_dofmap(self, function_space):
        ''' Declare the banded dofmap required for a CMA operator
        that maps to/from the specified function space '''
        dofmap = get_cbanded_map_name(function_space)
        self._arglist.append(dofmap)

    def indirection_dofmap(self, function_space, operator=None):
        '''
        Declare the indirection dofmaps required when applying a
        CMA operator.

        :param function_space: the function space for which the dofmap \
                               is required.
        :type function_space: :py:class:`psyclone.dynamo0p3.FunctionSpace`
        :param operator: the CMA operator for which the dofmap is required.
        :type operator: :py:class:`psyclone.dynamo0p3.DynKernelArgument`

        :raises GenerationError: if no kernel argument is supplied.
        :raises GenerationError: if the supplied kernel argument is not a \
                                 CMA operator.

        '''
        if not operator:
            raise GenerationError("Internal error: no CMA operator supplied.")
        if operator.type != "gh_columnwise_operator":
            raise GenerationError(
                "Internal error: a CMA operator (gh_columnwise_operator) must "
                "be supplied but got {0}".format(operator.type))
        map_name = get_cma_indirection_map_name(function_space)
        self._arglist.append(map_name)

    def scalar(self, arg):
        '''
        Add the name associated with the scalar argument to the argument list.

        :param arg: the kernel argument.
        :type arg: :py:class:`psyclone.dynamo0p3.DynKernelArgument`

        :raises InternalError: if the argument is not a recognised scalar type.
        '''
        if arg.type not in VALID_SCALAR_NAMES:
            raise InternalError(
                "Expected argument type to be one of '{0}' but got '{1}'".
                format(VALID_SCALAR_NAMES, arg.type))
        self._arglist.append(arg.name)

    def fs_common(self, function_space):
        ''' Provide arguments common to LMA operators and
        fields on a space. There is one: "ndf". '''
        ndf_name = get_fs_ndf_name(function_space)
        self._arglist.append(ndf_name)

    def fs_compulsory_field(self, function_space):
        ''' Provide compulsory arguments if there is a field on this
        function space'''
        undf_name = get_fs_undf_name(function_space)
        self._arglist.append(undf_name)
        map_name = get_fs_map_name(function_space)
        self._arglist.append(map_name)

    def basis(self, function_space):
        '''
        Add the necessary declarations for basis function(s) on the supplied
        function space. There can be more than one if this is an evaluator.

        :param function_space: the function space for which to provide \
                               the basis functions
        :type function_space: :py:class:`psyclone.dynamo0p3.FunctionSpace`

        :raises InternalError: if the evaluator shape is not recognised.

        '''
        if self._kern.eval_shape in VALID_QUADRATURE_SHAPES:
            basis_name = get_fs_basis_name(function_space)
            self._arglist.append(basis_name)
        elif self._kern.eval_shape in VALID_EVALUATOR_SHAPES:
            # Need a basis array for each target space upon which the basis
            # functions have been evaluated. _kern.eval_targets is a dict
            # where the values are 2-tuples of (FunctionSpace, argument).
            for _, target in self._kern.eval_targets.items():
                basis_name = get_fs_basis_name(function_space,
                                               on_space=target[0])
                self._arglist.append(basis_name)
        else:
            raise InternalError(
                "Unrecognised evaluator shape ({0}). Expected one of: {1}".
                format(self._kern.eval_shape, VALID_EVALUATOR_SHAPES))

    def diff_basis(self, function_space):
        '''
        Provide the necessary declarations for the differential basis function
        on the supplied function space.

        :param function_space: the function space for which to provide the \
                               differential basis function
        :type function_space: :py:class:`psyclone.dynamo0p3.FunctionSpace`

        :raises GenerationError: if the evaluator shape is not recognised.
        '''
        if self._kern.eval_shape in VALID_QUADRATURE_SHAPES:
            # We need differential basis functions for quadrature
            diff_basis_name = get_fs_diff_basis_name(function_space)
            self._arglist.append(diff_basis_name)

        elif self._kern.eval_shape in VALID_EVALUATOR_SHAPES:
            # We need differential basis functions for an evaluator,
            # potentially for multiple target spaces. _kern.eval_targets is
            # a dict where the values are 2-tuples of
            # (FunctionSpace, argument).
            for _, target in self._kern.eval_targets.items():
                diff_basis_name = get_fs_diff_basis_name(function_space,
                                                         on_space=target[0])
                self._arglist.append(diff_basis_name)
        else:
            raise GenerationError(
                "Internal error: unrecognised evaluator shape ({0}). Expected "
                "one of: {1}".format(self._kern.eval_shape,
                                     VALID_EVALUATOR_SHAPES))

    def orientation(self, function_space):
        '''
        Provide orientation information for the function space.

        :param function_space: the function space for which orientation \
                               is required.
        :type function_space: :py:class:`psyclone.dynamo0p3.FunctionSpace`

        '''
        orientation_name = get_fs_orientation_name(function_space)
        self._arglist.append(orientation_name)

    def field_bcs_kernel(self, function_space):
        ''' implement the boundary_dofs array fix for fields '''
        arg = self._kern.arguments.get_arg_on_space(function_space)
        self._arglist.append("boundary_dofs_"+arg.name)

    def operator_bcs_kernel(self, function_space):
        ''' Implement the boundary_dofs array fix for operators. This is the
        same as for fields with the function space set to the 'to' space of
        the operator. '''
        self.field_bcs_kernel(function_space)

    def quad_rule(self):
        ''' provide quadrature information for this kernel stub (necessary
        arguments and declarations) '''
        self._arglist.extend(self._kern.qr_args)

    @property
    def arglist(self):
        '''return the kernel argument list. The generate function must be
        called first'''
        if not self._arglist:
            raise GenerationError(
                "Internal error. The argument list in KernStubArgList:"
                "arglist() is empty. Has the generate() method been called?")
        return self._arglist


# class DinoWriters(ArgOrdering):
#    def __init__(self, kern, parent=None, position=None):
#        ArgOrdering.__init__(self, kern)
#        self._parent = parent
#        self._position = position
#        self._name_space_manager = NameSpaceFactory().create()
#        self._scalar_position = None
#        self._array_position = None
#
#    def cell_position(self):
#        ''' get dino to output cell position information '''
#        # dino outputs a full field so we do not need cell index information
#        pass
#
#    def mesh_height(self):
#        ''' get dino to output the height of the mesh (nlayers)'''
#        nlayers_name = self._name_space_manager.create_name(
#            root_name="nlayers", context="PSyVars", label="nlayers")
#        self._add_dino_scalar(nlayers_name)
#
#    def field_vector(self, argvect):
#        '''get dino to output field vector data associated with the argument
#        'argvect' '''
#        # TBD
#        pass
#
#    def field(self, arg):
#        '''get dino to output field datat associated with the argument
#        'arg' '''
#        if arg.intent in ["in", "inout"]:
#            text = arg.proxy_name + "%data"
#            self._add_dino_array(text)
#
#    def stencil_unknown_extent(self, arg):
#        '''get dino to output stencil information associated with the argument
#        'arg' if the extent is unknown '''
#        # TBD
#        pass
#
#    def stencil_unknown_direction(self, arg):
#        '''get dino to output stencil information associated with the argument
#        'arg' if the direction is unknown '''
#        # TBD
#        pass
#
#    def stencil(self, arg):
#        '''get dino to output general stencil information associated with the
#        argument 'arg' '''
#        # TBD
#        pass
#
#    def operator(self, arg):
#        ''' get dino to output the operator arguments '''
#        # TBD
#        pass
#
#    def scalar(self, scalar_arg):
#        '''get dino to output the value of the scalar argument'''
#        if scalar_arg in ["in", "inout"]:
#            self._add_dino_scalar(scalar_arg.name)
#
#    def fs_common(self, function_space):
#        '''get dino to output any arguments common to LMA operators and
#        fields on a space. '''
#        # There is currently one: "ndf".
#        ndf_name = get_fs_ndf_name(function_space)
#        self._add_dino_scalar(ndf_name)
#
#    def fs_compulsory_field(self, function_space):
#        '''get dino to output compulsory arguments if there is a field on this
#        function space'''
#        undf_name = get_fs_undf_name(function_space)
#        self._add_dino_scalar(undf_name)
#
#    def basis(self, function_space):
#        '''get dino to output basis function information for the function
#        space'''
#        # TBD
#        pass
#
#    def diff_basis(self, function_space):
#        '''get dino to output differential basis function information for the
#        function space'''
#        # TBD
#         pass
#
#    def orientation(self, function_space):
#        '''get dino to output orientation information for the function
#        space'''
#        # TBD
#        pass
#
#    def field_bcs_kernel(self, function_space):
#        '''get dino to output any boundary_dofs information for bc_kernel'''
#        # TBD
#        pass
#
#    def quad_rule(self):
#        '''get dino to output qr information '''
#        # TBD
#        pass
#
#    def generate(self):
#        '''perform any additional actions before and after kernel
#        argument-list based generation'''
#        from psyclone.f2pygen import CommentGen
#        self._parent.add(CommentGen(self._parent, " dino output start"),
#                         position=["before", self._position])
#        scalar_comment = CommentGen(self._parent, " dino scalars")
#        self._parent.add(scalar_comment,
#                         position=["before", self._position])
#        array_comment = CommentGen(self._parent, " dino arrays")
#        self._parent.add(array_comment,
#                         position=["before", self._position])
#        self._scalar_position = scalar_comment.root
#        self._array_position = array_comment.root
#        self._parent.add(CommentGen(self._parent, " dino output end"),
#                         position=["before", self._position])
#        self._parent.add(CommentGen(self._parent, ""),
#                         position=["before", self._position])
#        ArgOrdering.generate(self)
#
#    def _add_dino_scalar(self, name):
#        ''' add a dino output call for a scalar variable '''
#        from psyclone.f2pygen import CallGen
#        self._parent.add(CallGen(self._parent, name="dino%output_scalar",
#                                 args=[name]),
#                         position=["after", self._scalar_position])
#
#    def _add_dino_array(self, name):
#        ''' add a dino output call for an array variable '''
#        from psyclone.f2pygen import CallGen
#        self._parent.add(CallGen(self._parent, name="dino%output_array",
#                                 args=[name]),
#                         position=["after", self._array_position])


class FSDescriptor(object):
    ''' Provides information about a particular function space used by
    a meta-funcs entry in the kernel metadata. '''

    def __init__(self, descriptor):
        self._descriptor = descriptor

    @property
    def requires_basis(self):
        ''' Returns True if a basis function is associated with this
        function space, otherwise it returns False. '''
        return "gh_basis" in self._descriptor.operator_names

    @property
    def requires_diff_basis(self):
        ''' Returns True if a differential basis function is
        associated with this function space, otherwise it returns
        False. '''
        return "gh_diff_basis" in self._descriptor.operator_names

    @property
    def requires_orientation(self):
        ''' Returns True if an orientation function is
        associated with this function space, otherwise it returns
        False. '''
        return "gh_orientation" in self._descriptor.operator_names

    @property
    def fs_name(self):
        ''' Returns the raw metadata value of this function space. '''
        return self._descriptor.function_space_name


class FSDescriptors(object):
    ''' Contains a collection of FSDescriptor objects and methods
    that provide information across these objects. We have one
    FSDescriptor for each meta-funcs entry in the kernel
    meta-data.
    #TODO #274 this should actually be named something like
    BasisFuncDescriptors as it holds information describing the
    basis/diff-basis functions required by a kernel.

    :param descriptors: list of objects describing the basis/diff-basis \
                        functions required by a kernel, as obtained from \
                        meta-data.
    :type descriptors: list of :py:class:`psyclone.DynFuncDescriptor03`.

    '''
    def __init__(self, descriptors):
        self._orig_descriptors = descriptors
        self._descriptors = []
        for descriptor in descriptors:
            self._descriptors.append(FSDescriptor(descriptor))

    def exists(self, fspace):
        ''' Return True if a descriptor with the specified function
        space exists, otherwise return False. '''
        for descriptor in self._descriptors:
            # FS descriptors hold information taken from the kernel
            # metadata and therefore it is the original name of
            # the supplied function space that we must look at
            if descriptor.fs_name == fspace.orig_name:
                return True
        return False

    def get_descriptor(self, fspace):
        ''' Return the descriptor with the specified function space
        name. If it does not exist raise an error.'''
        for descriptor in self._descriptors:
            if descriptor.fs_name == fspace.orig_name:
                return descriptor
        raise GenerationError(
            "FSDescriptors:get_descriptor: there is no descriptor for "
            "function space {0}".format(fspace.orig_name))

    @property
    def descriptors(self):
        '''
        :return: the list of Descriptors, one for each of the meta-funcs
                 entries in the kernel meta-data.
        :rtype: List of :py:class:`psyclone.dynamo0p3.FSDescriptor`
        '''
        return self._descriptors


def check_args(call):
    '''
    Checks that the kernel arguments provided via the invoke call are
    consistent with the information expected, as specified by the
    kernel metadata

    :param call: the object produced by the parser that describes the
                 kernel call to be checked.
    :type call: :py:class:`psyclone.parse.algorithm.KernelCall`
    :raises: GenerationError if the kernel arguments in the Algorithm layer
             do not match up with the kernel meta-data
    '''
    # stencil arguments
    stencil_arg_count = 0
    for arg_descriptor in call.ktype.arg_descriptors:
        if arg_descriptor.stencil:
            if not arg_descriptor.stencil['extent']:
                # an extent argument must be provided
                stencil_arg_count += 1
            if arg_descriptor.stencil['type'] == 'xory1d':
                # a direction argument must be provided
                stencil_arg_count += 1

    # qr_argument
    if call.ktype.eval_shape in VALID_QUADRATURE_SHAPES:
        qr_arg_count = 1
    else:
        qr_arg_count = 0

    expected_arg_count = len(call.ktype.arg_descriptors) + \
        stencil_arg_count + qr_arg_count

    if expected_arg_count != len(call.args):
        raise GenerationError(
            "error: expected '{0}' arguments in the algorithm layer but "
            "found '{1}'. Expected '{2}' standard arguments, '{3}' "
            "stencil arguments and '{4}' qr_arguments'".format(
                expected_arg_count, len(call.args),
                len(call.ktype.arg_descriptors), stencil_arg_count,
                qr_arg_count))


class DynStencil(object):
    ''' Provides stencil information about a Dynamo argument '''
    def __init__(self, name):
        self._name = name
        self._extent = None
        self._extent_arg = None
        self._direction_arg = None

    @property
    def extent(self):
        '''Returns the extent of the stencil if it is known. It will be known
        if it is specified in the metadata.'''
        return self._extent

    @property
    def extent_arg(self):
        '''Returns the algorithm argument associated with the extent value if
        extent has not been provided in the metadata.'''
        return self._extent_arg

    @extent_arg.setter
    def extent_arg(self, value):
        ''' sets the extent_arg argument. '''
        self._extent_arg = value

    @property
    def direction_arg(self):
        '''returns the direction argument associated with the direction of
        the stencil if the direction of the stencil is not known'''
        return self._direction_arg

    @direction_arg.setter
    def direction_arg(self, value):
        ''' sets the direction_arg argument. '''
        self._direction_arg = value


class DynKernelArguments(Arguments):
    '''
    Provides information about Dynamo kernel call arguments
    collectively, as specified by the kernel argument metadata.

    :param call: the kernel meta-data for which to extract argument info.
    :type call: :py:class:`psyclone.parse.KernelCall`
    :param parent_call: the kernel-call object.
    :type parent_call: :py:class:`psyclone.dynamo0p3.DynKern`

    :raises GenerationError: if the kernel meta-data specifies stencil extent.
    '''
    def __init__(self, call, parent_call):
        if False:  # pylint: disable=using-constant-test
            # For pyreverse
            self._0_to_n = DynKernelArgument(None, None, None, None)
        self._name_space_manager = NameSpaceFactory().create()

        Arguments.__init__(self, parent_call)

        # check that the arguments provided by the algorithm layer are
        # consistent with those expected by the kernel(s)
        check_args(call)

        # create our arguments and add in stencil information where
        # appropriate.
        self._args = []
        idx = 0
        for arg in call.ktype.arg_descriptors:

            dyn_argument = DynKernelArgument(self, arg, call.args[idx],
                                             parent_call)
            idx += 1
            if dyn_argument.descriptor.stencil:
                # Create a stencil object and store a reference to it in our
                # new DynKernelArgument object.
                stencil = DynStencil(dyn_argument.descriptor.stencil['type'])
                dyn_argument.stencil = stencil

                if dyn_argument.descriptor.stencil['extent']:
                    raise GenerationError("extent metadata not yet supported")
                    # if supported we would add the following
                    # line. However, note there is currently no setter
                    # for extent in DynStencil so this would need to
                    # be added.  stencil.extent =
                    # dyn_argument.descriptor.stencil['extent']
                else:
                    # An extent argument has been added.
                    stencil.extent_arg = call.args[idx]
<<<<<<< HEAD
=======
                    # extent_arg is not a standard dynamo argument, it is
                    # an Arg object created by the parser. Therefore its
                    # name may clash. We register and update the name here.
                    unique_name = self._name_space_manager.create_name(
                        root_name=stencil.extent_arg.varname,
                        context="AlgArgs",
                        label=stencil.extent_arg.text)
                    stencil.extent_arg.varname = unique_name
>>>>>>> 5786c92c
                    idx += 1
                if dyn_argument.descriptor.stencil['type'] == 'xory1d':
                    # a direction argument has been added
                    stencil.direction_arg = call.args[idx]
<<<<<<< HEAD
=======
                    if stencil.direction_arg.varname not in \
                       VALID_STENCIL_DIRECTIONS:
                        # direction_arg is not a standard dynamo
                        # argument, it is an Arg object created by the
                        # parser. Therefore its name may clash. We
                        # register and update the name here.
                        unique_name = self._name_space_manager.create_name(
                            root_name=stencil.direction_arg.varname,
                            context="AlgArgs",
                            label=stencil.direction_arg.text)
                        stencil.direction_arg.varname = unique_name
>>>>>>> 5786c92c
                    idx += 1
            self._args.append(dyn_argument)

        # We have now completed the construction of the kernel arguments so
        # we can go back and update the names of any stencil size and/or
        # direction variable names to ensure there are no clashes.
        for arg in self._args:
            if not arg.descriptor.stencil:
                continue
            if not arg.stencil.extent_arg.is_literal():
                if arg.stencil.extent_arg.varName:
                    # Ensure extent argument name is registered with
                    # namespace manager
                    root = arg.stencil.extent_arg.varName
                    new_name = self._name_space_manager.create_name(
                        root_name=root, context="AlgArgs",
                        label=arg.stencil.extent_arg.text)
                    arg.stencil.extent_arg.varName = new_name
            if arg.descriptor.stencil['type'] == 'xory1d':
                # a direction argument has been added
                if arg.stencil.direction_arg.varName and \
                   arg.stencil.direction_arg.varName not in \
                   VALID_STENCIL_DIRECTIONS:
                    # Register the name of the direction argument to ensure
                    # it is unique in the PSy layer
                    root = arg.stencil.direction_arg.varName
                    unique_name = self._name_space_manager.create_name(
                        root_name=root, context="AlgArgs",
                        label=arg.stencil.direction_arg.text)
                    arg.stencil.direction_arg.varName = unique_name

        self._dofs = []

        # Generate a static list of unique function-space names used
        # by the set of arguments: store the mangled names as these
        # are what we use at the level of an Invoke
        self._unique_fs_names = []
        # List of corresponding unique function-space objects
        self._unique_fss = []
        for arg in self._args:
            for function_space in arg.function_spaces:
                # We check that function_space is not None because scalar
                # args don't have one and fields only have one (only
                # operators have two).
                if function_space and \
                   function_space.mangled_name not in self._unique_fs_names:
                    self._unique_fs_names.append(function_space.mangled_name)
                    self._unique_fss.append(function_space)

    def get_arg_on_space_name(self, func_space_name):
        '''
        Returns the first argument (field or operator) found that is on
        the named function space, as specified in the kernel metadata. Also
        returns the associated FunctionSpace object.

        :param str func_space_name: Name of the function space (as specified \
                                    in kernel meta-data) for which to \
                                    find an argument.
        :return: the first kernel argument that is on the named function \
                 space and the associated FunctionSpace object.
        :rtype: (:py:class:`psyclone.dynamo0p3.DynKernelArgument`,
                 :py:class:`psyclone.dynamo0p3.FunctionSpace`)
        :raises: FieldNotFoundError if no field or operator argument is found \
                 for the named function space.
        '''
        for arg in self._args:
            for function_space in arg.function_spaces:
                if function_space:
                    if func_space_name == function_space.orig_name:
                        return arg, function_space
        raise FieldNotFoundError("DynKernelArguments:get_arg_on_space_name: "
                                 "there is no field or operator with function "
                                 "space {0}".format(func_space_name))

    def get_arg_on_space(self, func_space):
        '''
        Returns the first argument (field or operator) found that is on
        the specified function space. The mangled name of the supplied
        function space is used for comparison.

        :param func_space: The function space for which to find an argument.
        :type func_space: :py:class:`psyclone.dynamo0p3.FunctionSpace`
        :return: the first kernel argument that is on the supplied function
                 space
        :rtype: :py:class:`psyclone.dynamo0p3.DynKernelArgument`
        :raises: FieldNotFoundError if no field or operator argument is found
                 for the specified function space.
        '''
        for arg in self._args:
            for function_space in arg.function_spaces:
                if function_space:
                    if func_space.mangled_name == function_space.mangled_name:
                        return arg
        raise FieldNotFoundError("DynKernelArguments:get_arg_on_space: there "
                                 "is no field or operator with function space "
                                 "{0} (mangled name = '{1}')".format(
                                     func_space.orig_name,
                                     func_space.mangled_name))

    def has_operator(self, op_type=None):
        ''' Returns true if at least one of the arguments is an operator
        of type op_type (either gh_operator [LMA] or gh_columnwise_operator
        [CMA]). If op_type is None then searches for *any* valid operator
        type. '''
        if op_type and op_type not in VALID_OPERATOR_NAMES:
            raise GenerationError(
                "If supplied, op_type must be a valid operator type (one "
                "of {0}) but got {1}".format(VALID_OPERATOR_NAMES, op_type))
        if not op_type:
            # If no operator type is specified then we match any type
            op_list = VALID_OPERATOR_NAMES
        else:
            op_list = [op_type]
        for arg in self._args:
            if arg.type in op_list:
                return True
        return False

    @property
    def unique_fss(self):
        ''' Returns a unique list of function space objects used by the
        arguments of this kernel '''
        return self._unique_fss

    @property
    def unique_fs_names(self):
        ''' Return the list of unique function space names used by the
        arguments of this kernel. The names are unmangled (i.e. as
        specified in the kernel metadata) '''
        return self._unique_fs_names

    def iteration_space_arg(self, mapping=None):
        '''
        Returns an argument we can use to dereference the iteration
        space. This can be a field or operator that is modified or
        alternatively a field that is read if one or more scalars
        are modified. If a kernel writes to more than one argument then
        that requiring the largest iteration space is selected.

        :param dict mapping: un-used argument. Retained for consistency
                             with base class.
        :return: Kernel argument from which to obtain iteration space
        :rtype: :py:class:`psyclone.dynamo0p3.DynKernelArgument`
        '''

        # Since we always compute operators out to the L1 halo we first
        # check whether this kernel writes to an operator
        op_args = psyGen.args_filter(self._args,
                                     arg_types=VALID_OPERATOR_NAMES,
                                     arg_accesses=GH_WRITE_ACCESSES)
        if op_args:
            return op_args[0]

        # Is this an inter-grid kernel? If so, then the iteration space
        # is determined by the coarse mesh, irrespective of whether
        # we are prolonging (and thus writing to a field on the fine mesh)
        # or restricting.
        if self._parent_call.is_intergrid:
            fld_args = psyGen.args_filter(self._args,
                                          arg_types=["gh_field"],
                                          arg_meshes=["gh_coarse"])
            return fld_args[0]

        # This is not an inter-grid kernel and it does not write to an
        # operator. We now check for fields that are written to. We
        # check first for any modified field on a continuous function
        # space, failing that we try any_space function spaces
        # (because we must assume such a space is continuous) and
        # finally we try discontinuous function spaces. We do this
        # because if a quantity on a continuous FS is modified then
        # our iteration space must be larger (include L1 halo cells)
        fld_args = psyGen.args_filter(self._args,
                                      arg_types=["gh_field"],
                                      arg_accesses=GH_WRITE_ACCESSES)
        if fld_args:
            for spaces in [CONTINUOUS_FUNCTION_SPACES,
                           VALID_ANY_SPACE_NAMES,
                           DISCONTINUOUS_FUNCTION_SPACES]:
                for arg in fld_args:
                    if arg.function_space.orig_name in spaces:
                        return arg

        # No modified fields or operators. Check for unmodified fields...
        fld_args = psyGen.args_filter(self._args, arg_types=["gh_field"])
        if fld_args:
            return fld_args[0]

        # it is an error if we get to here
        raise GenerationError(
            "iteration_space_arg(). The dynamo0.3 api must have a modified "
            "field, a modified operator, or an unmodified field (in the case "
            "of a modified scalar). None of these were found.")

    @property
    def dofs(self):
        ''' Currently required for Invoke base class although this
        makes no sense for Dynamo. Need to refactor the Invoke base class
        and remove the need for this property (#279). '''
        return self._dofs

    def raw_arg_list(self):
        '''
        Constructs the class-specific argument list for a kernel.

        :returns: a list of all of the actual arguments to the \
                  kernel call.
        :rtype: list of str.
        '''
        create_arg_list = KernCallArgList(self._parent_call)
        create_arg_list.generate()
        self._raw_arg_list = create_arg_list.arglist

        return self._raw_arg_list


class DynKernelArgument(KernelArgument):
    ''' Provides information about individual Dynamo kernel call
    arguments as specified by the kernel argument metadata. '''

    def __init__(self, kernel_args, arg_meta_data, arg_info, call):
        '''
        :param kernel_args: Object encapsulating all arguments to the
                            kernel call
        :type kernel_args: :py:class:`psyclone.dynamo0p3.DynKernelArguments`
        :param arg_meta_data: Information obtained from the meta-data for
                              this kernel argument
        :type arg_meta_data: :py:class:`psyclone.dynamo0p3.DynArgDescriptor03`
        :param arg_info: Information on how this argument is specified in the
                         Algorithm layer
        :type arg_info: :py:class:`psyclone.parse.algorithm.Arg`
        :param call: The kernel object with which this argument is associated
        :type call: :py:class:`psyclone.dynamo0p3.DynKern`
        '''
        KernelArgument.__init__(self, arg_meta_data, arg_info, call)
        # Keep a reference to DynKernelArguments object that contains
        # this argument. This permits us to manage name-mangling for
        # any-space function spaces.
        self._kernel_args = kernel_args
        self._vector_size = arg_meta_data.vector_size
        self._type = arg_meta_data.type
        self._stencil = None
        if arg_meta_data.mesh:
            self._mesh = arg_meta_data.mesh.lower()
        else:
            self._mesh = None

        # The list of function-space objects for this argument. Each
        # object can be queried for its original name and for the
        # mangled name (used to make any-space arguments distinct
        # within an invoke). The argument will only have more than
        # one function-space associated with it if it is an operator.
        fs1 = None
        fs2 = None

        if self.is_operator:

            fs1 = FunctionSpace(arg_meta_data.function_space_to,
                                self._kernel_args)
            fs2 = FunctionSpace(arg_meta_data.function_space_from,
                                self._kernel_args)
        else:
            if arg_meta_data.function_space:
                fs1 = FunctionSpace(arg_meta_data.function_space,
                                    self._kernel_args)
        self._function_spaces = [fs1, fs2]

    @property
    def descriptor(self):
        ''' return a descriptor object which contains Kernel
        metadata about this argument '''
        return self._arg

    def ref_name(self, function_space=None):
        '''
        Returns the name used to dereference this type of argument (depends
        on whether it is a field or operator and, if the latter, whether it
        is the to- or from-space that is specified).

        :param function_space: the function space of this argument
        :type function_space: :py:class:`psyclone.dynamo0p3.FunctionSpace`
        :return: the name used to dereference this argument
        :rtype: str
        '''
        if not function_space:
            if self.is_operator:
                # For an operator we use the 'from' FS
                function_space = self._function_spaces[1]
            else:
                function_space = self._function_spaces[0]
        else:
            # Check that the supplied function space is valid for this
            # argument
            found = False
            for fspace in self.function_spaces:
                if fspace and fspace.orig_name == function_space.orig_name:
                    found = True
                    break
            if not found:
                raise GenerationError(
                    "DynKernelArgument:ref_name(fs). The supplied function "
                    "space (fs='{0}') is not one of the function spaces "
                    "associated with this argument (fss='{1}')".format(
                        function_space.orig_name,
                        self.function_space_names))
        if self._type == "gh_field":
            return "vspace"
        elif self.is_operator:
            if function_space.orig_name == self.descriptor.function_space_from:
                return "fs_from"
            elif function_space.orig_name == self.descriptor.function_space_to:
                return "fs_to"
            else:
                raise GenerationError(
                    "ref_name: Error, function space '{0}' is one of the "
                    "gh_operator function spaces '{1}' but is not being "
                    "returned by either function_space from '{2}' or "
                    "function_space_to '{3}'".format(
                        function_space.orig_name, self.function_spaces,
                        self.descriptor.function_space_from,
                        self.descriptor.function_space_to))
        else:
            raise GenerationError(
                "ref_name: Error, unsupported arg type '{0}' found".
                format(self._type))

    @property
    def type(self):
        ''' Returns the type of this argument. '''
        return self._type

    @property
    def mesh(self):
        '''
        Getter for the mesh associated with this argument
        :return: Mesh associated with argument (GH_FINE or GH_COARSE)
        :rtype: str
        '''
        return self._mesh

    @property
    def vector_size(self):
        ''' Returns the vector size of this argument as specified in
        the Kernel metadata. '''
        return self._vector_size

    @property
    def proxy_name(self):
        '''
        :returns: the proxy name for this argument.
        :rtype: str
        '''
        return self._name+"_proxy"

    @property
    def proxy_declaration_name(self):
        '''
        :returns: the proxy name for this argument with the array \
                  dimensions added if required.
        :rtype: str
        '''
        if self._vector_size > 1:
            return self.proxy_name+"("+str(self._vector_size)+")"
        return self.proxy_name

    @property
    def declaration_name(self):
        ''' Returns the name for this argument with the array
        dimensions added if required. '''
        if self._vector_size > 1:
            return self._name+"("+str(self._vector_size)+")"
        return self._name

    @property
    def proxy_name_indexed(self):
        '''
        :returns: the proxy name for this argument with an additional \
                  index which accesses the first element for a vector \
                  argument.
        :rtype: str
        '''
        if self._vector_size > 1:
            return self._name+"_proxy(1)"
        return self._name+"_proxy"

    @property
    def name_indexed(self):
        '''
        :returns: the name for this argument with an additional index \
                  which accesses the first element for a vector argument.
        :rtype: str
        '''
        if self._vector_size > 1:
            return self._name+"(1)"
        return self._name

    @property
    def function_space(self):
        '''
        :return: the expected finite element function space for this
                 argument as specified by the kernel argument metadata.
        :rtype: :py:class:`psyclone.dynamo0p3.FunctionSpace`
        '''
        if self._type == "gh_operator":
            # We return the 'from' space for an operator argument
            return self.function_space_from
        return self._function_spaces[0]

    @property
    def function_space_to(self):
        ''' Returns the 'to' function space of an operator '''
        return self._function_spaces[0]

    @property
    def function_space_from(self):
        ''' Returns the 'from' function space of an operator '''
        return self._function_spaces[1]

    @property
    def function_spaces(self):
        ''' Returns the expected finite element function spaces for this
        argument as a list as specified by the kernel argument
        metadata. We have more than one function space when dealing
        with operators. '''
        return self._function_spaces

    @property
    def function_space_names(self):
        ''' Returns a list of the names of the function spaces associated
        with this argument. We have more than one function space when
        dealing with operators. '''
        fs_names = []
        for fspace in self._function_spaces:
            if fspace:
                fs_names.append(fspace.orig_name)
        return fs_names

    @property
    def intent(self):
        '''
        Returns the Fortran intent of this argument.

        :return: the expected Fortran intent for this argument as specified
                 by the kernel argument metadata
        :rtype: str
        '''
        if self.access == "gh_read":
            return "in"
        elif self.access == "gh_write":
            return "out"
        elif self.access == "gh_readwrite":
            return "inout"
        elif self.access in ["gh_inc"] + VALID_REDUCTION_NAMES:
            return "inout"
        else:
            raise GenerationError(
                "Expecting argument access to be one of 'gh_read, gh_write, "
                "gh_inc', 'gh_readwrite' or one of {0}, but found '{1}'".
                format(str(VALID_REDUCTION_NAMES), self.access))

    @property
    def discontinuous(self):
        '''Returns True if this argument is known to be on a discontinuous
        function space, otherwise returns False.'''
        if self.function_space.orig_name in DISCONTINUOUS_FUNCTION_SPACES:
            return True
        elif self.function_space.orig_name in VALID_ANY_SPACE_NAMES:
            # we will eventually look this up based on our dependence
            # analysis but for the moment we assume the worst
            return False
        else:  # must be a continuous function space
            return False

    @property
    def stencil(self):
        '''Return stencil information about this kernel argument if it
        exists. The information is returned as a DynStencil object.'''
        return self._stencil

    @stencil.setter
    def stencil(self, value):
        '''Set stencil information for this kernel argument. The information
        should be provided as a DynStencil object. '''
        self._stencil = value

    @property
    def is_operator(self):
        '''
        :return: True if this kernel argument represents an operator,
                 False otherwise.
        :rtype: bool
        '''
        return self._type in VALID_OPERATOR_NAMES


class DynKernCallFactory(object):
    ''' Create the necessary framework for a Dynamo kernel call.
    This consists of a Loop over cells containing a call to the
    user-supplied kernel routine. '''
    @staticmethod
    def create(call, parent=None):
        ''' Create the objects needed for a call to the kernel
        described in the call object '''

        # Loop over cells
        cloop = DynLoop(parent=parent)

        # The kernel itself
        kern = DynKern()
        kern.load(call, cloop)

        # Add the kernel as a child of the loop
        cloop.addchild(kern)

        # Set-up the loop now we have the kernel object
        cloop.load(kern)

        # Return the outermost loop
        return cloop<|MERGE_RESOLUTION|>--- conflicted
+++ resolved
@@ -1372,7 +1372,35 @@
         Invokes.__init__(self, alg_calls, DynInvoke)
 
 
-<<<<<<< HEAD
+def stencil_extent_value(field):
+    '''Returns the content of the stencil extent. This may be a literal
+    value (a number) or a variable name. This function simplifies this
+    problem by returning a string in either case'''
+    if field.stencil.extent_arg.is_literal():
+        extent = field.stencil.extent_arg.text
+    else:
+        extent = field.stencil.extent_arg.varname
+    return extent
+
+
+def stencil_unique_str(arg, context):
+    '''Returns a string that uniquely identifies a stencil. As a stencil
+    differs due to the function space it operates on, type of
+    stencil and extent of stencil, we concatenate these things together
+    to return a unique string '''
+    unique = context
+    unique += arg.function_space.mangled_name
+    unique += arg.descriptor.stencil['type']
+    if arg.descriptor.stencil['extent']:
+        raise GenerationError(
+            "found a stencil with an extent specified in the metadata. This "
+            "is not coded for.")
+    unique += arg.stencil.extent_arg.text.lower()
+    if arg.descriptor.stencil['type'] == 'xory1d':
+        unique += arg.stencil.direction_arg.text.lower()
+    return unique
+
+
 class DynCollection(object):
     '''
     Base class for managing the declaration and initialisation of a
@@ -1412,35 +1440,6 @@
             self._dofs_only = False
 
         self._name_space_manager = NameSpaceFactory().create()
-=======
-def stencil_extent_value(field):
-    '''Returns the content of the stencil extent. This may be a literal
-    value (a number) or a variable name. This function simplifies this
-    problem by returning a string in either case'''
-    if field.stencil.extent_arg.is_literal():
-        extent = field.stencil.extent_arg.text
-    else:
-        extent = field.stencil.extent_arg.varname
-    return extent
-
-
-def stencil_unique_str(arg, context):
-    '''Returns a string that uniquely identifies a stencil. As a stencil
-    differs due to the function space it operates on, type of
-    stencil and extent of stencil, we concatenate these things together
-    to return a unique string '''
-    unique = context
-    unique += arg.function_space.mangled_name
-    unique += arg.descriptor.stencil['type']
-    if arg.descriptor.stencil['extent']:
-        raise GenerationError(
-            "found a stencil with an extent specified in the metadata. This "
-            "is not coded for.")
-    unique += arg.stencil.extent_arg.text.lower()
-    if arg.descriptor.stencil['type'] == 'xory1d':
-        unique += arg.stencil.direction_arg.text.lower()
-    return unique
->>>>>>> 5786c92c
 
     def declarations(self, parent):
         '''
@@ -1579,7 +1578,7 @@
         '''
         if arg.stencil.extent_arg.is_literal():
             return arg.stencil.extent_arg.text
-        return arg.stencil.extent_arg.varName
+        return arg.stencil.extent_arg.varname
 
     @staticmethod
     def stencil_unique_str(arg, context):
@@ -1684,7 +1683,6 @@
 
     @property
     def _unique_extent_vars(self):
-<<<<<<< HEAD
         '''
         :returns: list of all the unique extent argument names in this \
                   invoke or kernel call.
@@ -1694,7 +1692,7 @@
 
         '''
         if self._invoke:
-            names = [arg.stencil.extent_arg.varName for arg in
+            names = [arg.stencil.extent_arg.varname for arg in
                      self._unique_extent_args]
         elif self._kernel:
             # A kernel is passed the size of the stencil map
@@ -1703,13 +1701,6 @@
         else:
             raise InternalError("_unique_extent_vars: have neither Invoke "
                                 "or Kernel. Should be impossible.")
-=======
-        '''return a list of all the unique extent argument names in this
-        invoke call. '''
-        names = []
-        for arg in self._unique_extent_args:
-            names.append(arg.stencil.extent_arg.varname)
->>>>>>> 5786c92c
         return names
 
     def _declare_unique_extent_vars(self, parent):
@@ -1738,14 +1729,10 @@
         '''
         names = []
         for arg in self._unique_direction_args:
-<<<<<<< HEAD
-            if arg.stencil.direction_arg.varName:
-                names.append(arg.stencil.direction_arg.varName)
+            if arg.stencil.direction_arg.varname:
+                names.append(arg.stencil.direction_arg.varname)
             else:
                 names.append(arg.name+"_direction")
-=======
-            names.append(arg.stencil.direction_arg.varname)
->>>>>>> 5786c92c
         return names
 
     def _declare_unique_direction_vars(self, parent):
@@ -1824,7 +1811,7 @@
                 stencil_map_names.append(map_name)
                 stencil_type = arg.descriptor.stencil['type']
                 if stencil_type == "xory1d":
-                    direction_name = arg.stencil.direction_arg.varName
+                    direction_name = arg.stencil.direction_arg.varname
                     for direction in ["x", "y"]:
                         if_then = IfThenGen(parent, direction_name +
                                             " .eq. " + direction +
@@ -1846,7 +1833,6 @@
                             format(arg.descriptor.stencil['type'],
                                    str(STENCIL_MAPPING)))
                     parent.add(
-<<<<<<< HEAD
                         AssignGen(parent, pointer=True, lhs=map_name,
                                   rhs=arg.proxy_name +
                                   "%vspace%get_stencil_dofmap(" +
@@ -1951,71 +1937,6 @@
     '''
     def __init__(self, node):
         super(DynDofmaps, self).__init__(node)
-=======
-                        TypeDeclGen(parent, pointer=True,
-                                    datatype="stencil_dofmap_type",
-                                    entity_decls=[map_name+" => null()"]))
-                    stencil_type = arg.descriptor.stencil['type']
-                    if stencil_type == "xory1d":
-                        parent.add(UseGen(parent, name="flux_direction_mod",
-                                          only=True,
-                                          funcnames=["x_direction",
-                                                     "y_direction"]))
-                        parent.add(UseGen(parent, name="stencil_dofmap_mod",
-                                          only=True,
-                                          funcnames=["STENCIL_1DX",
-                                                     "STENCIL_1DY"]))
-                        direction_name = arg.stencil.direction_arg.varname
-                        for direction in ["x", "y"]:
-                            if_then = IfThenGen(parent, direction_name +
-                                                " .eq. " + direction +
-                                                "_direction")
-                            if_then.add(
-                                AssignGen(if_then, pointer=True,
-                                          lhs=map_name, rhs=arg.proxy_name +
-                                          "%vspace%get_stencil_dofmap("
-                                          "STENCIL_1D" + direction.upper() +
-                                          ","+stencil_extent_value(arg)+")"))
-                            parent.add(if_then)
-                    else:
-                        try:
-                            stencil_name = STENCIL_MAPPING[stencil_type]
-                        except KeyError:
-                            raise GenerationError(
-                                "Unsupported stencil type '{0}' supplied. "
-                                "Supported mappings are {1}".
-                                format(arg.descriptor.stencil['type'],
-                                       str(STENCIL_MAPPING)))
-                        parent.add(UseGen(parent, name="stencil_dofmap_mod",
-                                          only=True,
-                                          funcnames=[stencil_name]))
-                        parent.add(
-                            AssignGen(parent, pointer=True, lhs=map_name,
-                                      rhs=arg.proxy_name +
-                                      "%vspace%get_stencil_dofmap(" +
-                                      stencil_name + "," +
-                                      stencil_extent_value(arg) + ")"))
-                    parent.add(DeclGen(parent, datatype="integer",
-                                       pointer=True,
-                                       entity_decls=[stencil_dofmap_name(arg) +
-                                                     "(:,:,:) => null()"]))
-                    parent.add(AssignGen(parent, pointer=True,
-                                         lhs=stencil_dofmap_name(arg),
-                                         rhs=map_name + "%get_whole_dofmap()"))
-
-                    # Add declaration and look-up of stencil size
-                    parent.add(DeclGen(parent, datatype="integer",
-                                       entity_decls=[stencil_size_name(arg)]))
-                    parent.add(AssignGen(parent, lhs=stencil_size_name(arg),
-                                         rhs=map_name + "%get_size()"))
-
-
-class DynInvokeDofmaps(object):
-    ''' Holds all information on the dofmaps (including column-banded and
-    indirection) required by an invoke '''
-
-    def __init__(self, schedule):
->>>>>>> 5786c92c
 
         # Look at every kernel call in this invoke and generate a list
         # of the unique function spaces involved.
@@ -6401,20 +6322,13 @@
             # the context and label match and in this case return the
             # previous name. We use the full text of the original
             # as a label.
-<<<<<<< HEAD
-            if qr_arg.varName:
+            if qr_arg.varname:
                 self._qr_name = self._name_space_manager.create_name(
-                    root_name=qr_arg.varName, context="AlgArgs",
+                    root_name=qr_arg.varname, context="AlgArgs",
                     label=self._qr_text)
             else:
                 self._qr_name = ""
             # Dynamo 0.3 api kernels require quadrature rule arguments to be
-=======
-            self._qr_name = self._name_space_manager.create_name(
-                root_name=qr_arg.varname, context="AlgArgs",
-                label=self._qr_text)
-            # dynamo 0.3 api kernels require quadrature rule arguments to be
->>>>>>> 5786c92c
             # passed in if one or more basis functions are used by the kernel
             # and gh_shape == "gh_quadrature_***".
             # Currently only _xyoz is supported...
@@ -6615,13 +6529,8 @@
         base_name = self._base_name
         psy_module = ModuleGen(self._base_name+"_mod")
 
-<<<<<<< HEAD
         # Create the subroutine
-        sub_stub = SubroutineGen(psy_module, name=base_name+"_code",
-=======
-        # create the subroutine
         sub_stub = SubroutineGen(psy_module, name=self._base_name+"_code",
->>>>>>> 5786c92c
                                  implicitnone=True)
         sub_stub.add(UseGen(sub_stub, name="constants_mod", only=True,
                             funcnames=["r_def"]))
@@ -8085,35 +7994,10 @@
                 else:
                     # An extent argument has been added.
                     stencil.extent_arg = call.args[idx]
-<<<<<<< HEAD
-=======
-                    # extent_arg is not a standard dynamo argument, it is
-                    # an Arg object created by the parser. Therefore its
-                    # name may clash. We register and update the name here.
-                    unique_name = self._name_space_manager.create_name(
-                        root_name=stencil.extent_arg.varname,
-                        context="AlgArgs",
-                        label=stencil.extent_arg.text)
-                    stencil.extent_arg.varname = unique_name
->>>>>>> 5786c92c
                     idx += 1
                 if dyn_argument.descriptor.stencil['type'] == 'xory1d':
                     # a direction argument has been added
                     stencil.direction_arg = call.args[idx]
-<<<<<<< HEAD
-=======
-                    if stencil.direction_arg.varname not in \
-                       VALID_STENCIL_DIRECTIONS:
-                        # direction_arg is not a standard dynamo
-                        # argument, it is an Arg object created by the
-                        # parser. Therefore its name may clash. We
-                        # register and update the name here.
-                        unique_name = self._name_space_manager.create_name(
-                            root_name=stencil.direction_arg.varname,
-                            context="AlgArgs",
-                            label=stencil.direction_arg.text)
-                        stencil.direction_arg.varname = unique_name
->>>>>>> 5786c92c
                     idx += 1
             self._args.append(dyn_argument)
 
@@ -8124,26 +8008,26 @@
             if not arg.descriptor.stencil:
                 continue
             if not arg.stencil.extent_arg.is_literal():
-                if arg.stencil.extent_arg.varName:
+                if arg.stencil.extent_arg.varname:
                     # Ensure extent argument name is registered with
                     # namespace manager
-                    root = arg.stencil.extent_arg.varName
+                    root = arg.stencil.extent_arg.varname
                     new_name = self._name_space_manager.create_name(
                         root_name=root, context="AlgArgs",
                         label=arg.stencil.extent_arg.text)
-                    arg.stencil.extent_arg.varName = new_name
+                    arg.stencil.extent_arg.varname = new_name
             if arg.descriptor.stencil['type'] == 'xory1d':
                 # a direction argument has been added
-                if arg.stencil.direction_arg.varName and \
-                   arg.stencil.direction_arg.varName not in \
+                if arg.stencil.direction_arg.varname and \
+                   arg.stencil.direction_arg.varname not in \
                    VALID_STENCIL_DIRECTIONS:
                     # Register the name of the direction argument to ensure
                     # it is unique in the PSy layer
-                    root = arg.stencil.direction_arg.varName
+                    root = arg.stencil.direction_arg.varname
                     unique_name = self._name_space_manager.create_name(
                         root_name=root, context="AlgArgs",
                         label=arg.stencil.direction_arg.text)
-                    arg.stencil.direction_arg.varName = unique_name
+                    arg.stencil.direction_arg.varname = unique_name
 
         self._dofs = []
 
