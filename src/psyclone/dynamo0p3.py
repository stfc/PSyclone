# -----------------------------------------------------------------------------
# BSD 3-Clause License
#
# Copyright (c) 2017-2023, Science and Technology Facilities Council.
# All rights reserved.
#
# Redistribution and use in source and binary forms, with or without
# modification, are permitted provided that the following conditions are met:
#
# * Redistributions of source code must retain the above copyright notice, this
#   list of conditions and the following disclaimer.
#
# * Redistributions in binary form must reproduce the above copyright notice,
#   this list of conditions and the following disclaimer in the documentation
#   and/or other materials provided with the distribution.
#
# * Neither the name of the copyright holder nor the names of its
#   contributors may be used to endorse or promote products derived from
#   this software without specific prior written permission.
#
# THIS SOFTWARE IS PROVIDED BY THE COPYRIGHT HOLDERS AND CONTRIBUTORS
# "AS IS" AND ANY EXPRESS OR IMPLIED WARRANTIES, INCLUDING, BUT NOT
# LIMITED TO, THE IMPLIED WARRANTIES OF MERCHANTABILITY AND FITNESS
# FOR A PARTICULAR PURPOSE ARE DISCLAIMED. IN NO EVENT SHALL THE
# COPYRIGHT HOLDER OR CONTRIBUTORS BE LIABLE FOR ANY DIRECT, INDIRECT,
# INCIDENTAL, SPECIAL, EXEMPLARY, OR CONSEQUENTIAL DAMAGES (INCLUDING,
# BUT NOT LIMITED TO, PROCUREMENT OF SUBSTITUTE GOODS OR SERVICES;
# LOSS OF USE, DATA, OR PROFITS; OR BUSINESS INTERRUPTION) HOWEVER
# CAUSED AND ON ANY THEORY OF LIABILITY, WHETHER IN CONTRACT, STRICT
# LIABILITY, OR TORT (INCLUDING NEGLIGENCE OR OTHERWISE) ARISING IN
# ANY WAY OUT OF THE USE OF THIS SOFTWARE, EVEN IF ADVISED OF THE
# POSSIBILITY OF SUCH DAMAGE.
# -----------------------------------------------------------------------------
# Authors R. W. Ford, A. R. Porter and S. Siso, STFC Daresbury Lab
# Modified I. Kavcic, A. Coughtrie, L. Turner and O. Brunt, Met Office
# Modified J. Henrichs, Bureau of Meteorology
# Modified A. B. G. Chalk and N. Nobre, STFC Daresbury Lab

''' This module implements the PSyclone Dynamo 0.3 API by 1)
    specialising the required base classes in parser.py (KernelType) and
    adding a new class (DynFuncDescriptor03) to capture function descriptor
    metadata and 2) specialising the required base classes in psyGen.py
    (PSy, Invokes, Invoke, InvokeSchedule, Loop, Kern, Inf, Arguments and
    Argument). '''

# Imports
import os
from enum import Enum
from collections import OrderedDict, namedtuple
import fparser

from psyclone import psyGen
from psyclone.configuration import Config
from psyclone.core import AccessType, Signature
from psyclone.domain.lfric.lfric_builtins import (LFRicTypes,
                                                  LFRicBuiltInCallFactory,
                                                  LFRicBuiltIn, BUILTIN_MAP)
from psyclone.domain.common.psylayer import PSyLoop
from psyclone.domain.lfric import (FunctionSpace, KernCallAccArgList,
                                   KernCallArgList, KernStubArgList,
                                   LFRicArgDescriptor, KernelInterface,
                                   LFRicCollection, LFRicConstants,
                                   LFRicSymbolTable, LFRicInvoke,
<<<<<<< HEAD
                                   LFRicKernCallFactory, LFRicInvokes)
=======
                                   LFRicKernCallFactory, LFRicScalarArgs)
>>>>>>> 236d4095
from psyclone.errors import GenerationError, InternalError, FieldNotFoundError
from psyclone.f2pygen import (AllocateGen, AssignGen, CallGen, CommentGen,
                              DeallocateGen, DeclGen, DoGen, IfThenGen,
                              ModuleGen, SubroutineGen, TypeDeclGen, UseGen,
                              PSyIRGen)
from psyclone.parse.algorithm import Arg, KernelCall
from psyclone.parse.kernel import KernelType, getkerneldescriptors
from psyclone.parse.utils import ParseError
from psyclone.psyGen import (PSy, Invokes, InvokeSchedule, Arguments,
                             KernelArgument, HaloExchange, GlobalSum,
                             DataAccess, CodedKern)
from psyclone.psyir.frontend.fortran import FortranReader
from psyclone.psyir.frontend.fparser2 import Fparser2Reader
from psyclone.psyir.nodes import (Loop, Literal, Schedule, Reference,
                                  ArrayReference, ACCEnterDataDirective,
                                  ACCRegionDirective, OMPRegionDirective,
                                  Routine, ScopingNode, StructureReference,
                                  KernelSchedule)
from psyclone.psyir.symbols import (INTEGER_TYPE, DataSymbol, ScalarType,
                                    DeferredType, DataTypeSymbol,
                                    ContainerSymbol, ImportInterface,
                                    ArrayType, SymbolError)

# pylint: disable=too-many-lines
# --------------------------------------------------------------------------- #
# ========== First section : Parser specialisations and classes ============= #
# --------------------------------------------------------------------------- #
#

# ---------- Functions ------------------------------------------------------ #


def qr_basis_alloc_args(first_dim, basis_fn):
    '''
    Generate the list of dimensions required to allocate the
    supplied basis/diff-basis function

    :param str first_dim: the variable name for the first dimension
    :param basis_fn: dict holding details on the basis function
                     we want to allocate
    :type basis_fn: dict containing 'shape', 'fspace' and and 'qr_var' keys
                    holding the quadrature shape, FunctionSpace and name
                    of the associated quadrature variable (as specified in the
                    Algorithm layer), respectively
    :return: list of dimensions to use to allocate array
    :rtype: list of strings

    :raises InternalError: if an unrecognised quadrature shape is encountered.
    :raises NotImplementedError: if a quadrature shape other than \
                                 "gh_quadrature_xyoz" is supplied.
    '''
    const = LFRicConstants()
    if basis_fn["shape"] not in const.VALID_QUADRATURE_SHAPES:
        raise InternalError(
            f"Unrecognised shape ('{basis_fn['''shape''']}') specified in "
            f"dynamo0p3.qr_basis_alloc_args(). Should be one of: "
            f"{const.VALID_QUADRATURE_SHAPES}")

    qr_var = "_" + basis_fn["qr_var"]

    # Dimensionality of the basis arrays depends on the
    # type of quadrature...
    # if basis_fn["shape"] == "gh_quadrature_xyz":
    #     alloc_args = [first_dim, basis_fn["fspace"].ndf_name,
    #          "np_xyz"+"_"+basis_fn["qr_var"]]
    if basis_fn["shape"] == "gh_quadrature_xyoz":
        alloc_args = [first_dim, basis_fn["fspace"].ndf_name,
                      "np_xy"+qr_var, "np_z"+qr_var]
    # elif basis_fn["shape"] == "gh_quadrature_xoyoz":
    #     alloc_args = [first_dim, basis_fn["fspace"].ndf_name,
    #                   "np_x"+"_"+basis_fn["qr_var"],
    #                   "np_y"+"_"+basis_fn["qr_var"],
    #                   "np_z"+"_"+basis_fn["qr_var"]]
    elif basis_fn["shape"] == "gh_quadrature_face":
        alloc_args = [first_dim, basis_fn["fspace"].ndf_name,
                      "np_xyz"+qr_var, "nfaces"+qr_var]
    elif basis_fn["shape"] == "gh_quadrature_edge":
        alloc_args = [first_dim, basis_fn["fspace"].ndf_name,
                      "np_xyz"+qr_var, "nedges"+qr_var]
    else:
        raise NotImplementedError(
            f"Unrecognised shape '{basis_fn['''shape''']}' specified in "
            f"dynamo0p3.qr_basis_alloc_args(). Should be one of: "
            f"{const.VALID_QUADRATURE_SHAPES}")
    return alloc_args

# ---------- Classes -------------------------------------------------------- #


class DynFuncDescriptor03():
    ''' The Dynamo 0.3 API includes a function-space descriptor as
    well as an argument descriptor which is not supported by the base
    classes. This class captures the information specified in a
    function-space descriptor. '''

    def __init__(self, func_type):
        self._func_type = func_type
        if func_type.name != 'func_type':
            raise ParseError(
                f"In the dynamo0.3 API each meta_func entry must be of type "
                f"'func_type' but found '{func_type.name}'")
        if len(func_type.args) < 2:
            raise ParseError(
                f"In the dynamo0.3 API each meta_func entry must have at "
                f"least 2 args, but found {len(func_type.args)}")
        self._operator_names = []
        const = LFRicConstants()
        for idx, arg in enumerate(func_type.args):
            if idx == 0:  # first func_type arg
                if arg.name not in const.VALID_FUNCTION_SPACE_NAMES:
                    raise ParseError(
                        f"In the dynamo0p3 API the 1st argument of a "
                        f"meta_func entry should be a valid function space "
                        f"name (one of {const.VALID_FUNCTION_SPACE_NAMES}), "
                        f"but found '{arg.name}' in '{func_type}'")
                self._function_space_name = arg.name
            else:  # subsequent func_type args
                if arg.name not in const.VALID_METAFUNC_NAMES:
                    raise ParseError(
                        f"In the dynamo0.3 API, the 2nd argument and all "
                        f"subsequent arguments of a meta_func entry should "
                        f"be one of {const.VALID_METAFUNC_NAMES}, but found "
                        f"'{arg.name}' in '{func_type}'")
                if arg.name in self._operator_names:
                    raise ParseError(
                        f"In the dynamo0.3 API, it is an error to specify an "
                        f"operator name more than once in a meta_func entry, "
                        f"but '{arg.name}' is replicated in '{func_type}'")
                self._operator_names.append(arg.name)
        self._name = func_type.name

    @property
    def function_space_name(self):
        ''' Returns the name of the descriptors function space '''
        return self._function_space_name

    @property
    def operator_names(self):
        ''' Returns a list of operators that are associated with this
        descriptors function space '''
        return self._operator_names

    def __repr__(self):
        return f"DynFuncDescriptor03({self._func_type})"

    def __str__(self):
        res = "DynFuncDescriptor03 object" + os.linesep
        res += f"  name='{self._name}'" + os.linesep
        res += f"  nargs={len(self._operator_names)+1}" + os.linesep
        res += f"  function_space_name[{0}] = '{self._function_space_name}'" \
               + os.linesep
        for idx, arg in enumerate(self._operator_names):
            res += f"  operator_name[{idx+1}] = '{arg}'" + \
                   os.linesep
        return res


class RefElementMetaData():
    '''
    Class responsible for parsing reference-element meta-data and storing
    the properties that a kernel requires.

    :param str kernel_name: name of the Kernel that the meta-data is for.
    :param type_declns: list of fparser1 parse tree nodes representing type \
                        declaration statements
    :type type_declns: list of :py:class:`fparser.one.typedecl_statements.Type`

    :raises ParseError: if an unrecognised reference-element property is found.
    :raises ParseError: if a duplicate reference-element property is found.

    '''
    # pylint: disable=too-few-public-methods
    class Property(Enum):
        '''
        Enumeration of the various properties of the Reference Element
        (that a kernel can request). The names of each of these corresponds to
        the names that must be used in kernel meta-data.

        '''
        NORMALS_TO_HORIZONTAL_FACES = 1
        NORMALS_TO_VERTICAL_FACES = 2
        NORMALS_TO_FACES = 3
        OUTWARD_NORMALS_TO_HORIZONTAL_FACES = 4
        OUTWARD_NORMALS_TO_VERTICAL_FACES = 5
        OUTWARD_NORMALS_TO_FACES = 6

    def __init__(self, kernel_name, type_declns):
        # The list of properties requested in the meta-data (if any)
        self.properties = []

        re_properties = []
        # Search the supplied list of type declarations for the one
        # describing the reference-element properties required by the kernel.
        for line in type_declns:
            for entry in line.selector:
                if entry == "reference_element_data_type":
                    # getkerneldescriptors raises a ParseError if the named
                    # element cannot be found.
                    re_properties = getkerneldescriptors(
                        kernel_name, line, var_name="meta_reference_element",
                        var_type="reference_element_data_type")
                    break
            if re_properties:
                # Optimisation - stop searching if we've found a type
                # declaration for the reference-element data
                break
        try:
            # The meta-data entry is a declaration of a Fortran array of type
            # reference_element_data_type. The initialisation of each member
            # of this array is done as a Fortran structure constructor, the
            # argument to which gives a property of the reference element.
            for re_prop in re_properties:
                for arg in re_prop.args:
                    self.properties.append(
                        self.Property[str(arg).upper()])
        except KeyError as err:
            # We found a reference-element property that we don't recognise.
            # Sort for consistency when testing.
            sorted_names = sorted([prop.name for prop in self.Property])
            raise ParseError(
                f"Unsupported reference-element property: '{arg}'. Supported "
                f"values are: {sorted_names}") from err

        # Check for duplicate properties
        for prop in self.properties:
            if self.properties.count(prop) > 1:
                raise ParseError(f"Duplicate reference-element property "
                                 f"found: '{prop}'.")


class MeshProperty(Enum):
    '''
    Enumeration of the various properties of the mesh that a kernel may
    require (either named in metadata or implicitly, depending on the type
    of kernel).

    '''
    # pylint: disable=too-few-public-methods
    ADJACENT_FACE = 1
    NCELL_2D = 2
    NCELL_2D_NO_HALOS = 3


class MeshPropertiesMetaData():
    '''
    Parses any mesh-property kernel metadata and stores the properties that
    a kernel requires.

    :param str kernel_name: name of the kernel that the meta-data is for.
    :param type_declns: list of fparser1 parse tree nodes representing type \
                        declaration statements.
    :type type_declns: list of :py:class:`fparser.one.typedecl_statements.Type`

    :raises ParseError: if an unrecognised mesh property is found.
    :raises ParseError: if a duplicate mesh property is found.

    '''
    # pylint: disable=too-few-public-methods
    # The properties that may be specified in kernel meta-data are a subset
    # of the MeshProperty enumeration values.
    supported_properties = [MeshProperty.ADJACENT_FACE]

    def __init__(self, kernel_name, type_declns):
        # The list of mesh properties requested in the meta-data.
        self.properties = []

        mesh_props = []
        # Search the supplied list of type declarations for the one
        # describing the reference-element properties required by the kernel.
        for line in type_declns:
            for entry in line.selector:
                if entry == "mesh_data_type":
                    # getkerneldescriptors raises a ParseError if the named
                    # element cannot be found.
                    mesh_props = getkerneldescriptors(
                        kernel_name, line, var_name="meta_mesh",
                        var_type="mesh_data_type")
                    break
            if mesh_props:
                # Optimisation - stop searching if we've found a type
                # declaration for the mesh data
                break
        try:
            # The meta-data entry is a declaration of a Fortran array of type
            # mesh_data_type. The initialisation of each member
            # of this array is done as a Fortran structure constructor, the
            # argument to which gives a mesh property.
            for prop in mesh_props:
                for arg in prop.args:
                    mesh_prop = MeshProperty[str(arg).upper()]
                    if mesh_prop not in self.supported_properties:
                        raise KeyError()
                    self.properties.append(mesh_prop)
        except KeyError as err:
            # We found a mesh property that we don't recognise or that
            # is not supported.
            supported_mesh_prop = [pr.name for pr in self.supported_properties]
            raise ParseError(f"Unsupported mesh property in metadata: "
                             f"'{arg}'. Supported values are: "
                             f"{supported_mesh_prop}") from err

        # Check for duplicate properties
        for prop in self.properties:
            if self.properties.count(prop) > 1:
                raise ParseError(f"Duplicate mesh property "
                                 f"found: '{prop}'.")


class DynKernMetadata(KernelType):
    ''' Captures the Kernel subroutine code and metadata describing
    the subroutine for the Dynamo 0.3 API.

    :param ast: fparser1 AST for the kernel.
    :type ast: :py:class:`fparser.block_statements.BeginSource`
    :param str name: The name of this kernel.

    :raises ParseError: if the meta-data does not conform to the \
                        rules for the Dynamo 0.3 API.
    '''
    # pylint: disable=too-many-instance-attributes
    def __init__(self, ast, name=None):
        # pylint: disable=too-many-branches, too-many-locals

        KernelType.__init__(self, ast, name=name)

        # The type of CMA operation this kernel performs (or None if
        # no CMA operators are involved)
        self._cma_operation = None

        # Query the meta-data for the evaluator shape(s) (only required if
        # kernel uses quadrature or an evaluator). If it is not
        # present then eval_shapes will be an empty list.
        shape = self.get_integer_variable('gh_shape')
        if not shape:
            # There's no scalar gh_shape - is it present as an array?
            self._eval_shapes = self.get_integer_array('gh_shape')
        else:
            self._eval_shapes = [shape]

        # The list of function space names for which an evaluator is
        # required. We set this up below once we've processed the meta-
        # -data describing the kernel arguments.
        self._eval_targets = []

        # Whether or not this is an inter-grid kernel (i.e. has a mesh
        # specified for each [field] argument). This property is
        # set to True if all the checks in _validate_inter_grid() pass.
        self._is_intergrid = False

        # parse the arg_type metadata
        self._arg_descriptors = []
        for idx, arg_type in enumerate(self._inits):
            self._arg_descriptors.append(
                LFRicArgDescriptor(arg_type, self.iterates_over, idx))

        # Get a list of the Type declarations in the metadata
        type_declns = [cline for cline in self._ktype.content if
                       isinstance(cline, fparser.one.typedecl_statements.Type)]

        # Parse the func_type metadata if it exists
        func_types = []
        for line in type_declns:
            for entry in line.selector:
                if entry == "func_type":
                    func_types = getkerneldescriptors(
                        name, line, var_name="meta_funcs",
                        var_type="func_type")
                    break

        self._func_descriptors = []
        # populate a list of function descriptor objects which we
        # return via the func_descriptors method.
        arg_fs_names = []
        for descriptor in self._arg_descriptors:
            arg_fs_names.extend(descriptor.function_spaces)
        used_fs_names = []
        need_evaluator = False
        for func_type in func_types:
            descriptor = DynFuncDescriptor03(func_type)
            fs_name = descriptor.function_space_name
            # check that function space names in meta_funcs are specified in
            # meta_args
            if fs_name not in arg_fs_names:
                raise ParseError(
                    f"In the dynamo0.3 API all function spaces specified in "
                    f"meta_funcs must exist in meta_args, but '{fs_name}' "
                    f"breaks this rule in ...\n'{self._ktype.content}'.")
            if fs_name not in used_fs_names:
                used_fs_names.append(fs_name)
            else:
                raise ParseError(
                    f"In the dynamo0.3 API function spaces specified in "
                    f"meta_funcs must be unique, but '{fs_name}' is "
                    f"replicated.")

            const = LFRicConstants()
            # Check that a valid shape has been specified if
            # this function space requires a basis or differential basis
            for op_name in descriptor.operator_names:
                if op_name in const.VALID_EVALUATOR_NAMES:
                    need_evaluator = True
                    if not self._eval_shapes:
                        raise ParseError(
                            f"In the Dynamo0.3 API any kernel requiring "
                            f"quadrature or an evaluator "
                            f"({const.VALID_EVALUATOR_NAMES}) must also "
                            f"supply the shape of that evaluator by setting "
                            f"'gh_shape' in the kernel meta-data but "
                            f"this is missing for kernel '{self.name}'")
                    shape_set = set(self._eval_shapes)
                    if not shape_set.issubset(
                            set(const.VALID_EVALUATOR_SHAPES)):
                        raise ParseError(
                            f"In the Dynamo0.3 API a kernel requiring either "
                            f"quadrature or an evaluator must request one or "
                            f"more valid gh_shapes (one of "
                            f"{const.VALID_EVALUATOR_SHAPES}) but got "
                            f"'{self._eval_shapes}' for kernel '{self.name}'")

            self._func_descriptors.append(descriptor)

        # Check to see whether the optional 'gh_evaluator_targets'
        # has been supplied. This lists the function spaces for which
        # any evaluators (gh_shape=gh_evaluator) should be provided.
        _targets = self.get_integer_array('gh_evaluator_targets')
        if not _targets and \
           self._eval_shapes and "gh_evaluator" in self._eval_shapes:
            # Use the FS of the kernel arguments that are updated
            write_accesses = AccessType.all_write_accesses()
            write_args = psyGen.args_filter(self._arg_descriptors,
                                            arg_accesses=write_accesses)
            # We want the 'to' space of any operator arguments so get
            # the first FS associated with the kernel argument.
            _targets = [arg.function_spaces[0] for arg in write_args]
        # Ensure that _eval_targets entries are not duplicated
        for target in _targets:
            if target not in self._eval_targets:
                self._eval_targets.append(target)

        # Does this kernel require any properties of the reference element?
        self.reference_element = RefElementMetaData(self.name, type_declns)

        # Does this kernel require any properties of the mesh?
        self.mesh = MeshPropertiesMetaData(self.name, type_declns)

        # Perform further checks that the meta-data we've parsed
        # conforms to the rules for this API
        self._validate(need_evaluator)

    def _validate(self, need_evaluator):
        '''
        Check that the meta-data conforms to Dynamo 0.3 rules for a
        user-provided kernel or a built-in

        :param bool need_evaluator: whether this kernel requires an \
                                    evaluator/quadrature.
        :raises ParseError: if the kernel metadata specifies writing to the \
                            read-only function space.
        :raises ParseError: if a user-supplied LFRic kernel updates/writes \
                            to a scalar argument.
        :raises ParseError: if a kernel does not have at least one argument \
                            that is updated/written to.
        :raises ParseError: if a kernel does not require basis or \
                            differential basis functions but specifies one \
                            or more gh_shapes.
        :raises ParseError: if a kernel does not require basis or \
                            differential basis functions but specifies \
                            gh_evaluator_targets.
        :raises ParseError: if a kernel specifies gh_evaluator_targets \
                            but does not need an evaluator.
        :raises ParseError: if a kernel requires an evaluator on a \
                            specific function space but does not have an \
                            argument on that space.
        :raises ParseError: if a kernel that has LMA operator arguments \
                            also has a field argument with an invalid \
                            data type (other than 'gh_real').

        '''
        # pylint: disable=too-many-branches
        # We must have at least one argument that is written to
        const = LFRicConstants()
        write_count = 0
        for arg in self._arg_descriptors:
            if arg.access != AccessType.READ:
                write_count += 1
                # We must not write to a field on a read-only function space
                if arg.argument_type in const.VALID_FIELD_NAMES \
                   and arg.function_spaces[0] in \
                   const.READ_ONLY_FUNCTION_SPACES:
                    raise ParseError(
                        f"Found kernel metadata in '{self.name}' that "
                        f"specifies writing to the read-only function space "
                        f"'{arg.function_spaces[0]}'.")

                # We must not write to scalar arguments if it's not a
                # built-in
                if self.name not in BUILTIN_MAP and \
                   arg.argument_type in const.VALID_SCALAR_NAMES:
                    raise ParseError(
                        f"A user-supplied LFRic kernel must not write/update "
                        f"a scalar argument but kernel '{self.name}' has a "
                        f"scalar argument with "
                        f"'{arg.access.api_specific_name()}' access.")
        if write_count == 0:
            raise ParseError(f"An LFRic kernel must have at least one "
                             f"argument that is updated (written to) but "
                             f"found none for kernel '{self.name}'.")

        # Check that no shape has been supplied if no basis or
        # differential basis functions are required for the kernel
        if not need_evaluator and self._eval_shapes:
            raise ParseError(
                f"Kernel '{self.name}' specifies one or more gh_shapes "
                f"({self._eval_shapes}) but does not need an evaluator because"
                f" no basis or differential basis functions are required")
        # Check that gh_evaluator_targets is only present if required
        if self._eval_targets:
            if not need_evaluator:
                raise ParseError(
                    f"Kernel '{self.name}' specifies gh_evaluator_targets "
                    f"({self._eval_targets}) but does not need an evaluator "
                    f"because no basis or differential basis functions are "
                    f"required")
            if "gh_evaluator" not in self._eval_shapes:
                raise ParseError(
                    f"Kernel '{self.name}' specifies gh_evaluator_targets "
                    f"({self._eval_targets}) but does not need an evaluator "
                    f"because gh_shape={self._eval_shapes}")
            # Check that there is a kernel argument on each of the
            # specified spaces...
            # Create a list (set) of the function spaces associated with
            # the kernel arguments
            fs_list = set()
            for arg in self._arg_descriptors:
                fs_list.update(arg.function_spaces)
            # Check each evaluator_target against this list
            for eval_fs in self._eval_targets:
                if eval_fs not in fs_list:
                    raise ParseError(
                        f"Kernel '{self.name}' specifies that an evaluator is "
                        f"required on '{eval_fs}' but does not have an "
                        f"argument on this space.")

        # If we have an LMA operator as argument then only field arguments
        # with 'gh_real' data type are permitted
        lma_ops = psyGen.args_filter(self._arg_descriptors,
                                     arg_types=["gh_operator"])
        if lma_ops:
            for arg in self._arg_descriptors:
                if (arg.argument_type in const.VALID_FIELD_NAMES
                        and arg.data_type != "gh_real"):
                    raise ParseError(
                        f"In the LFRic API a kernel that has an LMA operator "
                        f"argument must only have field arguments with "
                        f"'gh_real' data type but kernel '{self.name}' has a "
                        f"field argument with '{arg.data_type}' data type.")

        # If we have a columnwise operator as argument then we need to
        # identify the operation that this kernel performs (one of
        # assemble, apply/apply-inverse and matrix-matrix)
        cwise_ops = psyGen.args_filter(self._arg_descriptors,
                                       arg_types=["gh_columnwise_operator"])
        if cwise_ops:
            self._cma_operation = self._identify_cma_op(cwise_ops)

        # Perform checks for inter-grid kernels
        self._validate_inter_grid()

        # Perform checks for a kernel with operates_on == domain
        self._validate_operates_on_domain(need_evaluator)

    def _validate_inter_grid(self):
        '''
        Checks that the kernel meta-data obeys the rules for Dynamo 0.3
        inter-grid kernels. If none of the kernel arguments has a mesh
        associated with it then it is not an inter-grid kernel and this
        routine silently returns.

        :raises: ParseError: if meta-data breaks inter-grid rules
        '''
        # pylint: disable=too-many-branches
        # Dictionary of meshes associated with arguments (for inter-grid
        # kernels). Keys are the meshes, values are lists of function spaces
        # of the corresponding field arguments.
        mesh_dict = OrderedDict()
        # Whether or not any field args are missing the mesh_arg specifier
        missing_mesh = False
        # If this is an inter-grid kernel then it must only have field
        # arguments. Keep a record of any non-field arguments for the benefit
        # of a verbose error message.
        non_field_arg_types = set()
        const = LFRicConstants()
        for arg in self._arg_descriptors:
            # Collect info so that we can check inter-grid kernels
            if arg.argument_type in const.VALID_FIELD_NAMES:
                if arg.mesh:
                    # Argument has a mesh associated with it so this must
                    # be an inter-grid kernel
                    if arg.mesh in mesh_dict:
                        mesh_dict[arg.mesh].append(arg.function_space)
                    else:
                        mesh_dict[arg.mesh] = [arg.function_space]
                else:
                    # Record the fact that we have a field without a
                    # mesh specifier (in case this is an inter-grid kernel)
                    missing_mesh = True
            else:
                # Inter-grid kernels are only permitted to have field args
                # so collect a list of other types
                non_field_arg_types.add(arg.argument_type)

        mesh_list = mesh_dict.keys()
        if not mesh_list:
            # There are no meshes associated with any of the arguments so
            # this is not an inter-grid kernel
            return

        if len(const.VALID_MESH_TYPES) != 2:
            # Sanity check that nobody has messed with the number of
            # grid types that we recognise. This is here because the
            # implementation assumes that there are just two grids
            # (coarse and fine).
            raise InternalError(
                f"The implementation of inter-grid support in the LFRic "
                f"API assumes there are exactly two mesh types but "
                f"LFRicConstants.VALID_MESH_TYPES contains "
                f"{len(const.VALID_MESH_TYPES)}: {const.VALID_MESH_TYPES}")
        if len(mesh_list) != len(const.VALID_MESH_TYPES):
            raise ParseError(
                f"Inter-grid kernels in the Dynamo 0.3 API must have at least "
                f"one field argument on each of the mesh types "
                f"({const.VALID_MESH_TYPES}). However, kernel {self.name} has "
                f"arguments only on {[str(name) for name in mesh_list]}")
        # Inter-grid kernels must only have field arguments
        if non_field_arg_types:
            raise ParseError(
                f"Inter-grid kernels in the Dynamo 0.3 API are only permitted "
                f"to have field arguments but kernel {self.name} also has "
                f"arguments of type "
                f"{[str(name) for name in non_field_arg_types]}")
        # Check that all arguments have a mesh specified
        if missing_mesh:
            raise ParseError(
                f"Inter-grid kernels in the Dynamo 0.3 API must specify which"
                f" mesh each field argument is on but kernel {self.name} has "
                f"at least one field argument for which mesh_arg is missing.")
        # Check that arguments on different meshes are on different
        # function spaces. We do this by checking that no function space
        # is listed as being associated with (arguments on) both meshes.
        fs_sets = []
        for mesh in mesh_dict:
            fs_sets.append(set(mesh_dict[mesh]))
        # Check that the sets of spaces (one for each mesh type) have
        # no intersection
        fs_common = fs_sets[0] & fs_sets[1]
        if fs_common:
            raise ParseError(
                f"In the Dynamo 0.3 API field arguments to inter-grid kernels "
                f"must be on different function spaces if they are on "
                f"different meshes. However kernel {self.name} has a field on "
                f"function space(s) {[str(name) for name in fs_common]} on "
                f"each of the mesh types {[str(name) for name in mesh_list]}.")
        # Finally, record that this is a valid inter-grid kernel
        self._is_intergrid = True

    def _identify_cma_op(self, cwise_ops):
        '''
        Identify and return the type of CMA-operator-related operation
        this kernel performs (one of "assemble", "apply" or "matrix-matrix")

        :param cwise_ops: all column-wise operator arguments in a kernel.
        :type cwise_ops: list of str

        :returns: the type of CMA-operator-related operation that this \
                  kernel performs.
        :rtype: str

        :raises ParseError: if the kernel metadata does not conform to the \
                            LFRic rules for a kernel with a CMA operator.

        '''
        # pylint: disable=too-many-branches
        const = LFRicConstants()
        for arg in self._arg_descriptors:
            # No vector arguments are permitted
            if arg.vector_size > 1:
                raise ParseError(
                    f"Kernel '{self.name}' takes a CMA operator but has a "
                    f"vector argument '{arg.argument_type}*{arg.vector_size}'."
                    f" This is forbidden.")
            # No stencil accesses are permitted
            if arg.stencil:
                raise ParseError(
                    f"Kernel '{self.name}' takes a CMA operator but has an "
                    f"argument with a stencil access "
                    f"('{arg.stencil['type']}'). This is forbidden.")
            # Only field arguments with 'gh_real' data type are permitted
            if (arg.argument_type in const.VALID_FIELD_NAMES and
                    arg.data_type != "gh_real"):
                raise ParseError(
                    f"In the LFRic API a kernel that takes a CMA operator "
                    f"argument must only have field arguments with 'gh_real' "
                    f"data type but kernel '{self.name}' has a field argument "
                    f"with '{arg.data_type}' data type.")

        # Count the number of CMA operators that are written to
        write_count = 0
        for cop in cwise_ops:
            if cop.access in AccessType.all_write_accesses():
                write_count += 1

        if write_count == 0:
            # This kernel only reads from CMA operators and must
            # therefore be an apply (or apply-inverse). It must
            # have one CMA operator, one read-only field and one
            # written field as arguments
            if len(cwise_ops) != 1:
                raise ParseError(
                    f"In the LFRic API a kernel that applies a CMA operator "
                    f"must only have one such operator in its list of "
                    f"arguments but found {len(cwise_ops)} for kernel "
                    f"'{self.name}'.")
            cma_op = cwise_ops[0]
            if len(self._arg_descriptors) != 3:
                raise ParseError(
                    f"In the LFRic API a kernel that applies a CMA operator "
                    f"must have 3 arguments (the operator and two fields) but "
                    f"kernel '{self.name}' has {len(self._arg_descriptors)} "
                    f"arguments.")
            # Check that the other two arguments are fields
            farg_read = psyGen.args_filter(
                self._arg_descriptors,
                arg_types=const.VALID_FIELD_NAMES,
                arg_accesses=[AccessType.READ])
            write_accesses = AccessType.all_write_accesses()
            farg_write = psyGen.args_filter(
                self._arg_descriptors,
                arg_types=const.VALID_FIELD_NAMES,
                arg_accesses=write_accesses)
            if len(farg_read) != 1:
                raise ParseError(
                    f"Kernel '{self.name}' has a read-only CMA operator. In "
                    f"order to apply it the kernel must have one read-only "
                    f"field argument.")
            if len(farg_write) != 1:
                raise ParseError(
                    f"Kernel '{self.name}' has a read-only CMA operator. In "
                    f"order to apply it the kernel must write to one field "
                    f"argument.")
            # Check that the function spaces match up
            if farg_read[0].function_space != cma_op.function_space_from:
                raise ParseError(
                    f"Kernel '{self.name}' applies a CMA operator but the "
                    f"function space of the field argument it reads from "
                    f"('{farg_read[0].function_space}') does not match the "
                    f"'from' space of the operator "
                    f"('{cma_op.function_space_from}').")
            if farg_write[0].function_space != cma_op.function_space_to:
                raise ParseError(
                    f"Kernel '{self.name}' applies a CMA operator but the "
                    f"function space of the field argument it writes to "
                    f"('{farg_write[0].function_space}') does not match the "
                    f"'to' space of the operator "
                    f"('{cma_op.function_space_to}').")
            # This is a valid CMA-apply or CMA-apply-inverse kernel
            return "apply"

        if write_count == 1:
            # This kernel writes to a single CMA operator and therefore
            # must either be assembling a CMA operator
            # or performing a matrix-matrix operation...
            # The kernel must not write to any args other than the CMA
            # operator
            write_accesses = AccessType.all_write_accesses()
            write_args = psyGen.args_filter(self._arg_descriptors,
                                            arg_accesses=write_accesses)
            if len(write_args) > 1:
                # Remove the one CMA operator from the list of arguments
                # that are written to so that we can produce a nice
                # error message
                for arg in write_args[:]:
                    if arg.argument_type == 'gh_columnwise_operator':
                        write_args.remove(arg)
                        break
                raise ParseError(
                    f"Kernel '{self.name}' writes to a column-wise operator "
                    f"but also writes to "
                    f"{[str(arg.argument_type) for arg in write_args]} "
                    f"argument(s). This is not allowed.")
            if len(cwise_ops) == 1:

                # If this is a valid assembly kernel then we need at least one
                # read-only LMA operator
                lma_read_ops = psyGen.args_filter(
                    self._arg_descriptors,
                    arg_types=["gh_operator"],
                    arg_accesses=[AccessType.READ])
                if lma_read_ops:
                    return "assembly"
                raise ParseError(
                    f"Kernel '{self.name}' has a single column-wise operator "
                    f"argument but does not conform to the rules for an "
                    f"Assembly kernel because it does not have any read-only "
                    f"LMA operator arguments.")
            # A valid matrix-matrix kernel must only have CMA operators
            # and scalars as arguments.
            scalar_args = psyGen.args_filter(
                self._arg_descriptors,
                arg_types=const.VALID_SCALAR_NAMES)
            if (len(scalar_args) + len(cwise_ops)) != \
               len(self._arg_descriptors):
                raise ParseError(
                    f"A column-wise matrix-matrix kernel must have only "
                    f"column-wise operators and scalars as arguments but "
                    f"kernel '{self.name}' has: "
                    f"{[str(a.argument_type) for a in self._arg_descriptors]}."
                    )
            return "matrix-matrix"
        raise ParseError(
            f"An LFRic kernel cannot update more than one CMA (column-wise) "
            f"operator but kernel '{self.name}' updates {write_count}.")

    def _validate_operates_on_domain(self, need_evaluator):
        '''
        Check whether a kernel that has operates_on == domain obeys
        the rules for the LFRic API.

        :raises ParseError: if the kernel metadata does not obey the rules \
                            for an LFRic kernel with operates_on = domain.
        '''
        if self.iterates_over != "domain":
            return

        const = LFRicConstants()
        # A kernel which operates on the 'domain' is currently restricted
        # to only accepting scalar and field arguments.
        valid_arg_types = const.VALID_SCALAR_NAMES + const.VALID_FIELD_NAMES
        for arg in self._arg_descriptors:
            if arg.argument_type not in valid_arg_types:
                raise ParseError(
                    f"In the LFRic API a kernel which operates on the 'domain'"
                    f" is only permitted to accept scalar and field arguments "
                    f"but the metadata for kernel '{self.name}' includes an "
                    f"argument of type '{arg.argument_type}'")

        if need_evaluator:
            raise ParseError(
                f"In the LFRic API a kernel that operates on the 'domain' "
                f"cannot be passed basis/differential basis functions but the "
                f"metadata for kernel '{self.name}' contains an entry for "
                f"'meta_funcs'")

        if self.reference_element.properties:
            raise ParseError(
                f"Kernel '{self.name}' operates on the domain but requests "
                f"properties of the reference element "
                f"({self.reference_element.properties}). This is not "
                f"permitted in the LFRic API.")

        if self.mesh.properties:
            raise ParseError(
                f"Kernel '{self.name}' operates on the domain but requests "
                f"properties of the mesh ({self.mesh.properties}). This is "
                f"not permitted in the LFRic API.")

        if self._is_intergrid:
            raise ParseError(
                f"Kernel '{self.name}' operates on the domain but has fields "
                f"on different mesh resolutions (inter-grid). This is not "
                f"permitted in the LFRic API.")

    @property
    def func_descriptors(self):
        ''' Returns metadata about the function spaces within a
        Kernel. This metadata is provided within Kernel code via the
        meta_funcs variable. Information is returned as a list of
        DynFuncDescriptor03 objects, one for each function space. '''
        return self._func_descriptors

    @property
    def cma_operation(self):
        ''' Returns the type of CMA operation identified from the kernel
        meta-data (one of 'assembly', 'apply' or 'matrix-matrix') or
        None if the kernel does not involve CMA operators '''
        return self._cma_operation

    @property
    def eval_shapes(self):
        '''
        Returns the shape(s) of evaluator required by this kernel or an
        empty string if none.

        :return: the shape(s) of the evaluator (one of VALID_EVALUATOR_SHAPES)
                 or an empty list if the kernel does not require one.
        :rtype: list

        '''
        return self._eval_shapes

    @property
    def eval_targets(self):
        '''
        Returns the list of function spaces upon which any evaluator must be
        provided. This list is obtained from the GH_EVALUATOR_TARGETS meta-data
        entry (if present). If this is not specified in the meta-data then
        we default to providing evaluators on all of the function spaces
        associated with the arguments which this kernel updates.

        :return: list of the names of the function spaces (as they appear in \
                 kernel metadata) upon which any evaluator must be provided.
        :rtype: list of str
        '''
        return self._eval_targets

    @property
    def is_intergrid(self):
        '''
        Returns whether or not this is an inter-grid kernel.

        :return: True if kernel is an inter-grid kernel, False otherwise
        :rtype: bool
        '''
        return self._is_intergrid

# --------------------------------------------------------------------------- #
# ========== Second section : PSy specialisations =========================== #
# --------------------------------------------------------------------------- #

# ---------- Classes -------------------------------------------------------- #


class DynamoPSy(PSy):
    '''
    The LFRic-specific PSy class. This creates an LFRic-specific
    Invokes object (which controls all the required invocation calls).
    It also overrides the PSy gen method so that we generate
    LFRic-specific PSy module code.

    :param invoke_info: object containing the required invocation information \
                        for code optimisation and generation.
    :type invoke_info: :py:class:`psyclone.parse.algorithm.FileInfo`

    '''
    def __init__(self, invoke_info):
        # Make sure the scoping node creates LFRicSymbolTables
        # TODO #1954: Remove the protected access using a factory
        ScopingNode._symbol_table_class = LFRicSymbolTable
        PSy.__init__(self, invoke_info)
        self._invokes = LFRicInvokes(invoke_info.calls, self)
        # Initialise the dictionary that holds the names of the required
        # LFRic constants, data structures and data structure proxies for
        # the "use" statements in modules that contain PSy-layer routines.
        const = LFRicConstants()
        const_mod = const.UTILITIES_MOD_MAP["constants"]["module"]
        infmod_list = [const_mod]
        # Add all field and operator modules that might be used in the
        # algorithm layer. These do not appear in the code unless a
        # variable is added to the "only" part of the
        # '_infrastructure_modules' map.
        for data_type_info in const.DATA_TYPE_MAP.values():
            infmod_list.append(data_type_info["module"])

        # This also removes any duplicates from infmod_list
        self._infrastructure_modules = OrderedDict(
            (k, set()) for k in infmod_list)

        kind_names = set()

        # The infrastructure declares integer types with default
        # precision so always add this.
        api_config = Config.get().api_conf("dynamo0.3")
        kind_names.add(api_config.default_kind["integer"])

        # Datatypes declare precision information themselves. However,
        # that is not the case for literals. Therefore deal
        # with these separately here.
        for invoke in self.invokes.invoke_list:
            schedule = invoke.schedule
            for kernel in schedule.kernels():
                for arg in kernel.args:
                    if arg.is_literal:
                        kind_names.add(arg.precision)
        # Add precision names to the dictionary storing the required
        # LFRic constants. Sort the names so that all versions of
        # Python return the same order (for testing purposes).
        self._infrastructure_modules[const_mod] = list(sorted(kind_names))

    @property
    def name(self):
        '''
        :returns: a name for the PSy layer. This is used as the PSy module \
                  name. We override the default value as the Met Office \
                  prefer "_psy" to be appended, rather than prepended.
        :rtype: str

        '''
        return self._name + "_psy"

    @property
    def orig_name(self):
        '''
        :returns: the unmodified PSy-layer name.
        :rtype: str

        '''
        return self._name

    @property
    def infrastructure_modules(self):
        '''
        :returns: the dictionary that holds the names of the required \
                  LFRic infrastructure modules to create "use" \
                  statements in the PSy-layer modules.
        :rtype: dict of set

        '''
        return self._infrastructure_modules

    @property
    def gen(self):
        '''
        Generate PSy code for the LFRic (Dynamo0.3) API.

        :returns: root node of generated Fortran AST.
        :rtype: :py:class:`psyir.nodes.Node`

        '''
        # Create an empty PSy layer module
        psy_module = ModuleGen(self.name)

        # If the container has a Routine that is not an InvokeSchedule
        # it should also be added to the generated module.
        for routine in self.container.children:
            if not isinstance(routine, InvokeSchedule):
                psy_module.add(PSyIRGen(psy_module, routine))

        # Add all invoke-specific information
        self.invokes.gen_code(psy_module)

        # Include required constants and infrastructure modules. The sets of
        # required LFRic data structures and their proxies are updated in
        # the relevant field and operator subclasses of LFRicCollection.
        # Here we sort the inputs in reverse order to have "_type" before
        # "_proxy_type" and "operator_" before "columnwise_operator_".
        # We also iterate through the dictionary in reverse order so the
        # "use" statements for field types are before the "use" statements
        # for operator types.
        for infmod in reversed(self._infrastructure_modules):
            if self._infrastructure_modules[infmod]:
                infmod_types = sorted(
                    list(self._infrastructure_modules[infmod]), reverse=True)
                psy_module.add(UseGen(psy_module, name=infmod,
                                      only=True, funcnames=infmod_types))

        # Return the root node of the generated code
        return psy_module.root


class DynStencils(LFRicCollection):
    '''
    Stencil information and code generation associated with a PSy-layer
    routine or Kernel stub.

    :param node: the Invoke or Kernel stub for which to provide stencil info.
    :type node: :py:class:`psyclone.dynamo0p3.LFRicInvoke` or \
                :py:class:`psyclone.dynamo0p3.DynKern`

    :raises GenerationError: if a literal has been supplied for a stencil \
                             direction.
    '''
    def __init__(self, node):
        # pylint: disable=too-many-branches
        super(DynStencils, self).__init__(node)

        # List of arguments which have an extent value passed to this
        # invoke routine from the algorithm layer. Duplicate argument
        # names are removed.
        self._unique_extent_args = []
        extent_names = []
        # pylint: disable=too-many-nested-blocks
        for call in self._calls:
            for arg in call.arguments.args:
                if arg.stencil:
                    # Check for the existence of arg.extent here as in
                    # the future we plan to support kernels which
                    # specify the value of extent in metadata. If this
                    # is the case then an extent argument is not
                    # required.
                    # TODO #963
                    if not arg.stencil.extent:
                        if not arg.stencil.extent_arg.is_literal():
                            if arg.stencil.extent_arg.text not in extent_names:
                                extent_names.append(
                                    arg.stencil.extent_arg.text)
                                self._unique_extent_args.append(arg)

        # A list of arguments that have a direction variable passed in
        # to this invoke routine from the algorithm layer. Duplicate
        # argument names are removed.
        self._unique_direction_args = []
        direction_names = []
        for call in self._calls:
            for idx, arg in enumerate(call.arguments.args):
                if arg.stencil and arg.stencil.direction_arg:
                    if arg.stencil.direction_arg.is_literal():
                        raise GenerationError(
                            f"Kernel {call.name}, metadata arg {idx}, a "
                            f"literal is not a valid value for a stencil "
                            f"direction")
                    if arg.stencil.direction_arg.text.lower() not in \
                       ["x_direction", "y_direction"]:
                        if arg.stencil.direction_arg.text not in \
                           direction_names:
                            direction_names.append(
                                arg.stencil.direction_arg.text)
                            self._unique_direction_args.append(arg)

        # list of stencil args with an extent variable passed in. The same
        # field name may occur more than once here from different kernels.
        self._kern_args = []
        for call in self._calls:
            for arg in call.arguments.args:
                if arg.stencil:
                    if not arg.stencil.extent:
                        self._kern_args.append(arg)

    @staticmethod
    def extent_value(arg):
        '''
        Returns the content of the stencil extent which may be a literal
        value (a number) or a variable name. This function simplifies this
        problem by returning a string in either case.

        :param arg: the argument with which the stencil is associated.
        :type arg: :py:class:`psyclone.dynamo0p3.DynKernelArgument`

        :returns: the content of the stencil extent.
        :rtype: str

        '''
        if arg.stencil.extent_arg.is_literal():
            return arg.stencil.extent_arg.text
        return arg.stencil.extent_arg.varname

    @staticmethod
    def stencil_unique_str(arg, context):
        '''
        Creates a unique identifier for a stencil. As a stencil
        differs due to the function space it operates on, type of
        stencil and extent of stencil, we concatenate these things together
        to create a unique string.

        :param arg: kernel argument with which stencil is associated.
        :type arg: :py:class:`psyclone.dynamo0p3.DynKernelArgument`
        :param str context: a context for this stencil (e.g. "size" or \
                            "direction").

        :returns: unique string identifying the stencil for this argument.
        :rtype: str

        :raises GenerationError: if an explicit stencil extent is found in \
                                 the meta-data for the kernel argument.
        '''
        unique = context
        unique += arg.function_space.mangled_name
        unique += arg.descriptor.stencil['type']
        if arg.descriptor.stencil['extent']:
            raise GenerationError(
                "Found a stencil with an extent specified in the metadata. "
                "This is not coded for.")
        unique += arg.stencil.extent_arg.text.lower()
        if arg.descriptor.stencil['type'] == 'xory1d':
            unique += arg.stencil.direction_arg.text.lower()
        return unique

    def map_name(self, arg):
        '''
        Creates and registers a name for the stencil map associated with the
        supplied kernel argument.

        :param arg: kernel argument with which the stencil is associated.
        :type arg: :py:class:`psyclone.dynamo0p3.DynKernelArgument`

        :returns: a valid unique map name for a stencil in the PSy layer.
        :rtype: str
        '''
        root_name = arg.name + "_stencil_map"
        unique = DynStencils.stencil_unique_str(arg, "map")
        return self._symbol_table.find_or_create_tag(unique, root_name).name

    @staticmethod
    def dofmap_symbol(symtab, arg):
        '''
        Creates and registers a symbol for the stencil dofmap associated with
        the supplied kernel argument.

        :param symtab: symbol table that will contain (or already contains) \
            the symbol with this name.
        :type symtab: :py:class:`psyclone.psyir.symbols.SymbolTable`
        :param arg: kernel argument with which the stencil is associated.
        :type arg: :py:class:`psyclone.dynamo0p3.DynKernelArgument`

        :returns: a dofmap symbol for a stencil in the PSy layer.
        :rtype: :py:class:`psyclone.psyir.symbols.Symbol`

        '''
        root_name = arg.name + "_stencil_dofmap"
        unique = DynStencils.stencil_unique_str(arg, "dofmap")
        if arg.descriptor.stencil['type'] == "cross2d":
            num_dimensions = 4
        else:
            num_dimensions = 3
        return symtab.find_or_create_array(root_name, num_dimensions,
                                           ScalarType.Intrinsic.INTEGER,
                                           tag=unique)

    @staticmethod
    def dofmap_size_symbol(symtab, arg):
        '''
        Create a valid symbol for the size (in cells) of a stencil
        dofmap in the PSy layer.

        :param symtab: symbol table that will contain (or already contains) \
            the symbol with this name.
        :type symtab: :py:class:`psyclone.psyir.symbols.SymbolTable`
        :param arg: the kernel argument with which the stencil is associated.
        :type arg: :py:class:`psyclone.dynamo0p3.DynKernelArgument`

        :returns: a symbol for the stencil size.
        :rtype: :py:class:`psyclone.psyir.symbols.Symbol`

        '''
        root_name = arg.name + "_stencil_size"
        unique = DynStencils.stencil_unique_str(arg, "size")
        if arg.descriptor.stencil['type'] == "cross2d":
            num_dimensions = 2
        else:
            num_dimensions = 1
        return symtab.find_or_create_array(root_name, num_dimensions,
                                           ScalarType.Intrinsic.INTEGER,
                                           tag=unique)

    @staticmethod
    def max_branch_length_name(symtab, arg):
        '''
        Create a valid unique name for the maximum length of a stencil branch
        (in cells) of a 2D stencil dofmap in the PSy layer. This is required
        in the kernels for defining the maximum possible length of one of the
        dofmap array dimensions.

        :param symtab: symbol table that will contain (or already contains) \
            the symbol with this name.
        :type symtab: :py:class:`psyclone.psyir.symbols.SymbolTable`
        :param arg: the kernel argument with which the stencil is associated.
        :type arg: :py:class:`psyclone.dynamo0p3.DynKernelArgument`

        :returns: a Fortran variable name for the max stencil branch length.
        :rtype: str
        '''
        root_name = arg.name + "_max_branch_length"
        unique = DynStencils.stencil_unique_str(arg, "length")
        return symtab.find_or_create_integer_symbol(root_name, tag=unique).name

    def _unique_max_branch_length_vars(self):
        '''
        :returns: list of all the unique max stencil extent argument names in
                  this kernel call for cross2d stencils.
        :rtype: list of str
        '''
        names = []
        for arg in self._kern_args:
            if arg.descriptor.stencil['type'] == "cross2d":
                names.append(arg.name + "_max_branch_length")

        return names

    def _declare_unique_max_branch_length_vars(self, parent):
        '''
        Declare all unique max branch length arguments as integers with intent
        in and add the declaration as a child of the parent argument passed
        in.

        :param parent: the node in the f2pygen AST to which to add the \
                       declarations.
        :type parent: :py:class:`psyclone.f2pygen.SubroutineGen`

        '''
        api_config = Config.get().api_conf("dynamo0.3")

        if self._unique_max_branch_length_vars():
            parent.add(DeclGen(
                parent, datatype="integer",
                kind=api_config.default_kind["integer"],
                entity_decls=self._unique_max_branch_length_vars(), intent="in"
            ))

    @staticmethod
    def direction_name(symtab, arg):
        '''
        Creates a Fortran variable name to hold the direction of the stencil
        associated with the supplied kernel argument.

        :param symtab: symbol table that will contain (or already contains) \
            the symbol with this name.
        :type symtab: :py:class:`psyclone.psyir.symbols.SymbolTable`
        :param arg: the kernel argument with which the stencil is associated.
        :type arg: :py:class:`psyclone.dynamo0p3.DynKernelArgument`

        :returns: a Fortran variable name for the stencil direction.
        :rtype: str
        '''
        root_name = arg.name+"_direction"
        unique = DynStencils.stencil_unique_str(arg, "direction")
        return symtab.find_or_create_integer_symbol(root_name, tag=unique).name

    @property
    def _unique_extent_vars(self):
        '''
        :returns: list of all the unique extent argument names in this \
                  invoke or kernel call.
        :rtype: list of str

        :raises InternalError: if neither self._kernel or self._invoke are set.

        '''
        if self._invoke:
            names = [arg.stencil.extent_arg.varname for arg in
                     self._unique_extent_args]
        elif self._kernel:
            names = [self.dofmap_size_symbol(self._symbol_table, arg).name
                     for arg in self._unique_extent_args]
        else:
            raise InternalError("_unique_extent_vars: have neither Invoke "
                                "or Kernel. Should be impossible.")
        return names

    def _declare_unique_extent_vars(self, parent):
        '''
        Declare all unique extent arguments as integers with intent in and
        add the declaration as a child of the parent argument passed
        in.

        :param parent: the node in the f2pygen AST to which to add the \
                       declarations.
        :type parent: :py:class:`psyclone.f2pygen.SubroutineGen`

        '''
        api_config = Config.get().api_conf("dynamo0.3")

        if self._unique_extent_vars:
            if self._kernel:
                for arg in self._kern_args:
                    if arg.descriptor.stencil['type'] == "cross2d":
                        parent.add(DeclGen(
                            parent, datatype="integer",
                            kind=api_config.default_kind["integer"],
                            dimension="4",
                            entity_decls=self._unique_extent_vars, intent="in"
                        ))
                    else:
                        parent.add(DeclGen(
                            parent, datatype="integer",
                            kind=api_config.default_kind["integer"],
                            entity_decls=self._unique_extent_vars,
                            intent="in"))
            elif self._invoke:
                parent.add(DeclGen(
                    parent, datatype="integer",
                    kind=api_config.default_kind["integer"],
                    entity_decls=self._unique_extent_vars, intent="in"
                ))

    @property
    def _unique_direction_vars(self):
        '''
        :returns: a list of all the unique direction argument names in this \
                  invoke call.
        :rtype: list of str
        '''
        names = []
        for arg in self._unique_direction_args:
            if arg.stencil.direction_arg.varname:
                names.append(arg.stencil.direction_arg.varname)
            else:
                names.append(arg.name+"_direction")
        return names

    def _declare_unique_direction_vars(self, parent):
        '''
        Declare all unique direction arguments as integers with intent in
        and add the declaration as a child of the parent argument
        passed in.

        :param parent: the node in the f2pygen AST to which to add the \
                       declarations.
        :type parent: :py:class:`psyclone.f2pygen.SubroutineGen`

        '''
        api_config = Config.get().api_conf("dynamo0.3")

        if self._unique_direction_vars:
            parent.add(DeclGen(parent, datatype="integer",
                               kind=api_config.default_kind["integer"],
                               entity_decls=self._unique_direction_vars,
                               intent="in"))

    @property
    def unique_alg_vars(self):
        '''
        :returns: list of the names of the extent and direction arguments \
                  supplied to the PSy routine from the Algorithm layer.
        :rtype: list of str
        '''
        return self._unique_extent_vars + self._unique_direction_vars

    def _invoke_declarations(self, parent):
        '''
        Declares all stencil maps, extent and direction arguments passed into
        the PSy layer.

        :param parent: node in the f2pygen AST to which to add declarations.
        :type parent: :py:class:`psyclone.f2pygen.SubroutineGen`

        '''
        self._declare_unique_extent_vars(parent)
        self._declare_unique_direction_vars(parent)
        self._declare_maps_invoke(parent)

    def _stub_declarations(self, parent):
        '''
        Declare all stencil-related quanitites for a Kernel stub.

        :param parent: node in the f2pygen AST to which to add declarations.
        :type parent: :py:class:`psyclone.f2pygen.SubroutineGen`

        '''
        self._declare_unique_extent_vars(parent)
        self._declare_unique_direction_vars(parent)
        self._declare_unique_max_branch_length_vars(parent)
        self._declare_maps_stub(parent)

    def initialise(self, parent):
        '''
        Adds in the code to initialise stencil dofmaps to the PSy layer.

        :param parent: the node in the f2pygen AST to which to add the \
                       initialisations.
        :type parent: :py:class:`psyclone.f2pygen.SubroutineGen`

        :raises GenerationError: if an unsupported stencil type is encountered.
        '''
        if not self._kern_args:
            return

        parent.add(CommentGen(parent, ""))
        parent.add(CommentGen(parent, " Initialise stencil dofmaps"))
        parent.add(CommentGen(parent, ""))
        api_config = Config.get().api_conf("dynamo0.3")
        stencil_map_names = []
        const = LFRicConstants()
        for arg in self._kern_args:
            map_name = self.map_name(arg)
            if map_name not in stencil_map_names:
                # Only initialise maps once.
                stencil_map_names.append(map_name)
                stencil_type = arg.descriptor.stencil['type']
                symtab = self._symbol_table
                if stencil_type == "xory1d":
                    direction_name = arg.stencil.direction_arg.varname
                    for direction in ["x", "y"]:
                        if_then = IfThenGen(parent, direction_name +
                                            " .eq. " + direction +
                                            "_direction")
                        if_then.add(
                            AssignGen(
                                if_then, pointer=True, lhs=map_name,
                                rhs=arg.proxy_name_indexed +
                                "%vspace%get_stencil_dofmap("
                                "STENCIL_1D" + direction.upper() +
                                ","+self.extent_value(arg)+")"))
                        parent.add(if_then)
                elif stencil_type == "cross2d":
                    parent.add(
                        AssignGen(parent, pointer=True, lhs=map_name,
                                  rhs=arg.proxy_name_indexed +
                                  "%vspace%get_stencil_2D_dofmap(" +
                                  "STENCIL_2D_CROSS" + "," +
                                  self.extent_value(arg) + ")"))
                    # Max branch length in the CROSS2D stencil is used when
                    # defining the stencil_dofmap dimensions at declaration of
                    # the dummy argument in the kernel. This value is 1
                    # greater than the stencil extent as the central cell
                    # is included as part of the stencil_dofmap.
                    parent.add(
                        AssignGen(parent,
                                  lhs=self.max_branch_length_name(symtab,
                                                                  arg),
                                  rhs=self.extent_value(arg) + " + 1_" +
                                  api_config.default_kind["integer"]))
                else:
                    try:
                        stencil_name = const.STENCIL_MAPPING[stencil_type]
                    except KeyError as err:
                        raise GenerationError(
                            f"Unsupported stencil type "
                            f"'{arg.descriptor.stencil['type']}' supplied. "
                            f"Supported mappings are "
                            f"{str(const.STENCIL_MAPPING)}") from err
                    parent.add(
                        AssignGen(parent, pointer=True, lhs=map_name,
                                  rhs=arg.proxy_name_indexed +
                                  "%vspace%get_stencil_dofmap(" +
                                  stencil_name + "," +
                                  self.extent_value(arg) + ")"))

                parent.add(AssignGen(parent, pointer=True,
                                     lhs=self.dofmap_symbol(symtab, arg).name,
                                     rhs=map_name + "%get_whole_dofmap()"))

                # Add declaration and look-up of stencil size
                dofmap_size_name = self.dofmap_size_symbol(symtab, arg).name
                parent.add(AssignGen(parent, pointer=True,
                                     lhs=dofmap_size_name,
                                     rhs=map_name + "%get_stencil_sizes()"))

    def _declare_maps_invoke(self, parent):
        '''
        Declare all stencil maps in the PSy layer.

        :param parent: the node in the f2pygen AST to which to add \
                       declarations.
        :type parent: :py:class:`psyclone.f2pygen.SubroutineGen`

        :raises GenerationError: if an unsupported stencil type is encountered.
        '''
        api_config = Config.get().api_conf("dynamo0.3")

        if not self._kern_args:
            return

        symtab = self._symbol_table
        stencil_map_names = []
        const = LFRicConstants()

        for arg in self._kern_args:
            map_name = self.map_name(arg)

            if map_name in stencil_map_names:
                continue

            stencil_map_names.append(map_name)
            stencil_type = arg.descriptor.stencil['type']
            if stencil_type == "cross2d":
                smap_type = const.STENCIL_TYPE_MAP["stencil_2D_dofmap"]["type"]
                smap_mod = const.STENCIL_TYPE_MAP[
                    "stencil_2D_dofmap"]["module"]
                parent.add(UseGen(parent, name=smap_mod, only=True,
                                  funcnames=[smap_type, "STENCIL_2D_CROSS"]))
                parent.add(TypeDeclGen(parent, pointer=True,
                                       datatype=smap_type,
                                       entity_decls=[map_name +
                                                     " => null()"]))
                parent.add(DeclGen(parent, datatype="integer",
                                   kind=api_config.default_kind["integer"],
                                   pointer=True,
                                   entity_decls=[self.dofmap_symbol(symtab,
                                                                    arg).name +
                                                 "(:,:,:,:) => null()"]))
                dofmap_size_name = self.dofmap_size_symbol(symtab, arg).name
                parent.add(DeclGen(parent, datatype="integer",
                                   kind=api_config.default_kind["integer"],
                                   pointer=True,
                                   entity_decls=[f"{dofmap_size_name}(:,:) "
                                                 f"=> null()"]))
                parent.add(DeclGen(parent, datatype="integer",
                                   kind=api_config.default_kind["integer"],
                                   entity_decls=[self.max_branch_length_name(
                                       symtab, arg)]))
            else:
                smap_type = const.STENCIL_TYPE_MAP["stencil_dofmap"]["type"]
                smap_mod = const.STENCIL_TYPE_MAP["stencil_dofmap"]["module"]
                parent.add(UseGen(parent, name=smap_mod,
                                  only=True, funcnames=[smap_type]))
                if stencil_type == 'xory1d':
                    drct_mod = const.STENCIL_TYPE_MAP["direction"]["module"]
                    parent.add(UseGen(parent, name=drct_mod,
                                      only=True, funcnames=["x_direction",
                                                            "y_direction"]))
                    parent.add(UseGen(parent, name=smap_mod,
                                      only=True, funcnames=["STENCIL_1DX",
                                                            "STENCIL_1DY"]))
                else:
                    try:
                        stencil_name = const.STENCIL_MAPPING[stencil_type]
                    except KeyError as err:
                        raise GenerationError(
                            f"Unsupported stencil type "
                            f"'{arg.descriptor.stencil['type']}' supplied. "
                            f"Supported mappings are "
                            f"{const.STENCIL_MAPPING}") from err
                    parent.add(UseGen(parent, name=smap_mod,
                                      only=True, funcnames=[stencil_name]))

                parent.add(TypeDeclGen(parent, pointer=True,
                                       datatype=smap_type,
                                       entity_decls=[map_name+" => null()"]))
                parent.add(DeclGen(parent, datatype="integer",
                                   kind=api_config.default_kind["integer"],
                                   pointer=True,
                                   entity_decls=[self.dofmap_symbol(symtab,
                                                                    arg).name +
                                                 "(:,:,:) => null()"]))
                dofmap_size_name = self.dofmap_size_symbol(symtab, arg).name
                parent.add(DeclGen(parent, datatype="integer",
                                   kind=api_config.default_kind["integer"],
                                   pointer=True,
                                   entity_decls=[f"{dofmap_size_name}(:) "
                                                 f"=> null()"]))

    def _declare_maps_stub(self, parent):
        '''
        Add declarations for all stencil maps to a kernel stub.

        :param parent: the node in the f2pygen AST representing the kernel \
                       stub routine.
        :type parent: :py:class:`psyclone.f2pygen.SubroutineGen`

        '''
        api_config = Config.get().api_conf("dynamo0.3")

        symtab = self._symbol_table
        for arg in self._kern_args:
            if arg.descriptor.stencil['type'] == "cross2d":
                parent.add(DeclGen(
                    parent, datatype="integer",
                    kind=api_config.default_kind["integer"], intent="in",
                    dimension=",".join([arg.function_space.ndf_name,
                                        self.max_branch_length_name(
                                            symtab, arg), "4"]),
                    entity_decls=[self.dofmap_symbol(symtab, arg).name]))
            else:
                dofmap_size_name = self.dofmap_size_symbol(symtab, arg).name
                parent.add(DeclGen(
                    parent, datatype="integer",
                    kind=api_config.default_kind["integer"], intent="in",
                    dimension=",".join([arg.function_space.ndf_name,
                                        dofmap_size_name]),
                    entity_decls=[self.dofmap_symbol(symtab, arg).name]))


class LFRicMeshProperties(LFRicCollection):
    '''
    Holds all information on the the mesh properties required by either an
    invoke or a kernel stub. Note that the creation of a suitable mesh
    object is handled in the `DynMeshes` class. This class merely deals with
    extracting the necessary properties from that object and providing them to
    kernels.

    :param node: kernel or invoke for which to manage mesh properties.
    :type node: :py:class:`psyclone.dynamo0p3.DynKern` or \
                :py:class:`psyclone.dynamo0p3.LFRicInvoke`

    '''
    def __init__(self, node):
        super().__init__(node)

        # The (ordered) list of mesh properties required by this invoke or
        # kernel stub.
        self._properties = []

        for call in self._calls:
            if call.mesh:
                self._properties += [prop for prop in call.mesh.properties
                                     if prop not in self._properties]
            # Kernels that operate on the 'domain' need the number of columns,
            # excluding those in the halo.
            if call.iterates_over == "domain":
                if MeshProperty.NCELL_2D_NO_HALOS not in self._properties:
                    self._properties.append(MeshProperty.NCELL_2D_NO_HALOS)
            # Kernels performing CMA operations need the number of columns,
            # including those in the halo.
            if call.cma_operation:
                if MeshProperty.NCELL_2D not in self._properties:
                    self._properties.append(MeshProperty.NCELL_2D)

        # Store properties in symbol table
        for prop in self._properties:
            name_lower = prop.name.lower()
            if prop.name in ["NCELL_2D", "NCELL_2D_NO_HALOS"]:
                # This is an integer:
                self._symbol_table.find_or_create_integer_symbol(
                    name_lower, tag=name_lower)
            else:
                # E.g.: adjacent_face
                self._symbol_table.find_or_create_array(
                    name_lower, 2, ScalarType.Intrinsic.INTEGER,
                    tag=name_lower)

    def kern_args(self, stub=False, var_accesses=None,
                  kern_call_arg_list=None):
        # pylint: disable=too-many-locals, too-many-branches
        '''
        Provides the list of kernel arguments associated with the mesh
        properties that the kernel requires. Optionally adds variable
        access information if var_accesses is given.

        :param bool stub: whether or not we are generating code for a \
                          kernel stub.
        :param var_accesses: optional VariablesAccessInfo instance to store \
            the information about variable accesses.
        :type var_accesses: \
            :py:class:`psyclone.core.VariablesAccessInfo`
        :param kern_call_arg_list: an optional KernCallArgList instance \
            used to store PSyIR representation of the arguments.
        :type kern_call_arg_list: \
            Optional[:py:class:`psyclone.domain.lfric.KernCallArgList`]

        :returns: the kernel arguments associated with the mesh properties.
        :rtype: list of str

        :raises InternalError: if the class has been constructed for an \
                               invoke rather than a single kernel call.
        :raises InternalError: if an unsupported mesh property is encountered.

        '''
        if not self._kernel:
            raise InternalError(
                "LFRicMeshProperties.kern_args() can only be called when "
                "LFRicMeshProperties has been instantiated for a kernel "
                "rather than an invoke.")

        arg_list = []

        for prop in self._properties:
            if prop == MeshProperty.ADJACENT_FACE:
                # Is this kernel already being passed the number of horizontal
                # faces of the reference element?
                has_nfaces = (
                    RefElementMetaData.Property.NORMALS_TO_HORIZONTAL_FACES
                    in self._kernel.reference_element.properties or
                    RefElementMetaData.Property.
                    OUTWARD_NORMALS_TO_HORIZONTAL_FACES
                    in self._kernel.reference_element.properties)
                if not has_nfaces:
                    if kern_call_arg_list:
                        sym = kern_call_arg_list.\
                            append_integer_reference("nfaces_re_h")
                        name = sym.name
                    else:
                        name = self._symbol_table.\
                            find_or_create_integer_symbol(
                                "nfaces_re_h", tag="nfaces_re_h").name
                    arg_list.append(name)
                    if var_accesses is not None:
                        var_accesses.add_access(Signature(name),
                                                AccessType.READ, self._kernel)

                adj_face = "adjacent_face"
                if not stub and kern_call_arg_list:
                    # Use the functionality in kern_call_arg_list to properly
                    # declare the symbol and to create a PSyIR reference for it
                    _, cell_ref = \
                        kern_call_arg_list.cell_ref_name(var_accesses)
                    adj_face_sym = kern_call_arg_list. \
                        append_array_reference(adj_face,
                                               [":", cell_ref],
                                               ScalarType.Intrinsic.INTEGER)
                    # Update the name in case there was a clash
                    adj_face = adj_face_sym.name
                    if var_accesses:
                        var_accesses.add_access(Signature(adj_face),
                                                AccessType.READ, self._kernel,
                                                [":", cell_ref])

                if not stub:
                    adj_face = self._symbol_table.find_or_create_tag(
                        "adjacent_face").name
                    cell_name = "cell"
                    if self._kernel.is_coloured():
                        colour_name = "colour"
                        cmap_name = "cmap"
                        adj_face += (f"(:,{cmap_name}({colour_name},"
                                     f"{cell_name}))")
                    else:
                        adj_face += f"(:,{cell_name})"
                arg_list.append(adj_face)

                if var_accesses and not kern_call_arg_list:
                    # TODO #1320 Replace [1]
                    # The [1] just indicates that this variable is accessed
                    # as a rank 1 array. #1320 will improve this.
                    var_accesses.add_access(Signature(adj_face),
                                            AccessType.READ, self._kernel,
                                            [1])
            else:
                raise InternalError(
                    f"kern_args: found unsupported mesh property '{prop}' "
                    f"when generating arguments for kernel "
                    f"'{self._kernel.name}'. Only members of the MeshProperty "
                    f"Enum are permitted ({list(MeshProperty)}).")

        return arg_list

    def _invoke_declarations(self, parent):
        '''
        Creates the necessary declarations for variables needed in order to
        provide mesh properties to a kernel call.

        :param parent: node in the f2pygen AST to which to add declarations.
        :type parent: :py:class:`psyclone.f2pygen.SubroutineGen`

        :raises InternalError: if this class has been instantiated for a \
                               kernel instead of an invoke.
        :raises InternalError: if an unsupported mesh property is found.

        '''
        api_config = Config.get().api_conf("dynamo0.3")

        if not self._invoke:
            raise InternalError(
                "_invoke_declarations() cannot be called because "
                "LFRicMeshProperties has been instantiated for a kernel and "
                "not an invoke.")

        for prop in self._properties:
            # The DynMeshes class will have created a mesh object so we
            # don't need to do that here.
            if prop == MeshProperty.ADJACENT_FACE:
                adj_face = self._symbol_table.find_or_create_tag(
                    "adjacent_face").name + "(:,:) => null()"
                parent.add(DeclGen(parent, datatype="integer",
                                   kind=api_config.default_kind["integer"],
                                   pointer=True, entity_decls=[adj_face]))
            elif prop == MeshProperty.NCELL_2D_NO_HALOS:
                name = self._symbol_table.find_or_create_integer_symbol(
                    "ncell_2d_no_halos",
                    tag="ncell_2d_no_halos").name
                parent.add(DeclGen(parent, datatype="integer",
                                   kind=api_config.default_kind["integer"],
                                   entity_decls=[name]))
            elif prop == MeshProperty.NCELL_2D:
                name = self._symbol_table.find_or_create_integer_symbol(
                    "ncell_2d", tag="ncell_2d").name
                parent.add(DeclGen(parent, datatype="integer",
                                   kind=api_config.default_kind["integer"],
                                   entity_decls=[name]))
            else:
                raise InternalError(
                    f"Found unsupported mesh property '{prop}' when generating"
                    f" invoke declarations. Only members of the MeshProperty "
                    f"Enum are permitted ({list(MeshProperty)}).")

    def _stub_declarations(self, parent):
        '''
        Creates the necessary declarations for the variables needed in order
        to provide properties of the mesh in a kernel stub.

        :param parent: node in the f2pygen AST to which to add declarations.
        :type parent: :py:class:`psyclone.f2pygen.SubroutineGen`

        :raises InternalError: if the class has been instantiated for an \
                               invoke and not a kernel.
        :raises InternalError: if an unsupported mesh property is encountered.

        '''
        api_config = Config.get().api_conf("dynamo0.3")

        if not self._kernel:
            raise InternalError(
                "_stub_declarations() cannot be called because "
                "LFRicMeshProperties has been instantiated for an invoke and "
                "not a kernel.")

        for prop in self._properties:
            if prop == MeshProperty.ADJACENT_FACE:
                adj_face = self._symbol_table.find_or_create_array(
                    "adjacent_face", 2, ScalarType.Intrinsic.INTEGER,
                    tag="adjacent_face").name
                # 'nfaces_re_h' will have been declared by the
                # DynReferenceElement class.
                dimension = self._symbol_table.\
                    find_or_create_integer_symbol("nfaces_re_h",
                                                  tag="nfaces_re_h").name
                parent.add(
                    DeclGen(
                        parent, datatype="integer",
                        kind=api_config.default_kind["integer"],
                        dimension=dimension,
                        intent="in", entity_decls=[adj_face]))
            elif prop == MeshProperty.NCELL_2D:
                ncell_2d = self._symbol_table.find_or_create_integer_symbol(
                    "ncell_2d", tag="ncell_2d")
                parent.add(
                    DeclGen(parent, datatype="integer",
                            kind=api_config.default_kind["integer"],
                            intent="in", entity_decls=[ncell_2d.name]))
            else:
                raise InternalError(
                    f"Found unsupported mesh property '{prop}' when generating"
                    f" declarations for kernel stub. Only members of the "
                    f"MeshProperty Enum are permitted ({list(MeshProperty)})")

    def initialise(self, parent):
        '''
        Creates the f2pygen nodes for the initialisation of properties of
        the mesh.

        :param parent: node in the f2pygen tree to which to add statements.
        :type parent: :py:class:`psyclone.f2pygen.SubroutineGen`

        :raises InternalError: if an unsupported mesh property is encountered.

        '''
        const = LFRicConstants()
        # Since colouring is applied via transformations, we have to check for
        # it now, rather than when this class was first constructed.
        need_colour_limits = False
        need_colour_halo_limits = False
        for call in self._calls:
            if call.is_coloured() and not call.is_intergrid:
                loop = call.parent.parent
                # Record whether or not this coloured loop accesses the halo.
                if loop.upper_bound_name in const.HALO_ACCESS_LOOP_BOUNDS:
                    need_colour_halo_limits = True
                else:
                    need_colour_limits = True

        if not self._properties and not (need_colour_limits or
                                         need_colour_halo_limits):
            # If no mesh properties are required and there's no colouring
            # (which requires a mesh object to lookup loop bounds) then we
            # need do nothing.
            return

        parent.add(CommentGen(parent, ""))
        parent.add(CommentGen(parent, " Initialise mesh properties"))
        parent.add(CommentGen(parent, ""))

        mesh = self._symbol_table.find_or_create_tag("mesh").name

        for prop in self._properties:
            if prop == MeshProperty.ADJACENT_FACE:
                adj_face = self._symbol_table.find_or_create_tag(
                    "adjacent_face").name
                parent.add(AssignGen(parent, pointer=True, lhs=adj_face,
                                     rhs=mesh+"%get_adjacent_face()"))

            elif prop == MeshProperty.NCELL_2D_NO_HALOS:
                name = self._symbol_table.find_or_create_integer_symbol(
                    "ncell_2d_no_halos", tag="ncell_2d_no_halos").name
                parent.add(AssignGen(parent, lhs=name,
                                     rhs=mesh+"%get_last_edge_cell()"))

            elif prop == MeshProperty.NCELL_2D:
                name = self._symbol_table.find_or_create_integer_symbol(
                    "ncell_2d", tag="ncell_2d").name
                parent.add(AssignGen(parent, lhs=name,
                                     rhs=mesh+"%get_ncells_2d()"))
            else:
                raise InternalError(
                    f"Found unsupported mesh property '{str(prop)}' when "
                    f"generating initialisation code. Only members of the "
                    f"MeshProperty Enum are permitted ({list(MeshProperty)})")

        if need_colour_halo_limits:
            lhs = self._symbol_table.find_or_create_tag(
                "last_halo_cell_all_colours").name
            rhs = f"{mesh}%get_last_halo_cell_all_colours()"
            parent.add(AssignGen(parent, lhs=lhs, rhs=rhs))
        if need_colour_limits:
            lhs = self._symbol_table.find_or_create_tag(
                "last_edge_cell_all_colours").name
            rhs = f"{mesh}%get_last_edge_cell_all_colours()"
            parent.add(AssignGen(parent, lhs=lhs, rhs=rhs))


class DynReferenceElement(LFRicCollection):
    '''
    Holds all information on the properties of the Reference Element
    required by an Invoke or a Kernel stub.

    :param node: Kernel or Invoke for which to manage Reference-Element \
                 properties.
    :type node: :py:class:`psyclone.dynamo0p3.DynKern` or \
                :py:class:`psyclone.dynamo0p3.LFRicInvoke`

    :raises InternalError: if an unsupported reference-element property \
                           is encountered.

    '''
    # pylint: disable=too-many-instance-attributes
    def __init__(self, node):
        # pylint: disable=too-many-branches, too-many-statements
        super().__init__(node)

        # Create a union of the reference-element properties required by all
        # kernels in this invoke. Use a list to preserve the order in the
        # kernel metadata (in the case of a kernel stub) and remove duplicate
        # entries by using OrderedDict.
        self._properties = []
        self._nfaces_h_required = False

        for call in self._calls:
            if call.reference_element:
                self._properties.extend(call.reference_element.properties)
            if call.mesh and call.mesh.properties:
                # If a kernel requires a property of the mesh then it will
                # also require the number of horizontal faces of the
                # reference element.
                self._nfaces_h_required = True

        if not (self._properties or self._nfaces_h_required):
            return

        if self._properties:
            self._properties = list(OrderedDict.fromkeys(self._properties))

        symtab = self._symbol_table

        # Create and store a name for the reference element object
        self._ref_elem_name = \
            symtab.find_or_create_tag("reference_element").name

        # Initialise names for the properties of the reference element object:
        # Number of horizontal/vertical/all faces,
        self._nfaces_h_symbol = None
        self._nfaces_v_symbol = None
        self._nfaces_symbol = None
        # Horizontal normals to faces,
        self._horiz_face_normals_symbol = None
        self._horiz_face_out_normals_symbol = None
        # Vertical normals to faces,
        self._vert_face_normals_symbol = None
        self._vert_face_out_normals_symbol = None
        # All normals to faces.
        self._face_normals_symbol = None
        self._face_out_normals_symbol = None

        # Store argument properties for kernel calls and stub declarations
        # and argument list
        self._arg_properties = OrderedDict()

        # Populate and check reference element properties
        # Provide no. of horizontal faces if required
        if (RefElementMetaData.Property.NORMALS_TO_HORIZONTAL_FACES
                in self._properties or
                RefElementMetaData.Property.OUTWARD_NORMALS_TO_HORIZONTAL_FACES
                in self._properties or
                self._nfaces_h_required):
            self._nfaces_h_symbol = symtab.find_or_create_integer_symbol(
                "nfaces_re_h", tag="nfaces_re_h")
        # Provide no. of vertical faces if required
        if (RefElementMetaData.Property.NORMALS_TO_VERTICAL_FACES
                in self._properties or
                RefElementMetaData.Property.OUTWARD_NORMALS_TO_VERTICAL_FACES
                in self._properties):
            self._nfaces_v_symbol = symtab.find_or_create_integer_symbol(
                "nfaces_re_v", tag="nfaces_re_v")
        # Provide no. of all faces if required
        if (RefElementMetaData.Property.NORMALS_TO_FACES
                in self._properties or
                RefElementMetaData.Property.OUTWARD_NORMALS_TO_FACES
                in self._properties):
            self._nfaces_symbol = symtab.find_or_create_integer_symbol(
                "nfaces_re", tag="nfaces_re")

        # Now the arrays themselves, in the order specified in the
        # kernel metadata (in the case of a kernel stub)
        for prop in self._properties:
            # Provide horizontal normals to faces
            if prop == RefElementMetaData.Property.NORMALS_TO_HORIZONTAL_FACES:
                name = "normals_to_horiz_faces"
                self._horiz_face_normals_symbol = \
                    symtab.find_or_create_array(name, 2,
                                                ScalarType.Intrinsic.REAL,
                                                tag=name)
                if self._horiz_face_normals_symbol not in self._arg_properties:
                    self._arg_properties[self._horiz_face_normals_symbol] = \
                         self._nfaces_h_symbol
            # Provide horizontal normals to "outward" faces
            elif prop == (RefElementMetaData.Property.
                          OUTWARD_NORMALS_TO_HORIZONTAL_FACES):
                name = "out_normals_to_horiz_faces"
                self._horiz_face_out_normals_symbol = \
                    symtab.find_or_create_array(name, 2,
                                                ScalarType.Intrinsic.REAL,
                                                tag=name)
                if self._horiz_face_out_normals_symbol not in \
                        self._arg_properties:
                    self._arg_properties[self._horiz_face_out_normals_symbol] \
                        = self._nfaces_h_symbol
            elif prop == (RefElementMetaData.Property.
                          NORMALS_TO_VERTICAL_FACES):
                name = "normals_to_vert_faces"
                self._vert_face_normals_symbol = \
                    symtab.find_or_create_array(name, 2,
                                                ScalarType.Intrinsic.REAL,
                                                tag=name)
                if self._vert_face_normals_symbol not in self._arg_properties:
                    self._arg_properties[self._vert_face_normals_symbol] = \
                         self._nfaces_v_symbol
            # Provide vertical normals to "outward" faces
            elif prop == (RefElementMetaData.Property.
                          OUTWARD_NORMALS_TO_VERTICAL_FACES):
                name = "out_normals_to_vert_faces"
                self._vert_face_out_normals_symbol = \
                    symtab.find_or_create_array(name, 2,
                                                ScalarType.Intrinsic.REAL,
                                                tag=name)
                if self._vert_face_out_normals_symbol not in \
                        self._arg_properties:
                    self._arg_properties[self._vert_face_out_normals_symbol] \
                        = self._nfaces_v_symbol
            # Provide normals to all faces
            elif prop == RefElementMetaData.Property.NORMALS_TO_FACES:
                name = "normals_to_faces"
                self._face_normals_symbol = \
                    symtab.find_or_create_array(name, 2,
                                                ScalarType.Intrinsic.REAL,
                                                tag=name)
                if self._face_normals_symbol not in self._arg_properties:
                    self._arg_properties[self._face_normals_symbol] = \
                        self._nfaces_symbol
            # Provide vertical normals to all "outward" faces
            elif prop == RefElementMetaData.Property.OUTWARD_NORMALS_TO_FACES:
                name = "out_normals_to_faces"
                self._face_out_normals_symbol = \
                    symtab.find_or_create_array(name, 2,
                                                ScalarType.Intrinsic.REAL,
                                                tag=name)
                if self._face_out_normals_symbol not in \
                   self._arg_properties:
                    self._arg_properties[self._face_out_normals_symbol] = \
                        self._nfaces_symbol
            else:
                all_props = [str(sprop)
                             for sprop in RefElementMetaData.Property]
                raise InternalError(
                    f"Unsupported reference-element property ('{prop}') "
                    f"found when generating arguments for kernel "
                    f"'{self._kernel.name}'. Supported properties are: "
                    f"{all_props}")

    def kern_args(self):
        '''
        :returns: the argument list for kernel call/stub arguments.
        :rtype: List[str]

        '''
        argdict = self._arg_properties
        # Remove duplicate "nfaces" by using OrderedDict
        nfaces = list(OrderedDict.fromkeys(argdict.values()))
        kern_args = nfaces + list(argdict.keys())
        return [sym.name for sym in kern_args]

    def kern_args_symbols(self):
        '''
        :returns: the argument symbol list for kernel call/stub arguments.
        :rtype: List[:py:class:`psyclone.psyir.symbols.Symbol`]

        '''
        argdict = self._arg_properties
        # Remove duplicate "nfaces" by using OrderedDict
        nfaces = list(OrderedDict.fromkeys(argdict.values()))
        return nfaces + list(argdict.keys())

    def _invoke_declarations(self, parent):
        '''
        Create the necessary declarations for the variables needed in order
        to provide properties of the reference element in a Kernel call.

        :param parent: node in the f2pygen AST to which to add declarations.
        :type parent: :py:class:`psyclone.f2pygen.SubroutineGen`

        '''
        # Get the list of the required scalars
        if self._properties:
            # remove duplicates with an OrderedDict
            nface_vars = list(OrderedDict.fromkeys(
                self._arg_properties.values()))
        elif self._nfaces_h_required:
            # We only need the number of 'horizontal' faces
            nface_vars = [self._nfaces_h_symbol]
        else:
            # No reference-element properties required
            return

        api_config = Config.get().api_conf("dynamo0.3")
        const = LFRicConstants()

        refelem_type = const.REFELEMENT_TYPE_MAP["refelement"]["type"]
        refelem_mod = const.REFELEMENT_TYPE_MAP["refelement"]["module"]
        parent.add(UseGen(parent, name=refelem_mod, only=True,
                          funcnames=[refelem_type]))
        parent.add(
            TypeDeclGen(parent, pointer=True, is_class=True,
                        datatype=refelem_type,
                        entity_decls=[self._ref_elem_name + " => null()"]))

        parent.add(DeclGen(parent, datatype="integer",
                           kind=api_config.default_kind["integer"],
                           entity_decls=[var.name for var in nface_vars]))

        if not self._properties:
            # We only need the number of horizontal faces so we're done
            return

        # Declare the necessary arrays
        array_decls = [f"{sym.name}(:,:)"
                       for sym in self._arg_properties.keys()]
        my_kind = api_config.default_kind["real"]
        parent.add(DeclGen(parent, datatype="real", kind=my_kind,
                           allocatable=True, entity_decls=array_decls))
        const_mod = const.UTILITIES_MOD_MAP["constants"]["module"]
        const_mod_list = self._invoke.invokes.psy. \
            infrastructure_modules[const_mod]
        if my_kind not in const_mod_list:
            const_mod_list.append(my_kind)

    def _stub_declarations(self, parent):
        '''
        Create the necessary declarations for the variables needed in order
        to provide properties of the reference element in a Kernel stub.

        :param parent: node in the f2pygen AST to which to add declarations.
        :type parent: :py:class:`psyclone.f2pygen.SubroutineGen`

        '''
        api_config = Config.get().api_conf("dynamo0.3")

        if not (self._properties or self._nfaces_h_required):
            return

        # Declare the necessary scalars (duplicates are ignored by parent.add)
        scalars = list(self._arg_properties.values())
        nfaces_h = self._symbol_table.find_or_create_integer_symbol(
            "nfaces_re_h", tag="nfaces_re_h")
        if self._nfaces_h_required and nfaces_h not in scalars:
            scalars.append(nfaces_h)

        for nface in scalars:
            parent.add(DeclGen(parent, datatype="integer",
                               kind=api_config.default_kind["integer"],
                               intent="in", entity_decls=[nface.name]))

        # Declare the necessary arrays
        for arr, sym in self._arg_properties.items():
            dimension = f"3,{sym.name}"
            parent.add(DeclGen(parent, datatype="real",
                               kind=api_config.default_kind["real"],
                               intent="in", dimension=dimension,
                               entity_decls=[arr.name]))

    def initialise(self, parent):
        '''
        Creates the f2pygen nodes representing the necessary initialisation
        code for properties of the reference element.

        :param parent: node in the f2pygen tree to which to add statements.
        :type parent: :py:class:`psyclone.f2pygen.SubroutineGen`

        '''
        if not (self._properties or self._nfaces_h_required):
            return

        parent.add(CommentGen(parent, ""))
        parent.add(
            CommentGen(parent,
                       " Get the reference element and query its properties"))
        parent.add(CommentGen(parent, ""))

        mesh_obj_name = self._symbol_table.find_or_create_tag("mesh").name
        parent.add(AssignGen(parent, pointer=True, lhs=self._ref_elem_name,
                             rhs=mesh_obj_name+"%get_reference_element()"))

        if self._nfaces_h_symbol:
            parent.add(
                AssignGen(parent, lhs=self._nfaces_h_symbol.name,
                          rhs=self._ref_elem_name +
                          "%get_number_horizontal_faces()"))
        if self._nfaces_v_symbol:
            parent.add(
                AssignGen(
                    parent, lhs=self._nfaces_v_symbol.name,
                    rhs=self._ref_elem_name + "%get_number_vertical_faces()"))

        if self._nfaces_symbol:
            parent.add(
                AssignGen(
                    parent, lhs=self._nfaces_symbol.name,
                    rhs=self._ref_elem_name + "%get_number_faces()"))

        if self._horiz_face_normals_symbol:
            parent.add(
                CallGen(parent,
                        name=f"{self._ref_elem_name}%get_normals_to_"
                             f"horizontal_faces("
                             f"{self._horiz_face_normals_symbol.name})"))

        if self._horiz_face_out_normals_symbol:
            parent.add(
                CallGen(
                    parent,
                    name=f"{self._ref_elem_name}%get_outward_normals_to_"
                         f"horizontal_faces("
                         f"{self._horiz_face_out_normals_symbol.name})"))

        if self._vert_face_normals_symbol:
            parent.add(
                CallGen(parent,
                        name=f"{self._ref_elem_name}%get_normals_to_vertical_"
                             f"faces({self._vert_face_normals_symbol.name})"))

        if self._vert_face_out_normals_symbol:
            parent.add(
                CallGen(
                    parent,
                    name=f"{self._ref_elem_name}%get_outward_normals_to_"
                         f"vertical_faces"
                         f"({self._vert_face_out_normals_symbol.name})"))

        if self._face_normals_symbol:
            parent.add(
                CallGen(parent,
                        name=f"{self._ref_elem_name}%get_normals_to_faces"
                             f"({self._face_normals_symbol.name})"))

        if self._face_out_normals_symbol:
            parent.add(
                CallGen(
                    parent,
                    name=f"{self._ref_elem_name}%get_outward_normals_to_"
                    f"faces({self._face_out_normals_symbol.name})"))


class DynDofmaps(LFRicCollection):
    '''
    Holds all information on the dofmaps (including column-banded and
    indirection) required by an invoke.

    :param node: Kernel or Invoke for which to manage dofmaps.
    :type node: :py:class:`psyclone.dynamo0p3.DynKern` or \
                :py:class:`psyclone.dynamo0p3.LFRicInvoke`

    '''
    def __init__(self, node):
        # pylint: disable=too-many-branches
        super(DynDofmaps, self).__init__(node)

        # Look at every kernel call in this invoke and generate a list
        # of the unique function spaces involved.
        # We create a dictionary whose keys are the map names and entries
        # are the corresponding field objects.
        self._unique_fs_maps = OrderedDict()
        # We also create a dictionary of column-banded dofmaps. Entries
        # in this one are themselves dictionaries containing two entries:
        # "argument" - the object holding information on the CMA kernel
        #              argument
        # "direction" - whether the dofmap is required for the "to" or
        #               "from" function space of the operator.
        self._unique_cbanded_maps = OrderedDict()
        # A dictionary of required CMA indirection dofmaps. As with the
        # column-banded dofmaps, each entry is itself a dictionary with
        # "argument" and "direction" entries.
        self._unique_indirection_maps = OrderedDict()

        for call in self._calls:
            # We only need a dofmap if the kernel operates on a cell_column
            # or the domain.
            if call.iterates_over in ["cell_column", "domain"]:
                for unique_fs in call.arguments.unique_fss:
                    # We only need a dofmap if there is a *field* on this
                    # function space. If there is then we use it to look
                    # up the dofmap.
                    fld_arg = unique_fs.field_on_space(call.arguments)
                    if fld_arg:
                        map_name = unique_fs.map_name
                        if map_name not in self._unique_fs_maps:
                            self._unique_fs_maps[map_name] = fld_arg
                if call.cma_operation == "assembly":
                    # A kernel that assembles a CMA operator requires
                    # column-banded dofmaps for its 'to' and 'from'
                    # function spaces
                    cma_args = psyGen.args_filter(
                        call.arguments.args,
                        arg_types=["gh_columnwise_operator"])

                    # Sanity check - we expect only one CMA argument
                    if len(cma_args) != 1:
                        raise GenerationError(
                            f"Internal error: there should only be one CMA "
                            f"operator argument for a CMA assembly kernel but "
                            f"found {len(cma_args)}")

                    map_name = \
                        cma_args[0].function_space_to.cbanded_map_name
                    if map_name not in self._unique_cbanded_maps:
                        self._unique_cbanded_maps[map_name] = {
                            "argument": cma_args[0],
                            "direction": "to"}
                    map_name = \
                        cma_args[0].function_space_from.cbanded_map_name
                    if map_name not in self._unique_cbanded_maps:
                        self._unique_cbanded_maps[map_name] = {
                            "argument": cma_args[0],
                            "direction": "from"}
                elif call.cma_operation == "apply":
                    # A kernel that applies (or applies the inverse of) a
                    # CMA operator requires the indirection dofmaps for the
                    # to- and from-spaces of the operator.
                    cma_args = psyGen.args_filter(
                        call.arguments.args,
                        arg_types=["gh_columnwise_operator"])

                    # Sanity check - we expect only one CMA argument
                    if len(cma_args) != 1:
                        raise GenerationError(
                            f"Internal error: there should only be one CMA "
                            f"operator argument for a kernel that applies a "
                            f"CMA operator but found {len(cma_args)}")

                    map_name = cma_args[0].function_space_to\
                        .cma_indirection_map_name
                    if map_name not in self._unique_indirection_maps:
                        self._unique_indirection_maps[map_name] = {
                            "argument": cma_args[0],
                            "direction": "to"}
                    map_name = cma_args[0].function_space_from\
                        .cma_indirection_map_name
                    if map_name not in self._unique_indirection_maps:
                        self._unique_indirection_maps[map_name] = {
                            "argument": cma_args[0],
                            "direction": "from"}

    def initialise(self, parent):
        ''' Generates the calls to the LFRic infrastructure that
        look-up the necessary dofmaps. Adds these calls as children
        of the supplied parent node. This must be an appropriate
        f2pygen object. '''

        # If we've got no dofmaps then we do nothing
        if self._unique_fs_maps:
            parent.add(CommentGen(parent, ""))
            parent.add(CommentGen(parent,
                                  " Look-up dofmaps for each function space"))
            parent.add(CommentGen(parent, ""))

            for dmap, field in self._unique_fs_maps.items():
                parent.add(AssignGen(parent, pointer=True, lhs=dmap,
                                     rhs=field.proxy_name_indexed +
                                     "%" + field.ref_name() +
                                     "%get_whole_dofmap()"))
        if self._unique_cbanded_maps:
            parent.add(CommentGen(parent, ""))
            parent.add(CommentGen(parent,
                                  " Look-up required column-banded dofmaps"))
            parent.add(CommentGen(parent, ""))

            for dmap, cma in self._unique_cbanded_maps.items():
                parent.add(AssignGen(parent, pointer=True, lhs=dmap,
                                     rhs=cma["argument"].proxy_name_indexed +
                                     "%column_banded_dofmap_" +
                                     cma["direction"]))

        if self._unique_indirection_maps:
            parent.add(CommentGen(parent, ""))
            parent.add(CommentGen(parent,
                                  " Look-up required CMA indirection dofmaps"))
            parent.add(CommentGen(parent, ""))

            for dmap, cma in self._unique_indirection_maps.items():
                parent.add(AssignGen(parent, pointer=True, lhs=dmap,
                                     rhs=cma["argument"].proxy_name_indexed +
                                     "%indirection_dofmap_"+cma["direction"]))

    def _invoke_declarations(self, parent):
        '''
        Declare all unique function space dofmaps in the PSy layer as pointers
        to integer arrays of rank 2.

        :param parent: the f2pygen node to which to add the declarations.
        :type parent: :py:class:`psyclone.f2pygen.SubroutineGen`

        '''
        api_config = Config.get().api_conf("dynamo0.3")

        # Function space dofmaps
        decl_map_names = \
            [dmap+"(:,:) => null()" for dmap in sorted(self._unique_fs_maps)]

        if decl_map_names:
            parent.add(DeclGen(parent, datatype="integer",
                               kind=api_config.default_kind["integer"],
                               pointer=True, entity_decls=decl_map_names))

        # Column-banded dofmaps
        decl_bmap_names = \
            [dmap+"(:,:) => null()" for dmap in self._unique_cbanded_maps]
        if decl_bmap_names:
            parent.add(DeclGen(parent, datatype="integer",
                               kind=api_config.default_kind["integer"],
                               pointer=True, entity_decls=decl_bmap_names))

        # CMA operator indirection dofmaps
        decl_ind_map_names = \
            [dmap+"(:) => null()" for dmap in self._unique_indirection_maps]
        if decl_ind_map_names:
            parent.add(DeclGen(parent, datatype="integer",
                               kind=api_config.default_kind["integer"],
                               pointer=True, entity_decls=decl_ind_map_names))

    def _stub_declarations(self, parent):
        '''
        Add dofmap-related declarations to a Kernel stub.

        :param parent: node in the f2pygen AST representing the Kernel stub.
        :type parent: :py:class:`psyclone.f2pygen.SubroutineGen`

        '''
        api_config = Config.get().api_conf("dynamo0.3")

        # Function space dofmaps
        for dmap in sorted(self._unique_fs_maps):
            # We declare ndf first as some compilers require this
            ndf_name = \
                self._unique_fs_maps[dmap].function_space.ndf_name
            parent.add(DeclGen(parent, datatype="integer",
                               kind=api_config.default_kind["integer"],
                               intent="in", entity_decls=[ndf_name]))
            parent.add(DeclGen(parent, datatype="integer",
                               kind=api_config.default_kind["integer"],
                               intent="in", dimension=ndf_name,
                               entity_decls=[dmap]))
        # Column-banded dofmaps
        for dmap, cma in self._unique_cbanded_maps.items():
            if cma["direction"] == "to":
                ndf_name = cma["argument"].function_space_to.ndf_name
            elif cma["direction"] == "from":
                ndf_name = cma["argument"].function_space_from.ndf_name
            else:
                raise InternalError(
                    f"Invalid direction ('{cma['''direction''']}') found for "
                    f"CMA operator when collecting column-banded dofmaps. "
                    f"Should be either 'to' or 'from'.")
            parent.add(DeclGen(parent, datatype="integer",
                               kind=api_config.default_kind["integer"],
                               intent="in", entity_decls=[ndf_name]))
            parent.add(DeclGen(parent, datatype="integer",
                               kind=api_config.default_kind["integer"],
                               intent="in",
                               dimension=",".join([ndf_name, "nlayers"]),
                               entity_decls=[dmap]))
        # CMA operator indirection dofmaps
        for dmap, cma in self._unique_indirection_maps.items():
            if cma["direction"] == "to":
                dim_name = cma["argument"].name + "_nrow"
            elif cma["direction"] == "from":
                dim_name = cma["argument"].name + "_ncol"
            else:
                raise InternalError(
                    f"Invalid direction ('{cma['''direction''']}') found for "
                    f"CMA operator when collecting indirection dofmaps. "
                    f"Should be either 'to' or 'from'.")
            parent.add(DeclGen(parent, datatype="integer",
                               kind=api_config.default_kind["integer"],
                               intent="in", entity_decls=[dim_name]))
            parent.add(DeclGen(parent, datatype="integer",
                               kind=api_config.default_kind["integer"],
                               intent="in", dimension=dim_name,
                               entity_decls=[dmap]))


class DynFunctionSpaces(LFRicCollection):
    '''
    Handles the declaration and initialisation of all function-space-related
    quantities required by an Invoke.

    :param invoke: the Invoke or Kernel object.
    '''
    def __init__(self, kern_or_invoke):
        super(DynFunctionSpaces, self).__init__(kern_or_invoke)

        if self._invoke:
            self._function_spaces = self._invoke.unique_fss()[:]
        else:
            self._function_spaces = self._calls[0].arguments.unique_fss

        self._var_list = []

        # Loop over all unique function spaces used by our kernel(s)
        for function_space in self._function_spaces:

            # We need ndf for a space if a kernel operates on cell-columns,
            # has a field or operator on that space and is not a
            # CMA kernel performing a matrix-matrix operation.
            if self._invoke and not self._dofs_only or \
               self._kernel and self._kernel.cma_operation != "matrix-matrix":
                self._var_list.append(function_space.ndf_name)

            # If there is a field on this space then add undf to list
            # to declare later. However, if the invoke contains only
            # kernels that operate on dofs and distributed memory is
            # enabled then the number of dofs is obtained from the
            # field proxy and undf is not required.
            if self._invoke and self._invoke.field_on_space(function_space):
                if not (self._dofs_only and Config.get().distributed_memory):
                    self._var_list.append(function_space.undf_name)
            elif self._kernel and \
                    function_space.field_on_space(self._kernel.arguments):
                self._var_list.append(function_space.undf_name)

    def _stub_declarations(self, parent):
        '''
        Add function-space-related declarations to a Kernel stub.

        :param parent: the node in the f2pygen AST representing the kernel \
                       stub to which to add declarations.
        :type parent: :py:class:`psyclone.f2pygen.SubroutineGen`

        '''
        api_config = Config.get().api_conf("dynamo0.3")

        if self._var_list:
            # Declare ndf and undf for all function spaces
            parent.add(DeclGen(parent, datatype="integer",
                               kind=api_config.default_kind["integer"],
                               intent="in", entity_decls=self._var_list))

    def _invoke_declarations(self, parent):
        '''
        Add function-space-related declarations to a PSy-layer routine.

        :param parent: the node in the f2pygen AST to which to add \
                       declarations.
        :type parent: :py:class:`psyclone.f2pygen.SubroutineGen`

        '''
        api_config = Config.get().api_conf("dynamo0.3")

        if self._var_list:
            # Declare ndf and undf for all function spaces
            parent.add(DeclGen(parent, datatype="integer",
                               kind=api_config.default_kind["integer"],
                               entity_decls=self._var_list))

    def initialise(self, parent):
        '''
        Create the code that initialises function-space quantities.

        :param parent: the node in the f2pygen AST representing the PSy-layer \
                       routine.
        :type parent: :py:class:`psyclone.f2pygen.SubroutineGen`

        '''
        # Loop over all unique function spaces used by the kernels in
        # the invoke
        for function_space in self._function_spaces:
            # Initialise information associated with this function space.
            # If we have 1+ kernels that operate on cell-columns then we
            # will need ndf and undf. If we don't then we only need undf
            # (for the upper bound of the loop over dofs) if we're not
            # doing DM.
            if not (self._dofs_only and Config.get().distributed_memory):
                parent.add(CommentGen(parent, ""))
                parent.add(CommentGen(parent,
                                      " Initialise number of DoFs for " +
                                      function_space.mangled_name))
                parent.add(CommentGen(parent, ""))

            # Find argument proxy name used to dereference the argument
            arg = self._invoke.arg_for_funcspace(function_space)
            name = arg.proxy_name_indexed
            # Initialise ndf for this function space.
            if not self._dofs_only:
                ndf_name = function_space.ndf_name
                parent.add(AssignGen(parent, lhs=ndf_name,
                                     rhs=name +
                                     "%" + arg.ref_name(function_space) +
                                     "%get_ndf()"))
            # If there is a field on this space then initialise undf
            # for this function space. However, if the invoke contains
            # only kernels that operate on dofs and distributed
            # memory is enabled then the number of dofs is obtained
            # from the field proxy and undf is not required.
            if not (self._dofs_only and Config.get().distributed_memory):
                if self._invoke.field_on_space(function_space):
                    undf_name = function_space.undf_name
                    parent.add(AssignGen(parent, lhs=undf_name,
                                         rhs=name + "%" +
                                         arg.ref_name(function_space) +
                                         "%get_undf()"))


class LFRicFields(LFRicCollection):
    '''
    Manages the declarations for all field arguments required by an Invoke
    or Kernel stub.

    '''
    def _invoke_declarations(self, parent):
        '''
        Add field-related declarations to the PSy-layer routine.
        Note: PSy layer in LFRic does not modify the field objects. Hence,
        their Fortran intents are always in (the data updated in the kernels
        is only pointed to from the field object and is thus not a part of
        the object).

        :param parent: the node in the f2pygen AST representing the PSy-layer \
                       routine to which to add declarations.
        :type parent: :py:class:`psyclone.f2pygen.SubroutineGen`

        :raises InternalError: for unsupported intrinsic types of field \
                               argument data.
        :raises GenerationError: if the same field has different data \
                                 types in different kernel calls within \
                                 the same Invoke.

        '''
        # Create dict of all field arguments for checks
        const = LFRicConstants()
        fld_args = self._invoke.unique_declarations(
            argument_types=const.VALID_FIELD_NAMES)
        # Filter field arguments by intent and intrinsic type
        real_field_args = self._invoke.unique_declarations(
            argument_types=const.VALID_FIELD_NAMES,
            intrinsic_type=const.MAPPING_DATA_TYPES["gh_real"])
        int_field_args = self._invoke.unique_declarations(
            argument_types=const.VALID_FIELD_NAMES,
            intrinsic_type=const.MAPPING_DATA_TYPES["gh_integer"])

        # Create lists of field names for real- and integer-valued fields
        fld_arg_list = [arg.declaration_name for arg in fld_args]
        real_field_arg_list = [arg.declaration_name for arg in real_field_args]
        int_field_arg_list = [arg.declaration_name for arg in int_field_args]
        # Check for unsupported intrinsic types
        fld_inv = (set(fld_arg_list) -
                   set(real_field_arg_list).union(set(int_field_arg_list)))
        if fld_inv:
            raise InternalError(
                f"Found unsupported intrinsic types for the field arguments "
                f"{list(fld_inv)} to Invoke '{self._invoke.name}'. Supported "
                f"types are {const.VALID_FIELD_INTRINSIC_TYPES}.")
        # Check that the same field name is not found in both real and
        # integer field lists (for instance if passed to one kernel as a
        # real-valued and to another kernel as an integer-valued field)
        fld_multi_type = \
            set(real_field_arg_list).intersection(set(int_field_arg_list))
        if fld_multi_type:
            raise GenerationError(
                f"Field argument(s) {list(fld_multi_type)} in Invoke "
                f"'{self._invoke.name}' have different metadata for data type "
                f"({const.VALID_FIELD_DATA_TYPES}) in different kernels. "
                f"This is invalid.")

        # Create a field argument map that splits the (real and
        # integer) fields into their different datatypes.
        field_datatype_map = OrderedDict()
        for arg in real_field_args + int_field_args:
            try:
                field_datatype_map[
                    (arg.data_type, arg.module_name)].append(arg)
            except KeyError:
                # This datatype has not been seen before so create a
                # new entry
                field_datatype_map[(arg.data_type, arg.module_name)] = [arg]

        # Add the Invoke subroutine argument declarations for the
        # different fields types. They are declared as intent "in" as
        # they contain a pointer to the data that is modified.
        for fld_type, fld_mod in field_datatype_map:
            args = field_datatype_map[(fld_type, fld_mod)]
            arg_list = [arg.declaration_name for arg in args]
            parent.add(TypeDeclGen(parent, datatype=fld_type,
                                   entity_decls=arg_list,
                                   intent="in"))
            (self._invoke.invokes.psy.
             infrastructure_modules[fld_mod].add(fld_type))

    def _stub_declarations(self, parent):
        '''
        Add field-related declarations to a Kernel stub.

        :param parent: the node in the f2pygen AST representing the Kernel \
                       stub to which to add declarations.
        :type parent: :py:class:`psyclone.f2pygen.SubroutineGen`

        :raises InternalError: for an unsupported data type of field \
                               argument data.

        '''
        const = LFRicConstants()

        fld_args = psyGen.args_filter(
            self._kernel.args, arg_types=const.VALID_FIELD_NAMES)
        for fld in fld_args:
            undf_name = fld.function_space.undf_name
            fld_dtype = fld.intrinsic_type
            fld_kind = fld.precision

            # Check for invalid descriptor data type
            fld_ad_dtype = fld.descriptor.data_type
            if fld_ad_dtype not in const.VALID_FIELD_DATA_TYPES:
                raise InternalError(
                    f"Found an unsupported data type '{fld_ad_dtype}' in "
                    f"kernel stub declarations for the field argument "
                    f"'{fld.declaration_name}'. Supported types are "
                    f"{const.VALID_FIELD_DATA_TYPES}.")

            if fld.vector_size > 1:
                for idx in range(1, fld.vector_size+1):
                    text = (fld.name + "_" +
                            fld.function_space.mangled_name +
                            "_v" + str(idx))
                    parent.add(
                        DeclGen(parent, datatype=fld_dtype, kind=fld_kind,
                                dimension=undf_name,
                                intent=fld.intent, entity_decls=[text]))
            else:
                parent.add(
                    DeclGen(parent, datatype=fld_dtype, kind=fld_kind,
                            intent=fld.intent,
                            dimension=undf_name,
                            entity_decls=[fld.name + "_" +
                                          fld.function_space.mangled_name]))


class LFRicRunTimeChecks(LFRicCollection):
    '''Handle declarations and code generation for run-time checks. This
    is not used in the stub generator.

    '''

    def _invoke_declarations(self, parent):
        '''Insert declarations of all data and functions required by the
        run-time checks code into the PSy layer.

        :param parent: the node in the f2pygen AST representing the PSy- \
                       layer routine.
        :type parent: :py:class:`psyclone.f2pygen.SubroutineGen`

        '''
        if Config.get().api_conf("dynamo0.3").run_time_checks:
            # Only add if run-time checks are requested
            const = LFRicConstants()
            parent.add(
                UseGen(parent, name=const.
                       FUNCTION_SPACE_TYPE_MAP["fs_continuity"]["module"]))
            parent.add(UseGen(parent, name=const.
                              UTILITIES_MOD_MAP["logging"]["module"],
                              only=True,
                              funcnames=["log_event", "LOG_LEVEL_ERROR"]))

    def _check_field_fs(self, parent):
        '''
        Internal method that adds run-time checks to make sure that the
        field's function space is consistent with the appropriate
        kernel metadata function spaces.

        :param parent: the node in the f2pygen AST representing the PSy- \
                       layer routine.
        :type parent: :py:class:`psyclone.f2pygen.SubroutineGen`

        '''
        parent.add(CommentGen(
            parent, " Check field function space and kernel metadata "
            "function spaces are compatible"))

        # When issue #753 is addressed (with issue #79 helping further)
        # we may know some or all field function spaces statically. If
        # so, we should remove these from the fields to check at run
        # time (as they will have already been checked at code
        # generation time).

        const = LFRicConstants()
        existing_checks = []
        for kern_call in self._invoke.schedule.kernels():
            for arg in kern_call.arguments.args:
                if not arg.is_field:
                    # This check is limited to fields
                    continue
                fs_name = arg.function_space.orig_name
                field_name = arg.name_indexed
                if fs_name in const.VALID_ANY_SPACE_NAMES:
                    # We don't need to check validity of a field's
                    # function space if the metadata specifies
                    # any_space as this means that all spaces are
                    # valid.
                    continue
                if (fs_name, field_name) in existing_checks:
                    # This particular combination has already been
                    # checked.
                    continue
                existing_checks.append((fs_name, field_name))

                if fs_name in const.VALID_ANY_DISCONTINUOUS_SPACE_NAMES:
                    # We need to check against all discontinuous
                    # function spaces
                    function_space_names = const.DISCONTINUOUS_FUNCTION_SPACES
                elif fs_name == "any_w2":
                    # We need to check against all any_w2 function
                    # spaces
                    function_space_names = const.ANY_W2_FUNCTION_SPACES
                else:
                    # We need to check against a specific function space
                    function_space_names = [fs_name]

                if_condition = " .and. ".join(
                    [f"{field_name}%which_function_space() /= {name.upper()}"
                     for name in function_space_names])
                if_then = IfThenGen(parent, if_condition)
                call_abort = CallGen(
                    if_then, "log_event(\"In alg "
                    f"'{self._invoke.invokes.psy.orig_name}' invoke "
                    f"'{self._invoke.name}', the field '{arg.name}' is passed "
                    f"to kernel '{kern_call.name}' but its function space is "
                    f"not compatible with the function space specified in the "
                    f"kernel metadata '{fs_name}'.\", LOG_LEVEL_ERROR)")
                if_then.add(call_abort)
                parent.add(if_then)

    def _check_field_ro(self, parent):
        '''
        Internal method that adds runtime checks to make sure that if the
        field is on a read-only function space then the associated
        kernel metadata does not specify that the field is modified.

        As we make use of the LFRic infrastructure halo exchange
        function, there is no need to check whether the halo of a
        read-only field is clean (which it should always be) as the
        LFric halo-exchange will raise an exception if it is called
        with a read-only field.

        Whilst the LFRic infrastructure halo exchange would also
        indirectly pick up a readonly field being modified, it would
        not be picked up where the error occured. Therefore adding
        checks here is still useful.

        :param parent: the node in the f2pygen AST representing the PSy- \
                       layer routine.
        :type parent: :py:class:`psyclone.f2pygen.SubroutineGen`

        '''
        # When issue #753 is addressed (with issue #79 helping further)
        # we may know some or all field function spaces statically. If
        # so, we should remove these from the fields to check at run
        # time (as they will have already been checked at code
        # generation time).

        # Create a list of modified fields
        modified_fields = []
        for call in self._invoke.schedule.kernels():
            for arg in call.arguments.args:
                if (arg.text and arg.is_field and
                        arg.access != AccessType.READ and
                        not [entry for entry in modified_fields if
                             entry[0].name == arg.name]):
                    modified_fields.append((arg, call))
        if modified_fields:
            parent.add(CommentGen(
                parent, " Check that read-only fields are not modified"))
        for field, call in modified_fields:
            if_then = IfThenGen(
                parent, f"{field.proxy_name_indexed}%vspace%is_readonly()")
            call_abort = CallGen(
                if_then, "log_event(\"In alg "
                f"'{self._invoke.invokes.psy.orig_name}' invoke "
                f"'{self._invoke.name}', field '{field.name}' is on a "
                f"read-only function space but is modified by kernel "
                f"'{call.name}'.\", LOG_LEVEL_ERROR)")
            if_then.add(call_abort)
            parent.add(if_then)

    def initialise(self, parent):
        '''Add runtime checks to make sure that the arguments being passed
        from the algorithm layer are consistent with the metadata
        specified in the associated kernels. Currently checks are
        limited to ensuring that field function spaces are consistent
        with the associated kernel function-space metadata.

        :param parent: the node in the f2pygen AST representing the PSy- \
                       layer routine.
        :type parent: :py:class:`psyclone.f2pygen.SubroutineGen`

        '''
        if not Config.get().api_conf("dynamo0.3").run_time_checks:
            # Run-time checks are not requested.
            return

        parent.add(CommentGen(parent, ""))
        parent.add(CommentGen(parent, " Perform run-time checks"))
        parent.add(CommentGen(parent, ""))

        # Check that field function spaces are compatible with the
        # function spaces specified in the kernel metadata.
        self._check_field_fs(parent)

        # Check that fields on read-only function spaces are not
        # passed into a kernel where the kernel metadata specifies
        # that the field will be modified.
        self._check_field_ro(parent)

        # These checks should be expanded. Issue #768 suggests
        # extending function space checks to operators.


class DynProxies(LFRicCollection):
    '''
    Handles all proxy-related declarations and initialisation. Unlike other
    sub-classes of LFRicCollection, we do not have to handle Kernel-stub
    generation since Kernels know nothing about proxies.

    '''
    def _invoke_declarations(self, parent):
        '''
        Insert declarations of all proxy-related quantities into the PSy layer.

        :param parent: the node in the f2pygen AST representing the PSy- \
                       layer routine.
        :type parent: :py:class:`psyclone.f2pygen.SubroutineGen`

        '''
        # Declarations of real and integer field proxies
        const = LFRicConstants()
        # Filter field arguments by intrinsic type
        real_field_args = self._invoke.unique_declarations(
            argument_types=const.VALID_FIELD_NAMES,
            intrinsic_type=const.MAPPING_DATA_TYPES["gh_real"])
        int_field_args = self._invoke.unique_declarations(
            argument_types=const.VALID_FIELD_NAMES,
            intrinsic_type=const.MAPPING_DATA_TYPES["gh_integer"])

        # Create a field argument map that splits the (real and
        # integer) fields into their different datatypes for their
        # proxy's
        field_datatype_map = OrderedDict()
        for arg in real_field_args + int_field_args:
            try:
                field_datatype_map[
                    (arg.proxy_data_type, arg.module_name)].append(arg)
            except KeyError:
                # This datatype has not been seen before so create a
                # new entry
                field_datatype_map[
                    (arg.proxy_data_type, arg.module_name)] = [arg]

        # Add the Invoke subroutine declarations for the different
        # field-type proxies
        for (fld_type, fld_mod), args in field_datatype_map.items():
            arg_list = [arg.proxy_declaration_name for arg in args]
            parent.add(TypeDeclGen(parent, datatype=fld_type,
                                   entity_decls=arg_list))
            (self._invoke.invokes.psy.
             infrastructure_modules[fld_mod].add(fld_type))

        # Declarations of LMA operator proxies
        op_args = self._invoke.unique_declarations(
            argument_types=["gh_operator"])
        # Filter operators by their proxy datatype
        operators_datatype_map = OrderedDict()
        for op_arg in op_args:
            try:
                operators_datatype_map[op_arg.proxy_data_type].append(op_arg)
            except KeyError:
                # This proxy datatype has not been seen before so
                # create new entry
                operators_datatype_map[op_arg.proxy_data_type] = [op_arg]
        # Declare the operator proxies
        for operator_datatype, operators_list in \
                operators_datatype_map.items():
            operators_names = [arg.proxy_declaration_name for
                               arg in operators_list]
            parent.add(TypeDeclGen(parent, datatype=operator_datatype,
                                   entity_decls=operators_names))
            op_mod = operators_list[0].module_name
            (self._invoke.invokes.psy.infrastructure_modules[op_mod].
             add(operator_datatype))

        # Declarations of CMA operator proxies
        cma_op_args = self._invoke.unique_declarations(
            argument_types=["gh_columnwise_operator"])
        cma_op_proxy_decs = [arg.proxy_declaration_name for
                             arg in cma_op_args]
        if cma_op_proxy_decs:
            op_type = cma_op_args[0].proxy_data_type
            op_mod = cma_op_args[0].module_name
            parent.add(TypeDeclGen(parent,
                                   datatype=op_type,
                                   entity_decls=cma_op_proxy_decs))
            (self._invoke.invokes.psy.infrastructure_modules[op_mod].
             add(op_type))

    def initialise(self, parent):
        '''
        Insert code into the PSy layer to initialise all necessary proxies.

        :param parent: node in the f2pygen AST representing the PSy-layer \
                       routine.
        :type parent: :py:class:`psyclone.f2pygen.SubroutineGen`

        '''
        parent.add(CommentGen(parent, ""))
        parent.add(CommentGen(parent,
                              " Initialise field and/or operator proxies"))
        parent.add(CommentGen(parent, ""))
        for arg in self._invoke.psy_unique_vars:
            # We don't have proxies for scalars
            if arg.is_scalar:
                continue
            if arg.vector_size > 1:
                # the range function below returns values from
                # 1 to the vector size which is what we
                # require in our Fortran code
                for idx in range(1, arg.vector_size+1):
                    parent.add(
                        AssignGen(parent,
                                  lhs=arg.proxy_name+"("+str(idx)+")",
                                  rhs=arg.name+"("+str(idx)+")%get_proxy()"))
            else:
                parent.add(AssignGen(parent, lhs=arg.proxy_name,
                                     rhs=arg.name+"%get_proxy()"))


class DynCellIterators(LFRicCollection):
    '''
    Handles all entities required by kernels that operate on cell-columns.

    :param kern_or_invoke: the Kernel or Invoke for which to manage cell \
                           iterators.
    :type kern_or_invoke: :py:class:`psyclone.dynamo0p3.DynKern` or \
                          :py:class:`psyclone.dynamo0p3.LFRicInvoke`

    : raises GenerationError: if an Invoke has no field or operator arguments.

    '''
    def __init__(self, kern_or_invoke):
        super().__init__(kern_or_invoke)

        self._nlayers_name = self._symbol_table.\
            find_or_create_integer_symbol("nlayers", tag="nlayers").name

        # Store a reference to the first field/operator object that
        # we can use to look-up nlayers in the PSy layer.
        if not self._invoke:
            # We're not generating a PSy layer so we're done here.
            return
        first_var = None
        for var in self._invoke.psy_unique_vars:
            if not var.is_scalar:
                first_var = var
                break
        if not first_var:
            raise GenerationError(
                "Cannot create an Invoke with no field/operator arguments.")
        self._first_var = first_var

    def _invoke_declarations(self, parent):
        '''
        Declare entities required for iterating over cells in the Invoke.

        :param parent: the f2pygen node representing the PSy-layer routine.
        :type parent: :py:class:`psyclone.f2pygen.SubroutineGen`

        '''
        api_config = Config.get().api_conf("dynamo0.3")

        # We only need the number of layers in the mesh if we are calling
        # one or more kernels that operate on cell-columns.
        if not self._dofs_only:
            parent.add(DeclGen(parent, datatype="integer",
                               kind=api_config.default_kind["integer"],
                               entity_decls=[self._nlayers_name]))

    def _stub_declarations(self, parent):
        '''
        Declare entities required for a kernel stub that operates on
        cell-columns.

        :param parent: the f2pygen node representing the Kernel stub.
        :type parent: :py:class:`psyclone.f2pygen.SubroutineGen`

        '''
        api_config = Config.get().api_conf("dynamo0.3")

        if self._kernel.cma_operation not in ["apply", "matrix-matrix"]:
            parent.add(DeclGen(parent, datatype="integer",
                               kind=api_config.default_kind["integer"],
                               intent="in", entity_decls=[self._nlayers_name]))

    def initialise(self, parent):
        '''
        Look-up the number of vertical layers in the mesh in the PSy layer.

        :param parent: the f2pygen node representing the PSy-layer routine.
        :type parent: :py:class:`psyclone.f2pygen.SubroutineGen`

        '''
        if not self._dofs_only:
            parent.add(CommentGen(parent, ""))
            parent.add(CommentGen(parent, " Initialise number of layers"))
            parent.add(CommentGen(parent, ""))
            parent.add(AssignGen(
                parent, lhs=self._nlayers_name,
                rhs=self._first_var.proxy_name_indexed + "%" +
                self._first_var.ref_name() + "%get_nlayers()"))


class DynLMAOperators(LFRicCollection):
    '''
    Handles all entities associated with Local-Matrix-Assembly Operators.
    '''
    def _stub_declarations(self, parent):
        '''
        Declare all LMA-related quantities in a Kernel stub.

        :param parent: the f2pygen node representing the Kernel stub.
        :type parent: :py:class:`psyclone.f2pygen.SubroutineGen`

        '''
        api_config = Config.get().api_conf("dynamo0.3")

        lma_args = psyGen.args_filter(
            self._kernel.arguments.args, arg_types=["gh_operator"])
        if lma_args:
            parent.add(DeclGen(parent, datatype="integer",
                               kind=api_config.default_kind["integer"],
                               intent="in", entity_decls=["cell"]))
        for arg in lma_args:
            size = arg.name+"_ncell_3d"
            op_dtype = arg.intrinsic_type
            op_kind = arg.precision
            parent.add(DeclGen(parent, datatype="integer",
                               kind=api_config.default_kind["integer"],
                               intent="in", entity_decls=[size]))
            ndf_name_to = arg.function_space_to.ndf_name
            ndf_name_from = arg.function_space_from.ndf_name
            parent.add(DeclGen(parent, datatype=op_dtype, kind=op_kind,
                               dimension=",".join([ndf_name_to,
                                                   ndf_name_from, size]),
                               intent=arg.intent,
                               entity_decls=[arg.name]))

    def _invoke_declarations(self, parent):
        '''
        Declare all LMA-related quantities in a PSy-layer routine.
        Note: PSy layer in LFRic does not modify the LMA operator objects.
        Hence, their Fortran intents are always "in" (the data updated in the
        kernels is only pointed to from the LMA operator object and is thus
        not a part of the object).

        :param parent: the f2pygen node representing the PSy-layer routine.
        :type parent: :py:class:`psyclone.f2pygen.SubroutineGen`

        '''
        # Add the Invoke subroutine argument declarations for operators
        op_args = self._invoke.unique_declarations(
            argument_types=["gh_operator"])
        # Filter operators by their datatype
        operators_datatype_map = OrderedDict()
        for op_arg in op_args:
            try:
                operators_datatype_map[op_arg.data_type].append(op_arg)
            except KeyError:
                # This datatype has not been seen before so create new entry
                operators_datatype_map[op_arg.data_type] = [op_arg]
        # Declare the operators
        for op_datatype, op_list in operators_datatype_map.items():
            operators_names = [arg.declaration_name for arg in op_list]
            parent.add(TypeDeclGen(
                parent, datatype=op_datatype,
                entity_decls=operators_names, intent="in"))
            op_mod = op_list[0].module_name
            # Record that we will need to import this operator
            # datatype from the appropriate infrastructure module
            (self._invoke.invokes.psy.infrastructure_modules[op_mod].
             add(op_datatype))


class DynCMAOperators(LFRicCollection):
    '''
    Holds all information on the Column-Matrix-Assembly operators
    required by an Invoke or Kernel stub.

    :param node: either an Invoke schedule or a single Kernel object.
    :type node: :py:class:`psyclone.dynamo0p3.DynSchedule` or \
                :py:class:`psyclone.dynamo0p3.DynKern`

    '''
    # The scalar parameters that must be passed along with a CMA operator
    # if its 'to' and 'from' spaces are the same
    cma_same_fs_params = ["nrow", "bandwidth", "alpha",
                          "beta", "gamma_m", "gamma_p"]
    # The scalar parameters that must be passed along with a CMA operator
    # if its 'to' and 'from' spaces are different
    cma_diff_fs_params = ["nrow", "ncol", "bandwidth", "alpha",
                          "beta", "gamma_m", "gamma_p"]

    def __init__(self, node):
        super(DynCMAOperators, self).__init__(node)

        # Look at every kernel call and generate a set of
        # the unique CMA operators involved. For each one we create a
        # dictionary entry. The key is the name of the CMA argument in the
        # PSy layer and the entry is itself another dictionary containing
        # two entries: the first 'arg' is the CMA argument object and the
        # second 'params' is the list of integer variables associated with
        # that CMA operator. The contents of this list depend on whether
        # or not the to/from function spaces of the CMA operator are the
        # same.
        self._cma_ops = OrderedDict()
        # You can't index into an OrderedDict so we keep a separate ref
        # to the first CMA argument we find.
        self._first_cma_arg = None
        for call in self._calls:
            if call.cma_operation:
                # Get a list of all of the CMA arguments to this call
                cma_args = psyGen.args_filter(
                    call.arguments.args,
                    arg_types=["gh_columnwise_operator"])
                # Create a dictionary entry for each argument that we
                # have not already seen
                for arg in cma_args:
                    if arg.name not in self._cma_ops:
                        if arg.function_space_to.orig_name != \
                           arg.function_space_from.orig_name:
                            self._cma_ops[arg.name] = {
                                "arg": arg,
                                "params": self.cma_diff_fs_params}
                        else:
                            self._cma_ops[arg.name] = {
                                "arg": arg,
                                "params": self.cma_same_fs_params}
                        self._cma_ops[arg.name]["intent"] = arg.intent
                        self._cma_ops[arg.name]["datatype"] = \
                            arg.intrinsic_type
                        self._cma_ops[arg.name]["kind"] = arg.precision
                        # Keep a reference to the first CMA argument
                        if not self._first_cma_arg:
                            self._first_cma_arg = arg

    def initialise(self, parent):
        '''
        Generates the calls to the LFRic infrastructure that look-up
        the various components of each CMA operator. Adds these as
        children of the supplied parent node.

        :param parent: f2pygen node representing the PSy-layer routine.
        :type parent: :py:class:`psyclone.f2pygen.SubroutineGen`

        '''
        # If we have no CMA operators then we do nothing
        if not self._cma_ops:
            return

        parent.add(CommentGen(parent, ""))
        parent.add(CommentGen(parent,
                              " Look-up information for each CMA operator"))
        parent.add(CommentGen(parent, ""))

        for op_name in self._cma_ops:
            # First create a pointer to the array containing the actual
            # matrix
            cma_name = self._symbol_table.find_or_create_array(
                op_name+"_matrix", 3, ScalarType.Intrinsic.REAL,
                tag=op_name+"_matrix").name
            parent.add(AssignGen(parent, lhs=cma_name, pointer=True,
                                 rhs=self._cma_ops[op_name]["arg"].
                                 proxy_name_indexed+"%columnwise_matrix"))
            # Then make copies of the related integer parameters
            for param in self._cma_ops[op_name]["params"]:
                param_name = self._symbol_table.find_or_create_tag(
                    op_name+"_"+param).name
                parent.add(AssignGen(parent, lhs=param_name,
                                     rhs=self._cma_ops[op_name]["arg"].
                                     proxy_name_indexed+"%"+param))

    def _invoke_declarations(self, parent):
        '''
        Generate the necessary PSy-layer declarations for all column-wise
        operators and their associated parameters.
        Note: PSy layer in LFRic does not modify the CMA operator objects.
        Hence, their Fortran intents are always "in" (the data updated in the
        kernels is only pointed to from the column-wise operator object and is
        thus not a part of the object).

        :param parent: the f2pygen node representing the PSy-layer routine.
        :type parent: :py:class:`psyclone.f2pygen.SubroutineGen`

        '''
        api_config = Config.get().api_conf("dynamo0.3")

        # If we have no CMA operators then we do nothing
        if not self._cma_ops:
            return

        # Add the Invoke subroutine argument declarations for column-wise
        # operators
        cma_op_args = self._invoke.unique_declarations(
            argument_types=["gh_columnwise_operator"])
        # Create a list of column-wise operator names
        cma_op_arg_list = [arg.declaration_name for arg in cma_op_args]
        if cma_op_arg_list:
            op_type = cma_op_args[0].data_type
            op_mod = cma_op_args[0].module_name
            parent.add(TypeDeclGen(parent,
                                   datatype=op_type,
                                   entity_decls=cma_op_arg_list,
                                   intent="in"))
            (self._invoke.invokes.psy.infrastructure_modules[op_mod].
             add(op_type))

        for op_name in self._cma_ops:
            # Declare the operator matrix itself
            cma_name = self._symbol_table.find_or_create_array(
                op_name+"_matrix", 3, ScalarType.Intrinsic.REAL,
                tag=op_name+"_matrix").name
            cma_dtype = self._cma_ops[op_name]["datatype"]
            cma_kind = self._cma_ops[op_name]["kind"]
            parent.add(DeclGen(parent, datatype=cma_dtype,
                               kind=cma_kind, pointer=True,
                               entity_decls=[cma_name+"(:,:,:) => null()"]))
            const = LFRicConstants()
            const_mod = const.UTILITIES_MOD_MAP["constants"]["module"]
            const_mod_list = self._invoke.invokes.psy. \
                infrastructure_modules[const_mod]
            if cma_kind not in const_mod_list:
                # Record that we will need to import the kind of this
                # cma operator from the appropriate infrastructure
                # module
                const_mod_list.append(cma_kind)

            # Declare the associated integer parameters
            param_names = []
            for param in self._cma_ops[op_name]["params"]:
                name = op_name + "_" + param
                sym = self._symbol_table.find_or_create_integer_symbol(
                    name, tag=name)
                param_names.append(sym.name)
            parent.add(DeclGen(parent, datatype="integer",
                               kind=api_config.default_kind["integer"],
                               entity_decls=param_names))

    def _stub_declarations(self, parent):
        '''
        Generate all necessary declarations for CMA operators being passed to
        a Kernel stub.

        :param parent: f2pygen node representing the Kernel stub.
        :type parent: :py:class:`psyclone.f2pygen.SubroutineGen`

        '''
        api_config = Config.get().api_conf("dynamo0.3")

        # If we have no CMA operators then we do nothing
        if not self._cma_ops:
            return

        symtab = self._symbol_table

        # CMA operators always need the current cell index and the number
        # of columns in the mesh
        parent.add(DeclGen(parent, datatype="integer",
                           kind=api_config.default_kind["integer"],
                           intent="in", entity_decls=["cell", "ncell_2d"]))

        for op_name in self._cma_ops:
            # Declare the associated scalar arguments before the array because
            # some of them are used to dimension the latter (and some compilers
            # get upset if this ordering is not followed)
            _local_args = []
            for param in self._cma_ops[op_name]["params"]:
                param_name = symtab.find_or_create_tag(op_name+"_"+param).name
                _local_args.append(param_name)
            parent.add(DeclGen(parent, datatype="integer",
                               kind=api_config.default_kind["integer"],
                               intent="in", entity_decls=_local_args))
            # Declare the array that holds the CMA operator
            bandwidth = op_name + "_bandwidth"
            nrow = op_name + "_nrow"
            intent = self._cma_ops[op_name]["intent"]
            op_dtype = self._cma_ops[op_name]["datatype"]
            op_kind = self._cma_ops[op_name]["kind"]
            parent.add(DeclGen(parent, datatype=op_dtype, kind=op_kind,
                               dimension=",".join([bandwidth,
                                                   nrow, "ncell_2d"]),
                               intent=intent, entity_decls=[op_name]))


class DynMeshes():
    '''
    Holds all mesh-related information (including colour maps if
    required).  If there are no inter-grid kernels then there is only
    one mesh object required (when calling kernels with operates_on==domain,
    colouring, doing distributed memory or querying the reference element).
    However, kernels performing inter-grid operations require multiple mesh
    objects as well as mesh maps and other quantities.

    There are two types of inter-grid operation; the first is "prolongation"
    where a field on a coarse mesh is mapped onto a fine mesh. The second
    is "restriction" where a field on a fine mesh is mapped onto a coarse
    mesh.

    :param invoke: the Invoke for which to extract information on all \
                   required inter-grid operations.
    :type invoke: :py:class:`psyclone.dynamo0p3.LFRicInvoke`
    :param unique_psy_vars: list of arguments to the PSy-layer routine.
    :type unique_psy_vars: list of \
                      :py:class:`psyclone.dynamo0p3.DynKernelArgument` objects.
    '''

    def __init__(self, invoke, unique_psy_vars):
        # Dict of DynInterGrid objects holding information on the mesh-related
        # variables required by each inter-grid kernel. Keys are the kernel
        # names.
        self._ig_kernels = OrderedDict()
        # List of names of unique mesh variables referenced in the Invoke
        self._mesh_tag_names = []
        # Whether or not the associated Invoke requires colourmap information
        self._needs_colourmap = False
        self._needs_colourmap_halo = False
        # Keep a reference to the InvokeSchedule so we can check for colouring
        # later
        self._schedule = invoke.schedule
        self._symbol_table = self._schedule.symbol_table
        # Set used to generate a list of the unique mesh objects
        _name_set = set()

        # Find the first non-scalar argument to this PSy layer routine. We
        # will use this to look-up the mesh if there are no inter-grid
        # kernels in this invoke.
        self._first_var = None
        for var in unique_psy_vars:
            if not var.is_scalar:
                self._first_var = var
                break

        # Loop over all kernel calls in the schedule. Keep a list of
        # any non-intergrid kernels so that we can generate a verbose error
        # message if necessary.
        non_intergrid_kernels = []
        for call in self._schedule.coded_kernels():

            if (call.reference_element.properties or call.mesh.properties or
                    call.iterates_over == "domain" or call.cma_operation):
                _name_set.add("mesh")

            if not call.is_intergrid:
                non_intergrid_kernels.append(call)
                # Skip over any non-inter-grid kernels
                continue

            fine_args = psyGen.args_filter(call.arguments.args,
                                           arg_meshes=["gh_fine"])
            coarse_args = psyGen.args_filter(call.arguments.args,
                                             arg_meshes=["gh_coarse"])
            fine_arg = fine_args[0]
            coarse_arg = coarse_args[0]

            # Create an object to capture info. on this inter-grid kernel
            # and store in our dictionary
            self._ig_kernels[id(call)] = DynInterGrid(fine_arg, coarse_arg)

            # Create and store the names of the associated mesh objects
            _name_set.add(f"mesh_{fine_arg.name}")
            _name_set.add(f"mesh_{coarse_arg.name}")

        # If we found a mixture of both inter-grid and non-inter-grid kernels
        # then we reject the invoke()
        if non_intergrid_kernels and self._ig_kernels:
            raise GenerationError(
                f"An invoke containing inter-grid kernels must contain no "
                f"other kernel types but kernels "
                f"'{''', '''.join([c.name for c in non_intergrid_kernels])}' "
                f"in invoke '{invoke.name}' are not inter-grid kernels.")

        # If distributed memory is enabled then we will need at least
        # one mesh object if we have one or more kernels that operate
        # on cell-columns or are doing redundant computation for a
        # kernel that operates on dofs. Since the latter condition
        # comes about through the application of a transformation, we
        # don't yet know whether or not a mesh is required. Therefore,
        # the only solution is to assume that a mesh object is
        # required if distributed memory is enabled. We also require a
        # mesh object if any of the kernels require properties of
        # either the reference element or the mesh. (Colourmaps also
        # require a mesh object but that is handled in _colourmap_init().)
        if not _name_set and Config.get().distributed_memory:
            # We didn't already have a requirement for a mesh so add one now.
            _name_set.add("mesh")

        self._add_mesh_symbols(list(_name_set))

    def _add_mesh_symbols(self, mesh_tags):
        '''
        Add DataSymbols for the supplied list of mesh names and store the
        corresponding list of tags.

        A ContainerSymbol is created for the LFRic mesh module and a TypeSymbol
        for the mesh type. If distributed memory is enabled then a DataSymbol
        to hold the maximum halo depth is created for each mesh.

        :param mesh_tags: tag names for every mesh object required.
        :type mesh_tags: list of str

        '''
        if not mesh_tags:
            return

        self._mesh_tag_names = sorted(mesh_tags)

        # Look up the names of the module and type for the mesh object
        # from the LFRic constants class.
        const = LFRicConstants()
        mmod = const.MESH_TYPE_MAP["mesh"]["module"]
        mtype = const.MESH_TYPE_MAP["mesh"]["type"]
        # Create a Container symbol for the module
        csym = self._symbol_table.find_or_create_tag(
            mmod, symbol_type=ContainerSymbol)
        # Create a TypeSymbol for the mesh type
        mtype_sym = self._symbol_table.find_or_create_tag(
            mtype, symbol_type=DataTypeSymbol,
            datatype=DeferredType(),
            interface=ImportInterface(csym))

        name_list = []
        for name in mesh_tags:
            name_list.append(self._symbol_table.find_or_create_tag(
                name, symbol_type=DataSymbol, datatype=mtype_sym).name)

        if Config.get().distributed_memory:
            # If distributed memory is enabled then we require a variable
            # holding the maximum halo depth for each mesh.
            for name in mesh_tags:
                var_name = f"max_halo_depth_{name}"
                self._symbol_table.find_or_create_integer_symbol(
                    var_name, tag=var_name)

    def _colourmap_init(self):
        '''
        Sets-up information on any required colourmaps. This cannot be done
        in the constructor since colouring is applied by Transformations
        and happens after the Schedule has already been constructed.

        '''
        # pylint: disable=too-many-locals
        const = LFRicConstants()
        have_non_intergrid = False
        sym_tab = self._schedule.symbol_table

        for call in [call for call in self._schedule.coded_kernels() if
                     call.is_coloured()]:
            # Keep a record of whether or not any kernels (loops) in this
            # invoke have been coloured and, if so, whether the associated loop
            # goes into the halo.
            if (call.parent.parent.upper_bound_name in
                    const.HALO_ACCESS_LOOP_BOUNDS):
                self._needs_colourmap_halo = True
            else:
                self._needs_colourmap = True

            if not call.is_intergrid:
                have_non_intergrid = True
                continue

            # This is an inter-grid kernel so look-up the names of
            # the colourmap variables associated with the coarse
            # mesh (since that determines the iteration space).
            carg_name = self._ig_kernels[id(call)].coarse.name
            # Colour map
            base_name = "cmap_" + carg_name
            colour_map = sym_tab.find_or_create_array(
                base_name, 2, ScalarType.Intrinsic.INTEGER,
                tag=base_name)
            # No. of colours
            base_name = "ncolour_" + carg_name
            ncolours = sym_tab.find_or_create_integer_symbol(
                base_name, tag=base_name)
            # Array holding the last cell of a given colour.
            if (Config.get().distributed_memory and
                    not call.all_updates_are_writes):
                # This will require a loop into the halo and so the array is
                # 2D (indexed by colour *and* halo depth).
                base_name = "last_halo_cell_all_colours_" + carg_name
                last_cell = self._schedule.symbol_table.find_or_create_array(
                    base_name, 2, ScalarType.Intrinsic.INTEGER, tag=base_name)
            else:
                # Array holding the last edge cell of a given colour. Just 1D
                # as indexed by colour only.
                base_name = "last_edge_cell_all_colours_" + carg_name
                last_cell = self._schedule.symbol_table.find_or_create_array(
                    base_name, 1, ScalarType.Intrinsic.INTEGER, tag=base_name)
            # Add these symbols into the dictionary entry for this
            # inter-grid kernel
            self._ig_kernels[id(call)].set_colour_info(
                colour_map, ncolours, last_cell)

        if have_non_intergrid and (self._needs_colourmap or
                                   self._needs_colourmap_halo):
            # There aren't any inter-grid kernels but we do need colourmap
            # information and that means we'll need a mesh object
            self._add_mesh_symbols(["mesh"])
            colour_map = sym_tab.find_or_create_array(
                "cmap", 2, ScalarType.Intrinsic.INTEGER, tag="cmap").name
            # No. of colours
            ncolours = sym_tab.find_or_create_integer_symbol(
                "ncolour", tag="ncolour").name
            if self._needs_colourmap_halo:
                sym_tab.find_or_create_array(
                    "last_halo_cell_all_colours", 2,
                    ScalarType.Intrinsic.INTEGER,
                    tag="last_halo_cell_all_colours")
            if self._needs_colourmap:
                sym_tab.find_or_create_array(
                    "last_edge_cell_all_colours", 1,
                    ScalarType.Intrinsic.INTEGER,
                    tag="last_edge_cell_all_colours")

    def declarations(self, parent):
        '''
        Declare variables specific to mesh objects.

        :param parent: the parent node to which to add the declarations
        :type parent: :py:class:`psyclone.f2pygen.BaseGen`

        '''
        # pylint: disable=too-many-locals, too-many-statements
        api_config = Config.get().api_conf("dynamo0.3")
        const = LFRicConstants()

        # Since we're now generating code, any transformations must
        # have been applied so we can set-up colourmap information
        self._colourmap_init()

        # We'll need various typedefs from the mesh module
        mtype = const.MESH_TYPE_MAP["mesh"]["type"]
        mmod = const.MESH_TYPE_MAP["mesh"]["module"]
        mmap_type = const.MESH_TYPE_MAP["mesh_map"]["type"]
        mmap_mod = const.MESH_TYPE_MAP["mesh_map"]["module"]
        if self._mesh_tag_names:
            name = self._symbol_table.lookup_with_tag(mtype).name
            parent.add(UseGen(parent, name=mmod, only=True,
                              funcnames=[name]))
        if self._ig_kernels:
            parent.add(UseGen(parent, name=mmap_mod, only=True,
                              funcnames=[mmap_type]))
        # Declare the mesh object(s) and associated halo depths
        for tag_name in self._mesh_tag_names:
            name = self._symbol_table.lookup_with_tag(tag_name).name
            parent.add(TypeDeclGen(parent, pointer=True, datatype=mtype,
                                   entity_decls=[name + " => null()"]))
            # For each mesh we also need the maximum halo depth.
            if Config.get().distributed_memory:
                name = self._symbol_table.lookup_with_tag(
                    f"max_halo_depth_{tag_name}").name
                parent.add(DeclGen(parent, datatype="integer",
                                   kind=api_config.default_kind["integer"],
                                   entity_decls=[name]))

        # Declare the inter-mesh map(s) and cell map(s)
        for kern in self._ig_kernels.values():
            parent.add(TypeDeclGen(parent, pointer=True,
                                   datatype=mmap_type,
                                   entity_decls=[kern.mmap + " => null()"]))
            parent.add(
                DeclGen(parent, pointer=True, datatype="integer",
                        kind=api_config.default_kind["integer"],
                        entity_decls=[kern.cell_map + "(:,:,:) => null()"]))

            # Declare the number of cells in the fine mesh and how many fine
            # cells there are per coarse cell
            parent.add(DeclGen(parent, datatype="integer",
                               kind=api_config.default_kind["integer"],
                               entity_decls=[kern.ncell_fine,
                                             kern.ncellpercellx,
                                             kern.ncellpercelly]))
            # Declare variables to hold the colourmap information if required
            if kern.colourmap_symbol:
                parent.add(
                    DeclGen(parent, datatype="integer",
                            kind=api_config.default_kind["integer"],
                            pointer=True,
                            entity_decls=[kern.colourmap_symbol.name+"(:,:)"]))
                parent.add(
                    DeclGen(parent, datatype="integer",
                            kind=api_config.default_kind["integer"],
                            entity_decls=[kern.ncolours_var_symbol.name]))
                # The cell-count array is 2D if we go into the halo and 1D
                # otherwise (i.e. no DM or this kernel is GH_WRITE only and
                # does not access the halo).
                dim_list = len(kern.last_cell_var_symbol.datatype.shape)*":"
                decln = (f"{kern.last_cell_var_symbol.name}("
                         f"{','.join(dim_list)})")
                parent.add(
                    DeclGen(parent, datatype="integer", allocatable=True,
                            kind=api_config.default_kind["integer"],
                            entity_decls=[decln]))

        if not self._ig_kernels and (self._needs_colourmap or
                                     self._needs_colourmap_halo):
            # There aren't any inter-grid kernels but we do need
            # colourmap information
            base_name = "cmap"
            colour_map = \
                self._schedule.symbol_table.find_or_create_tag(base_name).name
            # No. of colours
            base_name = "ncolour"
            ncolours = \
                self._schedule.symbol_table.find_or_create_tag(base_name).name
            # Add declarations for these variables
            parent.add(DeclGen(parent, datatype="integer",
                               kind=api_config.default_kind["integer"],
                               pointer=True,
                               entity_decls=[colour_map+"(:,:)"]))
            parent.add(DeclGen(parent, datatype="integer",
                               kind=api_config.default_kind["integer"],
                               entity_decls=[ncolours]))
            if self._needs_colourmap_halo:
                last_cell = self._symbol_table.find_or_create_tag(
                    "last_halo_cell_all_colours")
                parent.add(DeclGen(parent, datatype="integer",
                                   kind=api_config.default_kind["integer"],
                                   allocatable=True,
                                   entity_decls=[last_cell.name+"(:,:)"]))
            if self._needs_colourmap:
                last_cell = self._symbol_table.find_or_create_tag(
                    "last_edge_cell_all_colours")
                parent.add(DeclGen(parent, datatype="integer",
                                   kind=api_config.default_kind["integer"],
                                   allocatable=True,
                                   entity_decls=[last_cell.name+"(:)"]))

    def initialise(self, parent):
        '''
        Initialise parameters specific to inter-grid kernels.

        :param parent: the parent node to which to add the initialisations.
        :type parent: :py:class:`psyclone.f2pygen.BaseGen`

        '''
        # pylint: disable=too-many-branches
        # If we haven't got any need for a mesh in this invoke then we
        # don't do anything
        if not self._mesh_tag_names:
            return

        parent.add(CommentGen(parent, ""))

        if len(self._mesh_tag_names) == 1:
            # We only require one mesh object which means that this invoke
            # contains no inter-grid kernels (which would require at least 2)
            parent.add(CommentGen(parent, " Create a mesh object"))
            parent.add(CommentGen(parent, ""))
            rhs = "%".join([self._first_var.proxy_name_indexed,
                            self._first_var.ref_name(), "get_mesh()"])
            mesh_name = self._symbol_table.lookup_with_tag(
                self._mesh_tag_names[0]).name
            parent.add(AssignGen(parent, pointer=True, lhs=mesh_name, rhs=rhs))
            if Config.get().distributed_memory:
                # If distributed memory is enabled then we need the maximum
                # halo depth.
                depth_name = self._symbol_table.lookup_with_tag(
                    f"max_halo_depth_{self._mesh_tag_names[0]}").name
                parent.add(AssignGen(parent, lhs=depth_name,
                                     rhs=f"{mesh_name}%get_halo_depth()"))
            if self._needs_colourmap or self._needs_colourmap_halo:
                parent.add(CommentGen(parent, ""))
                parent.add(CommentGen(parent, " Get the colourmap"))
                parent.add(CommentGen(parent, ""))
                # Look-up variable names for colourmap and number of colours
                colour_map = self._schedule.symbol_table.find_or_create_tag(
                    "cmap").name
                ncolour = \
                    self._schedule.symbol_table.find_or_create_tag("ncolour")\
                                               .name
                # Get the number of colours
                parent.add(AssignGen(
                    parent, lhs=ncolour, rhs=f"{mesh_name}%get_ncolours()"))
                # Get the colour map
                parent.add(AssignGen(parent, pointer=True, lhs=colour_map,
                                     rhs=f"{mesh_name}%get_colour_map()"))
            return

        parent.add(CommentGen(
            parent,
            " Look-up mesh objects and loop limits for inter-grid kernels"))
        parent.add(CommentGen(parent, ""))

        # Keep a list of quantities that we've already initialised so
        # that we don't generate duplicate assignments
        initialised = []

        # Loop over the DynInterGrid objects in our dictionary
        for dig in self._ig_kernels.values():
            # We need pointers to both the coarse and the fine mesh as well
            # as the maximum halo depth for each.
            fine_mesh = self._schedule.symbol_table.find_or_create_tag(
                f"mesh_{dig.fine.name}").name
            coarse_mesh = self._schedule.symbol_table.find_or_create_tag(
                f"mesh_{dig.coarse.name}").name
            if fine_mesh not in initialised:
                initialised.append(fine_mesh)
                parent.add(
                    AssignGen(parent, pointer=True,
                              lhs=fine_mesh,
                              rhs="%".join([dig.fine.proxy_name_indexed,
                                            dig.fine.ref_name(),
                                            "get_mesh()"])))
                if Config.get().distributed_memory:
                    max_halo_f_mesh = (
                        self._schedule.symbol_table.find_or_create_tag(
                            f"max_halo_depth_mesh_{dig.fine.name}").name)

                    parent.add(AssignGen(parent, lhs=max_halo_f_mesh,
                                         rhs=f"{fine_mesh}%get_halo_depth()"))
            if coarse_mesh not in initialised:
                initialised.append(coarse_mesh)
                parent.add(
                    AssignGen(parent, pointer=True,
                              lhs=coarse_mesh,
                              rhs="%".join([dig.coarse.proxy_name_indexed,
                                            dig.coarse.ref_name(),
                                            "get_mesh()"])))
                if Config.get().distributed_memory:
                    max_halo_c_mesh = (
                        self._schedule.symbol_table.find_or_create_tag(
                            f"max_halo_depth_mesh_{dig.coarse.name}").name)
                    parent.add(AssignGen(
                        parent, lhs=max_halo_c_mesh,
                        rhs=f"{coarse_mesh}%get_halo_depth()"))
            # We also need a pointer to the mesh map which we get from
            # the coarse mesh
            if dig.mmap not in initialised:
                initialised.append(dig.mmap)
                parent.add(
                    AssignGen(parent, pointer=True,
                              lhs=dig.mmap,
                              rhs=f"{coarse_mesh}%get_mesh_map({fine_mesh})"))

            # Cell map. This is obtained from the mesh map.
            if dig.cell_map not in initialised:
                initialised.append(dig.cell_map)
                parent.add(
                    AssignGen(parent, pointer=True, lhs=dig.cell_map,
                              rhs=dig.mmap+"%get_whole_cell_map()"))

            # Number of cells in the fine mesh
            if dig.ncell_fine not in initialised:
                initialised.append(dig.ncell_fine)
                if Config.get().distributed_memory:
                    # TODO this hardwired depth of 2 will need changing in
                    # order to support redundant computation
                    parent.add(
                        AssignGen(parent, lhs=dig.ncell_fine,
                                  rhs=(fine_mesh+"%get_last_halo_cell"
                                       "(depth=2)")))
                else:
                    parent.add(
                        AssignGen(parent, lhs=dig.ncell_fine,
                                  rhs="%".join([dig.fine.proxy_name,
                                                dig.fine.ref_name(),
                                                "get_ncell()"])))

            # Number of fine cells per coarse cell in x.
            if dig.ncellpercellx not in initialised:
                initialised.append(dig.ncellpercellx)
                parent.add(
                    AssignGen(parent, lhs=dig.ncellpercellx,
                              rhs=dig.mmap +
                              "%get_ntarget_cells_per_source_x()"))

            # Number of fine cells per coarse cell in y.
            if dig.ncellpercelly not in initialised:
                initialised.append(dig.ncellpercelly)
                parent.add(
                    AssignGen(parent, lhs=dig.ncellpercelly,
                              rhs=dig.mmap +
                              "%get_ntarget_cells_per_source_y()"))

            # Colour map for the coarse mesh (if required)
            if dig.colourmap_symbol:
                # Number of colours
                parent.add(AssignGen(parent, lhs=dig.ncolours_var_symbol.name,
                                     rhs=coarse_mesh + "%get_ncolours()"))
                # Colour map itself
                parent.add(AssignGen(parent, lhs=dig.colourmap_symbol.name,
                                     pointer=True,
                                     rhs=coarse_mesh + "%get_colour_map()"))
                # Last halo/edge cell per colour.
                sym = dig.last_cell_var_symbol
                if len(sym.datatype.shape) == 2:
                    # Array is 2D so is a halo access.
                    name = "%get_last_halo_cell_all_colours()"
                else:
                    # Array is just 1D so go to the last edge cell.
                    name = "%get_last_edge_cell_all_colours()"
                parent.add(AssignGen(parent, lhs=sym.name,
                                     rhs=coarse_mesh + name))

    @property
    def intergrid_kernels(self):
        ''' Getter for the dictionary of intergrid kernels.

        :returns: Dictionary of intergrid kernels, indexed by name.
        :rtype: :py:class:`collections.OrderedDict`
        '''
        return self._ig_kernels


class DynInterGrid():
    '''
    Holds information on quantities required by an inter-grid kernel.

    :param fine_arg: Kernel argument on the fine mesh.
    :type fine_arg: :py:class:`psyclone.dynamo0p3.DynKernelArgument`
    :param coarse_arg: Kernel argument on the coarse mesh.
    :type coarse_arg: :py:class:`psyclone.dynamo0p3.DynKernelArgument`
    '''
    # pylint: disable=too-few-public-methods, too-many-instance-attributes
    def __init__(self, fine_arg, coarse_arg):

        # Arguments on the coarse and fine grids
        self.coarse = coarse_arg
        self.fine = fine_arg

        # Get a reference to the InvokeSchedule SymbolTable
        symtab = self.coarse.call.ancestor(InvokeSchedule).symbol_table

        # Generate name for inter-mesh map
        base_mmap_name = f"mmap_{fine_arg.name}_{coarse_arg.name}"
        self.mmap = symtab.find_or_create_tag(base_mmap_name).name

        # Generate name for ncell variables
        name = f"ncell_{fine_arg.name}"
        self.ncell_fine = symtab.find_or_create_integer_symbol(
            name, tag=name).name
        # No. of fine cells per coarse cell in x
        name = f"ncpc_{fine_arg.name}_{coarse_arg.name}_x"
        self.ncellpercellx = symtab.find_or_create_integer_symbol(
            name, tag=name).name
        # No. of fine cells per coarse cell in y
        name = f"ncpc_{fine_arg.name}_{coarse_arg.name}_y"
        self.ncellpercelly = symtab.find_or_create_integer_symbol(
            name, tag=name).name
        # Name for cell map
        base_name = "cell_map_" + coarse_arg.name
        sym = symtab.find_or_create_array(base_name, 3,
                                          ScalarType.Intrinsic.INTEGER,
                                          tag=base_name)
        self.cell_map = sym.name

        # We have no colourmap information when first created
        self._colourmap_symbol = None
        # Symbol for the variable holding the number of colours
        self._ncolours_var_symbol = None
        # Symbol of the variable holding the last cell of a particular colour.
        # Will be a 2D array if the kernel iteration space includes the halo
        # and 1D otherwise.
        self._last_cell_var_symbol = None

    def set_colour_info(self, colour_map, ncolours, last_cell):
        '''Sets the colour_map, number of colours, and
        last cell of a particular colour.

        :param colour_map: the colour map symbol.
        :type: colour_map:py:class:`psyclone.psyir.symbols.Symbol`
        :param ncolours: the number of colours.
        :type: ncolours: :py:class:`psyclone.psyir.symbols.Symbol`
        :param last_cell: the last halo cell of a particular colour.
        :type last_cell: :py:class:`psyclone.psyir.symbols.Symbol`

        '''
        self._colourmap_symbol = colour_map
        self._ncolours_var_symbol = ncolours
        self._last_cell_var_symbol = last_cell

    @property
    def colourmap_symbol(self):
        ''':returns: the colour map symbol.
        :rtype: :py:class:`psyclone.psyir.symbols.Symbol`
        '''
        return self._colourmap_symbol

    @property
    def ncolours_var_symbol(self):
        ''':returns: the symbol for storing the number of colours.
        :rtype: :py:class:`psyclone.psyir.symbols.Symbol`
        '''
        return self._ncolours_var_symbol

    @property
    def last_cell_var_symbol(self):
        ''':returns: the last halo/edge cell variable.
        :rtype: :py:class:`psyclone.psyir.symbols.Symbol`
        '''
        return self._last_cell_var_symbol


class DynBasisFunctions(LFRicCollection):
    ''' Holds all information on the basis and differential basis
    functions required by an invoke or kernel call. This covers both those
    required for quadrature and for evaluators.

    :param node: either the schedule of an Invoke or a single Kernel object \
                 for which to extract information on all required \
                 basis/diff-basis functions.
    :type node: :py:class:`psyclone.dynamo0p3.DynInvokeSchedule` or \
                :py:class:`psyclone.dynamo0p3.DynKern`

    :raises InternalError: if a call has an unrecognised evaluator shape.

    '''
    # Dimensioning vars for the basis function arrays required by each
    # type of quadrature
    qr_dim_vars = {"xyoz": ["np_xy", "np_z"],
                   "edge": ["np_xyz", "nedges"],
                   "face": ["np_xyz", "nfaces"]}
    # The different weights arrays required by each type of quadrature
    qr_weight_vars = {"xyoz": ["weights_xy", "weights_z"],
                      "edge": ["weights_xyz"],
                      "face": ["weights_xyz"]}

    def __init__(self, node):

        super(DynBasisFunctions, self).__init__(node)

        # Construct a list of all the basis/diff-basis functions required
        # by this invoke. Each entry in the list is a dictionary holding
        # the shape, the function space and the 'target' function spaces
        # (upon which the basis functions are evaluated).
        self._basis_fns = []
        # The dictionary of quadrature objects passed to this invoke. Keys
        # are the various VALID_QUADRATURE_SHAPES, values are a list of
        # associated quadrature variables. (i.e. we have a list of
        # quadrature arguments for each shape.)
        self._qr_vars = OrderedDict()
        # The dict of target function spaces upon which we must provide
        # evaluators. Keys are the FS names, values are (FunctionSpace,
        # DynKernelArgument) tuples.
        self._eval_targets = OrderedDict()

        for call in self._calls:

            if isinstance(call, LFRicBuiltIn) or not call.eval_shapes:
                # Skip this kernel if it doesn't require basis/diff basis fns
                continue

            for shape, rule in call.qr_rules.items():

                # This kernel requires quadrature
                if shape not in self._qr_vars:
                    # We haven't seen a quadrature arg with this shape
                    # before so create a dictionary entry with an
                    # empty list
                    self._qr_vars[shape] = []
                if rule.psy_name not in self._qr_vars[shape]:
                    # Add this qr argument to the list of those that
                    # have this shape
                    self._qr_vars[shape].append(rule.psy_name)

            if "gh_evaluator" in call.eval_shapes:
                # An evaluator consists of basis or diff basis functions
                # for one FS evaluated on the nodes of another 'target' FS.
                # Make a dict of 2-tuples, each containing the
                # FunctionSpace and associated kernel argument for the
                # target FSs.

                # Loop over the target FS for evaluators required by this
                # kernel
                for fs_name in call.eval_targets:
                    if fs_name not in self._eval_targets:
                        # We don't already have this space in our list so
                        # add it to the list of target spaces
                        self._eval_targets[fs_name] = \
                            call.eval_targets[fs_name]

            # Both quadrature and evaluators require basis and/or differential
            # basis functions. This helper routine populates self._basis_fns
            # with entries describing the basis functions required by
            # this call.
            self._setup_basis_fns_for_call(call)

    @staticmethod
    def basis_first_dim_name(function_space):
        '''
        Get the name of the variable holding the first dimension of a
        basis function

        :param function_space: the function space the basis function is for
        :type function_space: :py:class:`psyclone.domain.lfric.FunctionSpace`
        :return: a Fortran variable name
        :rtype: str

        '''
        return "dim_" + function_space.mangled_name

    @staticmethod
    def basis_first_dim_value(function_space):
        '''
        Get the size of the first dimension of a basis function.

        :param function_space: the function space the basis function is for
        :type function_space: :py:class:`psyclone.domain.lfric.FunctionSpace`
        :return: an integer length.
        :rtype: string

        :raises GenerationError: if an unsupported function space is supplied \
                                 (e.g. ANY_SPACE_*, ANY_DISCONTINUOUS_SPACE_*)
        '''
        if function_space.has_scalar_basis:
            first_dim = "1"
        elif function_space.has_vector_basis:
            first_dim = "3"
        else:
            # It is not possible to determine explicitly the first basis
            # function array dimension from the metadata for any_space or
            # any_discontinuous_space. This information needs to be passed
            # from the PSy layer to the kernels (see issue #461).
            const = LFRicConstants()
            raise GenerationError(
                f"Unsupported space for basis function, "
                f"expecting one of {const.VALID_FUNCTION_SPACES} but found "
                f"'{function_space.orig_name}'")
        return first_dim

    @staticmethod
    def diff_basis_first_dim_name(function_space):
        '''
        Get the name of the variable holding the first dimension of a
        differential basis function.

        :param function_space: the function space the diff-basis function \
                               is for.
        :type function_space: :py:class:`psyclone.domain.lfric.FunctionSpace`
        :return: a Fortran variable name.
        :rtype: str

        '''
        return "diff_dim_" + function_space.mangled_name

    @staticmethod
    def diff_basis_first_dim_value(function_space):
        '''
        Get the size of the first dimension of an array for a
        differential basis function.

        :param function_space: the function space the diff-basis function \
                               is for.
        :type function_space: :py:class:`psyclone.domain.lfric.FunctionSpace`
        :return: an integer length.
        :rtype: str

        :raises GenerationError: if an unsupported function space is \
                                 supplied (e.g. ANY_SPACE_*, \
                                 ANY_DISCONTINUOUS_SPACE_*)

        '''
        if function_space.has_scalar_diff_basis:
            first_dim = "1"
        elif function_space.has_vector_diff_basis:
            first_dim = "3"
        else:
            # It is not possible to determine explicitly the first
            # differential basis function array dimension from the metadata
            # for any_space or any_discontinuous_space. This information
            # needs to be passed from the PSy layer to the kernels
            # (see issue #461).
            const = LFRicConstants()
            raise GenerationError(
                f"Unsupported space for differential basis function, "
                f"expecting one of {const.VALID_FUNCTION_SPACES} but found "
                f"'{function_space.orig_name}'")
        return first_dim

    def _setup_basis_fns_for_call(self, call):
        '''
        Populates self._basis_fns with entries describing the basis
        functions required by the supplied Call.

        :param call: the kernel call for which basis functions are required.
        :type call: :py:class:`psyclone.dynamo0p3.DynKern`

        :raises InternalError: if the supplied call is of incorrect type.
        :raises InternalError: if the supplied call has an unrecognised \
                               evaluator shape.
        '''
        if not isinstance(call, DynKern):
            raise InternalError(f"Expected a DynKern object but got: "
                                f"'{type(call)}'")
        const = LFRicConstants()
        # We need a full FunctionSpace object for each function space
        # that has basis functions associated with it.
        for fsd in call.fs_descriptors.descriptors:

            # We need the full FS object, not just the name. Therefore
            # we first have to get a kernel argument that is on this
            # space...
            arg, fspace = call.arguments.get_arg_on_space_name(fsd.fs_name)

            for shape in call.eval_shapes:

                # Populate a dict with the shape, function space and
                # associated kernel argument for this basis/diff-basis f'n.
                entry = {"shape": shape,
                         "fspace": fspace,
                         "arg": arg}
                if shape in const.VALID_QUADRATURE_SHAPES:
                    # This is for quadrature - store the name of the
                    # qr variable
                    entry["qr_var"] = call.qr_rules[shape].psy_name
                    # Quadrature weights are evaluated at pre-determined
                    # points rather than at the nodes of another FS.
                    # We put one entry of None in the list of target
                    # spaces to facilitate cases where we loop over
                    # this list.
                    entry["nodal_fspaces"] = [None]
                elif shape == "gh_evaluator":
                    # This is an evaluator
                    entry["qr_var"] = None
                    # Store a list of the FunctionSpace objects for which
                    # these basis functions are to be evaluated
                    entry["nodal_fspaces"] = [items[0] for items in
                                              call.eval_targets.values()]
                else:
                    raise InternalError(f"Unrecognised evaluator shape: "
                                        f"'{shape}'. Should be one of "
                                        f"{const.VALID_EVALUATOR_SHAPES}")

                # Add our newly-constructed dict object to the list describing
                # the required basis and/or differential basis functions for
                # this Invoke.
                if fsd.requires_basis:
                    entry["type"] = "basis"
                    self._basis_fns.append(entry)
                if fsd.requires_diff_basis:
                    # Take a shallow copy of the dict and just modify the
                    # 'type' of the basis function it describes (this works
                    # because the 'type' entry is a primitive type [str]).
                    diff_entry = entry.copy()
                    diff_entry["type"] = "diff-basis"
                    self._basis_fns.append(diff_entry)

    def _stub_declarations(self, parent):
        '''
        Insert the variable declarations required by the basis functions into
        the Kernel stub.

        :param parent: the f2pygen node representing the Kernel stub.
        :type parent: :py:class:`psyclone.f2pygen.SubroutineGen`

        :raises InternalError: if an unsupported quadrature shape is found.

        '''
        api_config = Config.get().api_conf("dynamo0.3")

        if not self._qr_vars and not self._eval_targets:
            return

        # The quadrature shapes that this method supports
        supported_shapes = ["gh_quadrature_xyoz", "gh_quadrature_face",
                            "gh_quadrature_edge"]

        # Get the lists of dimensioning variables and basis arrays
        var_dims, basis_arrays = self._basis_fn_declns()

        if var_dims:
            parent.add(DeclGen(parent, datatype="integer",
                               kind=api_config.default_kind["integer"],
                               intent="in", entity_decls=var_dims))
        for basis in basis_arrays:
            parent.add(DeclGen(parent, datatype="real",
                               kind=api_config.default_kind["real"],
                               intent="in",
                               dimension=",".join(basis_arrays[basis]),
                               entity_decls=[basis]))

        const = LFRicConstants()

        for shape in self._qr_vars:
            qr_name = "_qr_" + shape.split("_")[-1]
            if shape == "gh_quadrature_xyoz":
                datatype = const.QUADRATURE_TYPE_MAP[shape]["intrinsic"]
                kind = const.QUADRATURE_TYPE_MAP[shape]["kind"]
                parent.add(DeclGen(
                    parent, datatype=datatype, kind=kind,
                    intent="in", dimension="np_xy"+qr_name,
                    entity_decls=["weights_xy"+qr_name]))
                parent.add(DeclGen(
                    parent, datatype=datatype, kind=kind,
                    intent="in", dimension="np_z"+qr_name,
                    entity_decls=["weights_z"+qr_name]))
            elif shape == "gh_quadrature_face":
                parent.add(DeclGen(
                    parent,
                    datatype=const.QUADRATURE_TYPE_MAP[shape]["intrinsic"],
                    kind=const.QUADRATURE_TYPE_MAP[shape]["kind"], intent="in",
                    dimension=",".join(["np_xyz"+qr_name, "nfaces"+qr_name]),
                    entity_decls=["weights_xyz"+qr_name]))
            elif shape == "gh_quadrature_edge":
                parent.add(DeclGen(
                    parent,
                    datatype=const.QUADRATURE_TYPE_MAP[shape]["intrinsic"],
                    kind=const.QUADRATURE_TYPE_MAP[shape]["kind"], intent="in",
                    dimension=",".join(["np_xyz"+qr_name, "nedges"+qr_name]),
                    entity_decls=["weights_xyz"+qr_name]))
            else:
                raise InternalError(
                    f"Quadrature shapes other than {supported_shapes} are not "
                    f"yet supported - got: '{shape}'")

    def _invoke_declarations(self, parent):
        '''
        Add basis-function declarations to the PSy layer.

        :param parent: f2pygen node represening the PSy-layer routine.
        :type parent: :py:class:`psyclone.f2pygen.SubroutineGen`

        '''
        # Create a single declaration for each quadrature type
        const = LFRicConstants()
        for shape in const.VALID_QUADRATURE_SHAPES:
            if shape in self._qr_vars and self._qr_vars[shape]:
                # The PSy-layer routine is passed objects of
                # quadrature_* type
                parent.add(
                    TypeDeclGen(parent,
                                datatype=const.
                                QUADRATURE_TYPE_MAP[shape]["type"],
                                entity_decls=self._qr_vars[shape],
                                intent="in"))
                # For each of these we'll need a corresponding proxy, use
                # the symbol_table to avoid clashes...
                var_names = []
                for var in self._qr_vars[shape]:
                    var_names.append(
                        self._symbol_table.find_or_create_tag(var+"_proxy")
                                          .name)
                parent.add(
                    TypeDeclGen(
                        parent,
                        datatype=const.
                        QUADRATURE_TYPE_MAP[shape]["proxy_type"],
                        entity_decls=var_names))

    def initialise(self, parent):
        '''
        Create the declarations and assignments required for the
        basis-functions required by an invoke. These are added as children
        of the supplied parent node in the AST.

        :param parent: the node in the f2pygen AST that will be the
                       parent of all of the declarations and assignments.
        :type parent: :py:class:`psyclone.f2pygen.SubroutineGen`

        :raises InternalError: if an invalid entry is encountered in the \
                               self._basis_fns list.
        '''
        # pylint: disable=too-many-branches, too-many-locals
        api_config = Config.get().api_conf("dynamo0.3")
        const = LFRicConstants()
        basis_declarations = []

        # We need BASIS and/or DIFF_BASIS if any kernel requires quadrature
        # or an evaluator
        if self._qr_vars or self._eval_targets:
            parent.add(
                UseGen(parent, name=const.
                       FUNCTION_SPACE_TYPE_MAP["function_space"]["module"],
                       only=True, funcnames=["BASIS", "DIFF_BASIS"]))

        if self._qr_vars:
            parent.add(CommentGen(parent, ""))
            parent.add(CommentGen(parent, " Look-up quadrature variables"))
            parent.add(CommentGen(parent, ""))

            # Look-up the module- and type-names from the QUADRATURE_TYPE_MAP
            for shp in self._qr_vars:
                quad_map = const.QUADRATURE_TYPE_MAP[shp]
                parent.add(UseGen(parent,
                                  name=quad_map["module"],
                                  only=True,
                                  funcnames=[quad_map["type"],
                                             quad_map["proxy_type"]]))
            self._initialise_xyz_qr(parent)
            self._initialise_xyoz_qr(parent)
            self._initialise_xoyoz_qr(parent)
            self._initialise_face_or_edge_qr(parent, "face")
            self._initialise_face_or_edge_qr(parent, "edge")

        if self._eval_targets:
            parent.add(CommentGen(parent, ""))
            parent.add(CommentGen(parent,
                                  " Initialise evaluator-related quantities "
                                  "for the target function spaces"))
            parent.add(CommentGen(parent, ""))

        for (fspace, arg) in self._eval_targets.values():
            # We need the list of nodes for each unique FS upon which we need
            # to evaluate basis/diff-basis functions
            nodes_name = "nodes_" + fspace.mangled_name
            parent.add(AssignGen(
                parent, lhs=nodes_name,
                rhs="%".join([arg.proxy_name_indexed, arg.ref_name(fspace),
                              "get_nodes()"]),
                pointer=True))
            my_kind = api_config.default_kind["real"]
            parent.add(DeclGen(parent, datatype="real",
                               kind=my_kind,
                               pointer=True,
                               entity_decls=[nodes_name+"(:,:) => null()"]))
            const_mod = const.UTILITIES_MOD_MAP["constants"]["module"]
            const_mod_list = self._invoke.invokes.psy. \
                infrastructure_modules[const_mod]
            if my_kind not in const_mod_list:
                # Record that we will need to import the kind for a
                # pointer declaration (associated with a function
                # space) from the appropriate infrastructure module
                const_mod_list.append(my_kind)

        if self._basis_fns:
            parent.add(CommentGen(parent, ""))
            parent.add(CommentGen(parent, " Allocate basis/diff-basis arrays"))
            parent.add(CommentGen(parent, ""))

        var_dim_list = []
        for basis_fn in self._basis_fns:
            # Get the extent of the first dimension of the basis array.
            if basis_fn['type'] == "basis":
                first_dim = self.basis_first_dim_name(basis_fn["fspace"])
                dim_space = "get_dim_space()"
            elif basis_fn['type'] == "diff-basis":
                first_dim = self.diff_basis_first_dim_name(
                    basis_fn["fspace"])
                dim_space = "get_dim_space_diff()"
            else:
                raise InternalError(
                    f"Unrecognised type of basis function: "
                    f"'{basis_fn['''type''']}'. Should be either 'basis' or "
                    f"'diff-basis'.")

            if first_dim not in var_dim_list:
                var_dim_list.append(first_dim)
                rhs = "%".join(
                    [basis_fn["arg"].proxy_name_indexed,
                     basis_fn["arg"].ref_name(basis_fn["fspace"]),
                     dim_space])
                parent.add(AssignGen(parent, lhs=first_dim, rhs=rhs))

        var_dims, basis_arrays = self._basis_fn_declns()

        if var_dims:
            # declare dim and diff_dim for all function spaces
            parent.add(DeclGen(parent, datatype="integer",
                               kind=api_config.default_kind["integer"],
                               entity_decls=var_dims))

        basis_declarations = []
        for basis in basis_arrays:
            parent.add(
                AllocateGen(parent,
                            basis+"("+", ".join(basis_arrays[basis])+")"))
            basis_declarations.append(
                basis+"("+",".join([":"]*len(basis_arrays[basis]))+")")

        # declare the basis function arrays
        if basis_declarations:
            my_kind = api_config.default_kind["real"]
            parent.add(DeclGen(parent, datatype="real", kind=my_kind,
                               allocatable=True,
                               entity_decls=basis_declarations))
            const_mod = const.UTILITIES_MOD_MAP["constants"]["module"]
            const_mod_list = self._invoke.invokes.psy. \
                infrastructure_modules[const_mod]
            # Default kind (r_def) will always already exist due to
            # arrays associated with gh_shape, so there is no need to
            # declare it here.

        # Compute the values for any basis arrays
        self._compute_basis_fns(parent)

    def _basis_fn_declns(self):
        '''
        Extracts all information relating to the necessary declarations
        for basis-function arrays.

        :returns: a 2-tuple containing a list of dimensioning variables & a \
                  dict of basis arrays.
        :rtype: (list of str, dict)

        :raises InternalError: if neither self._invoke or self._kernel are set.
        :raises InternalError: if an unrecognised type of basis function is \
                               encountered.
        :raises InternalError: if an unrecognised evaluator shape is \
                               encountered.
        :raises InternalError: if there is no name for the quadrature object \
                               when generating PSy-layer code.

        '''
        # pylint: disable=too-many-branches
        # Dictionary of basis arrays where key values are the array names and
        # entries are a list of dimensions.
        basis_arrays = OrderedDict()
        # List of names of dimensioning (scalar) variables
        var_dim_list = []

        const = LFRicConstants()
        # Loop over the list of dicts describing each basis function
        # required by this Invoke.
        for basis_fn in self._basis_fns:
            # Get the extent of the first dimension of the basis array and
            # store whether we have a basis or a differential basis function.
            # Currently there are only those two possible types of basis
            # function and we store the required diff basis name in basis_name.
            if basis_fn['type'] == "basis":
                if self._invoke:
                    first_dim = self.basis_first_dim_name(basis_fn["fspace"])
                elif self._kernel:
                    first_dim = self.basis_first_dim_value(basis_fn["fspace"])
                else:
                    raise InternalError("Require basis functions but do not "
                                        "have either a Kernel or an "
                                        "Invoke. Should be impossible.")
                basis_name = "gh_basis"
            elif basis_fn['type'] == "diff-basis":
                if self._invoke:
                    first_dim = self.diff_basis_first_dim_name(
                        basis_fn["fspace"])
                elif self._kernel:
                    first_dim = self.diff_basis_first_dim_value(
                        basis_fn["fspace"])
                else:
                    raise InternalError("Require differential basis functions "
                                        "but do not have either a Kernel or "
                                        "an Invoke. Should be impossible.")
                basis_name = "gh_diff_basis"
            else:
                raise InternalError(
                    f"Unrecognised type of basis function: "
                    f"'{basis_fn['''type''']}'. Should be either 'basis' or "
                    f"'diff-basis'.")

            if self._invoke and first_dim not in var_dim_list:
                var_dim_list.append(first_dim)

            if basis_fn["shape"] in const.VALID_QUADRATURE_SHAPES:

                qr_var = basis_fn["qr_var"]
                if not qr_var:
                    raise InternalError(
                        f"Quadrature '{basis_fn['''shape''']}' is required but"
                        f" have no name for the associated Quadrature object.")

                op_name = basis_fn["fspace"].get_operator_name(basis_name,
                                                               qr_var=qr_var)
                if op_name in basis_arrays:
                    # We've already seen a basis with this name so skip
                    continue

                # Dimensionality of the basis arrays depends on the
                # type of quadrature...
                alloc_args = qr_basis_alloc_args(first_dim, basis_fn)
                for arg in alloc_args:
                    # In a kernel stub the first dimension of the array is
                    # a numerical value so make sure we don't try and declare
                    # it as a variable.
                    if not arg[0].isdigit() and arg not in var_dim_list:
                        var_dim_list.append(arg)
                basis_arrays[op_name] = alloc_args

            elif basis_fn["shape"].lower() == "gh_evaluator":
                # This is an evaluator and thus may be required on more than
                # one function space
                for target_space in basis_fn["nodal_fspaces"]:
                    op_name = basis_fn["fspace"].\
                        get_operator_name(basis_name,
                                          qr_var=basis_fn["qr_var"],
                                          on_space=target_space)
                    if op_name in basis_arrays:
                        continue
                    # We haven't seen a basis with this name before so
                    # need to store its dimensions
                    basis_arrays[op_name] = [
                        first_dim,
                        basis_fn["fspace"].ndf_name,
                        target_space.ndf_name]
            else:
                raise InternalError(
                    f"Unrecognised evaluator shape: '{basis_fn['''shape''']}'."
                    f" Should be one of {const.VALID_EVALUATOR_SHAPES}")

        return (var_dim_list, basis_arrays)

    def _initialise_xyz_qr(self, parent):
        '''
        Add in the initialisation of variables needed for XYZ
        quadrature

        :param parent: the node in the AST representing the PSy subroutine
                       in which to insert the initialisation
        :type parent: :py:class:`psyclone.f2pygen.SubroutineGen`

        '''
        # pylint: disable=unused-argument
        # This shape is not yet supported so we do nothing
        return

    def _initialise_xyoz_qr(self, parent):
        '''
        Add in the initialisation of variables needed for XYoZ
        quadrature

        :param parent: the node in the AST representing the PSy subroutine
                       in which to insert the initialisation
        :type parent: :py:class:`psyclone.f2pygen.SubroutineGen`

        '''
        api_config = Config.get().api_conf("dynamo0.3")

        if "gh_quadrature_xyoz" not in self._qr_vars:
            return

        for qr_arg_name in self._qr_vars["gh_quadrature_xyoz"]:

            # We generate unique names for the integers holding the numbers
            # of quadrature points by appending the name of the quadrature
            # argument
            parent.add(
                DeclGen(
                    parent, datatype="integer",
                    kind=api_config.default_kind["integer"],
                    entity_decls=[name+"_"+qr_arg_name
                                  for name in self.qr_dim_vars["xyoz"]]))
            decl_list = [name+"_"+qr_arg_name+"(:) => null()"
                         for name in self.qr_weight_vars["xyoz"]]
            const = LFRicConstants()
            datatype = \
                const.QUADRATURE_TYPE_MAP["gh_quadrature_xyoz"]["intrinsic"]
            kind = const.QUADRATURE_TYPE_MAP["gh_quadrature_xyoz"]["kind"]
            parent.add(
                DeclGen(parent, datatype=datatype, kind=kind,
                        pointer=True, entity_decls=decl_list))
            const_mod = const.UTILITIES_MOD_MAP["constants"]["module"]
            const_mod_list = self._invoke.invokes.psy. \
                infrastructure_modules[const_mod]
            if kind not in const_mod_list:
                # Record that we will need to import the kind for a
                # declaration (associated with quadrature) from
                # the appropriate infrastructure module
                const_mod_list.append(kind)

            # Get the quadrature proxy
            proxy_name = qr_arg_name + "_proxy"
            parent.add(
                AssignGen(parent, lhs=proxy_name,
                          rhs=qr_arg_name+"%"+"get_quadrature_proxy()"))
            # Number of points in each dimension
            for qr_var in self.qr_dim_vars["xyoz"]:
                parent.add(
                    AssignGen(parent, lhs=qr_var+"_"+qr_arg_name,
                              rhs=proxy_name+"%"+qr_var))
            # Pointers to the weights arrays
            for qr_var in self.qr_weight_vars["xyoz"]:
                parent.add(
                    AssignGen(parent, pointer=True,
                              lhs=qr_var+"_"+qr_arg_name,
                              rhs=proxy_name+"%"+qr_var))

    def _initialise_xoyoz_qr(self, parent):
        '''
        Add in the initialisation of variables needed for XoYoZ
        quadrature.

        :param parent: the node in the AST representing the PSy subroutine \
                       in which to insert the initialisation.
        :type parent: :py:class:`psyclone.f2pygen.SubroutineGen`

        '''
        # pylint: disable=unused-argument
        # This shape is not yet supported so we do nothing
        return

    def _initialise_face_or_edge_qr(self, parent, qr_type):
        '''
        Add in the initialisation of variables needed for face or edge
        quadrature.

        :param parent: the node in the AST representing the PSy subroutine \
                       in which to insert the initialisation.
        :type parent: :py:class:`psyclone.f2pygen.SubroutineGen`
        :param str qr_type: whether to generate initialisation code for \
                            "face" or "edge" quadrature.

        :raises InternalError: if `qr_type` is not "face" or "edge".

        '''
        if qr_type not in ["face", "edge"]:
            raise InternalError(
                f"_initialise_face_or_edge_qr: qr_type argument must be "
                f"either 'face' or 'edge' but got: '{qr_type}'")

        quadrature_name = f"gh_quadrature_{qr_type}"

        if quadrature_name not in self._qr_vars:
            return

        api_config = Config.get().api_conf("dynamo0.3")
        symbol_table = self._symbol_table

        for qr_arg_name in self._qr_vars[quadrature_name]:
            # We generate unique names for the integers holding the numbers
            # of quadrature points by appending the name of the quadrature
            # argument
            decl_list = [
                symbol_table.find_or_create_integer_symbol(
                    name+"_"+qr_arg_name, tag=name+"_"+qr_arg_name).name
                for name in self.qr_dim_vars[qr_type]]
            parent.add(DeclGen(parent, datatype="integer",
                               kind=api_config.default_kind["integer"],
                               entity_decls=decl_list))

            names = [f"{name}_{qr_arg_name}"
                     for name in self.qr_weight_vars[qr_type]]
            decl_list = [
                symbol_table.find_or_create_array(name, 2,
                                                  ScalarType.Intrinsic.REAL,
                                                  tag=name).name
                + "(:,:) => null()" for name in names]
            const = LFRicConstants()
            datatype = const.QUADRATURE_TYPE_MAP[quadrature_name]["intrinsic"]
            kind = const.QUADRATURE_TYPE_MAP[quadrature_name]["kind"]
            parent.add(
                DeclGen(parent, datatype=datatype, pointer=True, kind=kind,
                        entity_decls=decl_list))
            const_mod = const.UTILITIES_MOD_MAP["constants"]["module"]
            const_mod_list = self._invoke.invokes.psy. \
                infrastructure_modules[const_mod]
            if kind not in const_mod_list:
                # Record that we will need to import the kind for a
                # declaration (associated with quadrature) from the
                # appropriate infrastructure module
                const_mod_list.append(kind)
            # Get the quadrature proxy
            proxy_name = symbol_table.find_or_create_tag(
                qr_arg_name+"_proxy").name
            parent.add(
                AssignGen(parent, lhs=proxy_name,
                          rhs=qr_arg_name+"%"+"get_quadrature_proxy()"))
            # The dimensioning variables required for this quadrature
            # (e.g. nedges/nfaces, np_xyz)
            for qr_var in self.qr_dim_vars[qr_type]:
                parent.add(
                    AssignGen(parent, lhs=qr_var+"_"+qr_arg_name,
                              rhs=proxy_name+"%"+qr_var))
            # Pointers to the weights arrays
            for qr_var in self.qr_weight_vars[qr_type]:
                parent.add(
                    AssignGen(parent, pointer=True,
                              lhs=qr_var+"_"+qr_arg_name,
                              rhs=proxy_name+"%"+qr_var))

    def _compute_basis_fns(self, parent):
        '''
        Generates the necessary Fortran to compute the values of
        any basis/diff-basis arrays required

        :param parent: Node in the f2pygen AST which will be the parent
                       of the assignments created in this routine
        :type parent: :py:class:`psyclone.f2pygen.SubroutineGen`

        '''
        # pylint: disable=too-many-locals
        const = LFRicConstants()
        api_config = Config.get().api_conf("dynamo0.3")

        loop_var_list = set()
        op_name_list = []
        # add calls to compute the values of any basis arrays
        if self._basis_fns:
            parent.add(CommentGen(parent, ""))
            parent.add(CommentGen(parent, " Compute basis/diff-basis arrays"))
            parent.add(CommentGen(parent, ""))

        for basis_fn in self._basis_fns:

            # Currently there are only two possible types of basis function
            # and we store the corresponding strings to use in basis_name,
            # basis_type, and first_dim. If support for other basis function
            # types is added in future then more tests need to be added here.
            if basis_fn["type"] == "diff-basis":
                basis_name = "gh_diff_basis"
                basis_type = "DIFF_BASIS"
                first_dim = self.diff_basis_first_dim_name(basis_fn["fspace"])
            elif basis_fn["type"] == "basis":
                basis_name = "gh_basis"
                basis_type = "BASIS"
                first_dim = self.basis_first_dim_name(basis_fn["fspace"])
            else:
                raise InternalError(
                    f"Unrecognised type of basis function: "
                    f"'{basis_fn['''type''']}'. Expected one of 'basis' or "
                    f"'diff-basis'.")
            if basis_fn["shape"] in const.VALID_QUADRATURE_SHAPES:
                op_name = basis_fn["fspace"].\
                    get_operator_name(basis_name, qr_var=basis_fn["qr_var"])
                if op_name in op_name_list:
                    # Jump over any basis arrays we've seen before
                    continue
                op_name_list.append(op_name)

                # Create the argument list
                args = [basis_type, basis_fn["arg"].proxy_name_indexed + "%" +
                        basis_fn["arg"].ref_name(basis_fn["fspace"]),
                        first_dim, basis_fn["fspace"].ndf_name, op_name]

                # insert the basis array call
                parent.add(
                    CallGen(parent,
                            name=basis_fn["qr_var"]+"%compute_function",
                            args=args))
            elif basis_fn["shape"].lower() == "gh_evaluator":
                # We have an evaluator. We may need this on more than one
                # function space.
                for space in basis_fn["nodal_fspaces"]:
                    op_name = basis_fn["fspace"].\
                        get_operator_name(basis_name, on_space=space)
                    if op_name in op_name_list:
                        # Jump over any basis arrays we've seen before
                        continue
                    op_name_list.append(op_name)

                    nodal_loop_var = "df_nodal"
                    loop_var_list.add(nodal_loop_var)

                    # Loop over dofs of target function space
                    nodal_dof_loop = DoGen(
                        parent, nodal_loop_var, "1", space.ndf_name)
                    parent.add(nodal_dof_loop)

                    dof_loop_var = "df_" + basis_fn["fspace"].mangled_name
                    loop_var_list.add(dof_loop_var)

                    dof_loop = DoGen(nodal_dof_loop, dof_loop_var,
                                     "1", basis_fn["fspace"].ndf_name)
                    nodal_dof_loop.add(dof_loop)
                    lhs = op_name + "(:," + "df_" + \
                        basis_fn["fspace"].mangled_name + "," + "df_nodal)"
                    rhs = (f"{basis_fn['arg'].proxy_name_indexed}%"
                           f"{basis_fn['arg'].ref_name(basis_fn['fspace'])}%"
                           f"call_function({basis_type},{dof_loop_var},nodes_"
                           f"{space.mangled_name}(:,{nodal_loop_var}))")
                    dof_loop.add(AssignGen(dof_loop, lhs=lhs, rhs=rhs))
            else:
                raise InternalError(
                    f"Unrecognised shape '{basis_fn['''shape''']}' specified "
                    f"for basis function. Should be one of: "
                    f"{const.VALID_EVALUATOR_SHAPES}")
        if loop_var_list:
            # Declare any loop variables
            parent.add(DeclGen(parent, datatype="integer",
                               kind=api_config.default_kind["integer"],
                               entity_decls=sorted(loop_var_list)))

    def deallocate(self, parent):
        '''
        Add code to deallocate all basis/diff-basis function arrays

        :param parent: node in the f2pygen AST to which the deallocate \
                       calls will be added.
        :type parent: :py:class:`psyclone.f2pygen.SubroutineGen`

        :raises InternalError: if an unrecognised type of basis function \
                               is encountered.
        '''
        if self._basis_fns:
            # deallocate all allocated basis function arrays
            parent.add(CommentGen(parent, ""))
            parent.add(CommentGen(parent, " Deallocate basis arrays"))
            parent.add(CommentGen(parent, ""))

        func_space_var_names = set()
        for basis_fn in self._basis_fns:
            # add the basis array name to the list to use later
            if basis_fn["type"] == "basis":
                basis_name = "gh_basis"
            elif basis_fn["type"] == "diff-basis":
                basis_name = "gh_diff_basis"
            else:
                raise InternalError(
                    f"Unrecognised type of basis function: "
                    f"'{basis_fn['''type''']}'. Should be one of 'basis' or "
                    f"'diff-basis'.")
            for fspace in basis_fn["nodal_fspaces"]:
                op_name = basis_fn["fspace"].\
                    get_operator_name(basis_name,
                                      qr_var=basis_fn["qr_var"],
                                      on_space=fspace)
                func_space_var_names.add(op_name)

        if func_space_var_names:
            # add the required deallocate call
            parent.add(DeallocateGen(parent, sorted(func_space_var_names)))


class DynBoundaryConditions(LFRicCollection):
    '''
    Manages declarations and initialisation of quantities required by
    kernels that need boundary condition information.

    :param node: the Invoke or Kernel stub for which we are to handle \
                 any boundary conditions.
    :type node: :py:class:`psyclone.dynamo0p3.LFRicInvoke` or \
                :py:class:`psyclone.dynamo0p3.DynKern`

    :raises GenerationError: if a kernel named "enforce_bc_code" is found \
                             but does not have an argument on ANY_SPACE_1.
    :raises GenerationError: if a kernel named "enforce_operator_bc_code" is \
                             found but does not have exactly one argument.
    '''
    # Define a BoundaryDofs namedtuple to help us manage the arrays that
    # are required.
    BoundaryDofs = namedtuple("BoundaryDofs", ["argument", "function_space"])

    def __init__(self, node):
        super(DynBoundaryConditions, self).__init__(node)

        self._boundary_dofs = []
        # Check through all the kernel calls to see whether any of them
        # require boundary conditions. Currently this is done by recognising
        # the kernel name.
        for call in self._calls:
            if call.name.lower() == "enforce_bc_code":
                bc_fs = None
                for fspace in call.arguments.unique_fss:
                    if fspace.orig_name == "any_space_1":
                        bc_fs = fspace
                        break
                if not bc_fs:
                    raise GenerationError(
                        "The enforce_bc_code kernel must have an argument on "
                        "ANY_SPACE_1 but failed to find such an argument.")
                farg = call.arguments.get_arg_on_space(bc_fs)
                self._boundary_dofs.append(self.BoundaryDofs(farg, bc_fs))
            elif call.name.lower() == "enforce_operator_bc_code":
                # Check that the kernel only has one argument
                if len(call.arguments.args) != 1:
                    raise GenerationError(
                        f"The enforce_operator_bc_code kernel must have "
                        f"exactly one argument but found "
                        f"{len(call.arguments.args)}")
                op_arg = call.arguments.args[0]
                bc_fs = op_arg.function_space_to
                self._boundary_dofs.append(self.BoundaryDofs(op_arg, bc_fs))

    def _invoke_declarations(self, parent):
        '''
        Add declarations for any boundary-dofs arrays required by an Invoke.

        :param parent: node in the PSyIR to which to add declarations.
        :type parent: :py:class:`psyclone.psyir.nodes.Node`

        '''
        api_config = Config.get().api_conf("dynamo0.3")

        for dofs in self._boundary_dofs:
            name = "boundary_dofs_" + dofs.argument.name
            parent.add(DeclGen(parent, datatype="integer",
                               kind=api_config.default_kind["integer"],
                               pointer=True,
                               entity_decls=[name+"(:,:) => null()"]))

    def _stub_declarations(self, parent):
        '''
        Add declarations for any boundary-dofs arrays required by a kernel.

        :param parent: node in the PSyIR to which to add declarations.
        :type parent: :py:class:`psyclone.psyir.nodes.Node`

        '''
        api_config = Config.get().api_conf("dynamo0.3")

        for dofs in self._boundary_dofs:
            name = "boundary_dofs_" + dofs.argument.name
            ndf_name = dofs.function_space.ndf_name
            parent.add(DeclGen(parent, datatype="integer",
                               kind=api_config.default_kind["integer"],
                               intent="in",
                               dimension=",".join([ndf_name, "2"]),
                               entity_decls=[name]))

    def initialise(self, parent):
        '''
        Initialise any boundary-dofs arrays required by an Invoke.

        :param parent: node in PSyIR to which to add declarations.
        :type parent: :py:class:`psyclone.psyir.nodes.Node`

        '''
        for dofs in self._boundary_dofs:
            name = "boundary_dofs_" + dofs.argument.name
            parent.add(AssignGen(
                parent, pointer=True, lhs=name,
                rhs="%".join([dofs.argument.proxy_name,
                              dofs.argument.ref_name(dofs.function_space),
                              "get_boundary_dofs()"])))


class DynInvokeSchedule(InvokeSchedule):
    ''' The Dynamo specific InvokeSchedule sub-class. This passes the Dynamo-
    specific factories for creating kernel and infrastructure calls
    to the base class so it creates the ones we require.

    :param str name: name of the Invoke.
    :param arg: list of KernelCalls parsed from the algorithm layer.
    :type arg: list of :py:class:`psyclone.parse.algorithm.KernelCall`
    :param reserved_names: optional list of names that are not allowed in the \
                           new InvokeSchedule SymbolTable.
    :type reserved_names: list of str
    :param parent: the parent of this node in the PSyIR.
    :type parent: :py:class:`psyclone.psyir.nodes.Node`

    '''

    def __init__(self, name, arg, reserved_names=None, parent=None):
        super().__init__(name, LFRicKernCallFactory,
                         LFRicBuiltInCallFactory, arg, reserved_names,
                         parent=parent, symbol_table=LFRicSymbolTable())

    def node_str(self, colour=True):
        ''' Creates a text summary of this node.

        :param bool colour: whether or not to include control codes for colour.

        :returns: text summary of this node, optionally with control codes \
                  for colour highlighting.
        :rtype: str

        '''
        return (self.coloured_name(colour) + "[invoke='" + self.invoke.name +
                "', dm=" + str(Config.get().distributed_memory)+"]")


class DynGlobalSum(GlobalSum):
    '''
    Dynamo specific global sum class which can be added to and
    manipulated in a schedule.

    :param scalar: the kernel argument for which to perform a global sum.
    :type scalar: :py:class:`psyclone.dynamo0p3.DynKernelArgument`
    :param parent: the parent node of this node in the PSyIR.
    :type parent: :py:class:`psyclone.psyir.nodes.Node`

    :raises GenerationError: if distributed memory is not enabled.
    :raises InternalError: if the supplied argument is not a scalar.
    :raises GenerationError: if the scalar is not of "real" intrinsic type.

    '''
    def __init__(self, scalar, parent=None):
        # Check that distributed memory is enabled
        if not Config.get().distributed_memory:
            raise GenerationError(
                "It makes no sense to create a DynGlobalSum object when "
                "distributed memory is not enabled (dm=False).")
        # Check that the global sum argument is indeed a scalar
        if not scalar.is_scalar:
            raise InternalError(
                f"DynGlobalSum.init(): A global sum argument should be a "
                f"scalar but found argument of type '{scalar.argument_type}'.")
        # Check scalar intrinsic types that this class supports (only
        # "real" for now)
        if scalar.intrinsic_type != "real":
            raise GenerationError(
                f"DynGlobalSum currently only supports real scalars, but "
                f"argument '{scalar.name}' in Kernel '{scalar.call.name}' has "
                f"'{scalar.intrinsic_type}' intrinsic type.")
        # Initialise the parent class
        super(DynGlobalSum, self).__init__(scalar, parent=parent)

    def gen_code(self, parent):
        '''
        Dynamo-specific code generation for this class.

        :param parent: f2pygen node to which to add AST nodes.
        :type parent: :py:class:`psyclone.f2pygen.SubroutineGen`

        '''
        name = self._scalar.name
        # Use InvokeSchedule SymbolTable to share the same symbol for all
        # GlobalSums in the Invoke.
        sum_name = self.ancestor(InvokeSchedule).symbol_table.\
            find_or_create_tag("global_sum").name
        sum_type = self._scalar.data_type
        sum_mod = self._scalar.module_name
        parent.add(UseGen(parent, name=sum_mod, only=True,
                          funcnames=[sum_type]))
        parent.add(TypeDeclGen(parent, datatype=sum_type,
                               entity_decls=[sum_name]))
        parent.add(AssignGen(parent, lhs=sum_name+"%value", rhs=name))
        parent.add(AssignGen(parent, lhs=name, rhs=sum_name+"%get_sum()"))


def _create_depth_list(halo_info_list, sym_table):
    '''Halo exchanges may have more than one dependency. This method
    simplifies multiple dependencies to remove duplicates and any
    obvious redundancy. For example, if one dependency is for depth=1
    and another for depth=2 then we do not need the former as it is
    covered by the latter. Similarly, if we have a depth=extent+1 and
    another for depth=extent+2 then we do not need the former as it is
    covered by the latter. It also takes into account
    needs_clean_outer, which indicates whether the outermost halo
    needs to be clean (and therefore whether there is a dependence).

    :param halo_info_list: a list containing halo access information \
        derived from all read fields dependent on this halo exchange.
    :type: :func:`list` of :py:class:`psyclone.dynamo0p3.HaloReadAccess`
    :param sym_table: the symbol table of the enclosing InvokeSchedule.
    :type sym_table: :py:class:`psyclone.psyir.symbols.SymbolTable`

    :returns: a list containing halo depth information derived from \
        the halo access information.
    :rtype: :func:`list` of :py:class:`psyclone.dynamo0p3.HaloDepth`

    '''
    # pylint: disable=too-many-branches
    depth_info_list = []
    # First look to see if all field dependencies are
    # annexed_only. If so we only care about annexed dofs.
    annexed_only = True
    for halo_info in halo_info_list:
        if not (halo_info.annexed_only or
                (halo_info.literal_depth == 1
                 and not halo_info.needs_clean_outer)):
            # There are two cases when we only care about accesses to
            # annexed dofs. 1) when annexed_only is set and 2) when
            # the halo depth is 1 but we only depend on annexed dofs
            # being up-to-date (needs_clean_outer is False).
            annexed_only = False
            break
    if annexed_only:
        depth_info = HaloDepth(sym_table)
        depth_info.set_by_value(max_depth=False, var_depth="",
                                literal_depth=1, annexed_only=True,
                                max_depth_m1=False)
        return [depth_info]
    # Next look to see if one of the field dependencies specifies
    # a max_depth access. If so the whole halo region is accessed
    # so we do not need to be concerned with other accesses.
    max_depth_m1 = False
    for halo_info in halo_info_list:
        if halo_info.max_depth:
            if halo_info.needs_clean_outer:
                # Found a max_depth access so we only need one
                # HaloDepth entry.
                depth_info = HaloDepth(sym_table)
                depth_info.set_by_value(max_depth=True, var_depth="",
                                        literal_depth=0, annexed_only=False,
                                        max_depth_m1=False)
                return [depth_info]
            # Remember that we found a max_depth-1 access.
            max_depth_m1 = True

    if max_depth_m1:
        # We have at least one max_depth-1 access.
        depth_info = HaloDepth(sym_table)
        depth_info.set_by_value(max_depth=False, var_depth="",
                                literal_depth=0, annexed_only=False,
                                max_depth_m1=True)
        depth_info_list.append(depth_info)

    for halo_info in halo_info_list:
        # Go through the halo information associated with each
        # read dependency, skipping any max_depth-1 accesses.
        if halo_info.max_depth and not halo_info.needs_clean_outer:
            continue
        var_depth = halo_info.var_depth
        literal_depth = halo_info.literal_depth
        if literal_depth and not halo_info.needs_clean_outer:
            # Decrease depth by 1 if we don't care about the outermost
            # access.
            literal_depth -= 1
        match = False
        # check whether we match with existing depth information
        for depth_info in depth_info_list:
            if depth_info.var_depth == var_depth and not match:
                # This dependence uses the same variable to
                # specify its depth as an existing one, or both do
                # not have a variable so we only have a
                # literal. Therefore we only need to update the
                # literal value with the maximum of the two
                # (e.g. var_name,1 and var_name,2 => var_name,2).
                depth_info.literal_depth = max(
                    depth_info.literal_depth, literal_depth)
                match = True
                break
        if not match:
            # No matches were found with existing entries so create a
            # new one (unless no 'var_depth' and 'literal_depth' is 0).
            if var_depth or literal_depth > 0:
                depth_info = HaloDepth(sym_table)
                depth_info.set_by_value(max_depth=False, var_depth=var_depth,
                                        literal_depth=literal_depth,
                                        annexed_only=False, max_depth_m1=False)
                depth_info_list.append(depth_info)
    return depth_info_list


class DynHaloExchange(HaloExchange):

    '''Dynamo specific halo exchange class which can be added to and
    manipulated in a schedule.

    :param field: the field that this halo exchange will act on
    :type field: :py:class:`psyclone.dynamo0p3.DynKernelArgument`
    :param check_dirty: optional argument default True indicating \
    whether this halo exchange should be subject to a run-time check \
    for clean/dirty halos.
    :type check_dirty: bool
    :param vector_index: optional vector index (default None) to \
    identify which index of a vector field this halo exchange is \
    responsible for
    :type vector_index: int
    :param parent: optional PSyIRe parent node (default None) of this \
    object
    :type parent: :py:class:`psyclone.psyir.nodes.Node`

    '''
    def __init__(self, field, check_dirty=True,
                 vector_index=None, parent=None):
        HaloExchange.__init__(self, field, check_dirty=check_dirty,
                              vector_index=vector_index, parent=parent)
        # set up some defaults for this class
        self._halo_exchange_name = "halo_exchange"

    def _compute_stencil_type(self):
        '''Dynamically work out the type of stencil required for this halo
        exchange as it could change as transformations are applied to
        the schedule. If all stencil accesses are of the same type then we
        return that stencil, otherwise we return the "region" stencil
        type (as it is safe for all stencils).

        :return: the type of stencil required for this halo exchange
        :rtype: str

        '''
        # get information about stencil accesses from all read fields
        # dependent on this halo exchange
        halo_info_list = self._compute_halo_read_info()

        trial_stencil = halo_info_list[0].stencil_type
        for halo_info in halo_info_list:
            # assume that if stencil accesses are different that we
            # simply revert to region. We could be more clever in the
            # future e.g. x and y implies cross.
            if halo_info.stencil_type != trial_stencil:
                return "region"
        return trial_stencil

    def _compute_halo_depth(self):
        '''Dynamically determine the depth of the halo for this halo exchange,
        as the depth can change as transformations are applied to the
        schedule.

        :return: the halo exchange depth as a Fortran string
        :rtype: str

        '''
        # get information about reading from the halo from all read fields
        # dependent on this halo exchange
        depth_info_list = self._compute_halo_read_depth_info()

        # if there is only one entry in the list we can just return
        # the depth
        if len(depth_info_list) == 1:
            return str(depth_info_list[0])
        # the depth information can't be reduced to a single
        # expression, therefore we need to determine the maximum
        # of all expressions
        depth_str_list = [str(depth_info) for depth_info in
                          depth_info_list]
        return "max("+",".join(depth_str_list)+")"

    def _compute_halo_read_depth_info(self, ignore_hex_dep=False):
        '''Take a list of `psyclone.dynamo0p3.HaloReadAccess` objects and
        create an equivalent list of `psyclone.dynamo0p3.HaloDepth`
        objects. Whilst doing this we simplify the
        `psyclone.dynamo0p3.HaloDepth` list to remove redundant depth
        information e.g. depth=1 is not required if we have a depth=2.
        If the optional ignore_hex_dep argument is set to True then
        any read accesses contained in halo exchange nodes are
        ignored. This option can therefore be used to filter out any
        halo exchange dependencies and only return non-halo exchange
        dependencies if and when required.

        :param bool ignore_hex_dep: if True then ignore any read \
            accesses contained in halo exchanges. This is an optional \
            argument that defaults to False.

        :return: a list containing halo depth information derived from \
            all fields dependent on this halo exchange.
        :rtype: :func:`list` of :py:class:`psyclone.dynamo0p3.HaloDepth`

        '''
        # get our halo information
        halo_info_list = self._compute_halo_read_info(ignore_hex_dep)
        # use the halo information to generate depth information
        depth_info_list = _create_depth_list(halo_info_list,
                                             self._symbol_table)
        return depth_info_list

    def _compute_halo_read_info(self, ignore_hex_dep=False):
        '''Dynamically computes all halo read dependencies and returns the
        required halo information (i.e. halo depth and stencil type)
        in a list of HaloReadAccess objects. If the optional
        ignore_hex_dep argument is set to True then any read accesses
        contained in halo exchange nodes are ignored. This option can
        therefore be used to filter out any halo exchange dependencies
        and only return non-halo exchange dependencies if and when
        required.

        :param bool ignore_hex_dep: if True then ignore any read \
            accesses contained in halo exchanges. This is an optional \
            argument that defaults to False.

        :return: a list containing halo information for each read dependency.
        :rtype: :func:`list` of :py:class:`psyclone.dynamo0p3.HaloReadAccess`

        :raises InternalError: if there is more than one read \
            dependency associated with a halo exchange.
        :raises InternalError: if there is a read dependency \
            associated with a halo exchange and it is not the last \
            entry in the read dependency list.
        :raises GenerationError: if there is a read dependency \
            associated with an asynchronous halo exchange.
        :raises InternalError: if no read dependencies are found.

        '''
        read_dependencies = self.field.forward_read_dependencies()
        hex_deps = [dep for dep in read_dependencies
                    if isinstance(dep.call, DynHaloExchange)]
        if hex_deps:
            # There is a field accessed by a halo exchange that is
            # a read dependence. As ignore_hex_dep is True this should
            # be ignored so this is removed from the list.
            if any(dep for dep in hex_deps
                   if isinstance(dep.call, (DynHaloExchangeStart,
                                            DynHaloExchangeEnd))):
                raise GenerationError(
                    "Please perform redundant computation transformations "
                    "before asynchronous halo exchange transformations.")

            # There can only be one field accessed by a
            # halo exchange that is a read dependence.
            if len(hex_deps) != 1:
                raise InternalError(
                    f"There should only ever be at most one read dependency "
                    f"associated with a halo exchange in the read dependency "
                    f"list, but found {len(hex_deps)} for field "
                    f"{self.field.name}.")
            # For sanity, check that the field accessed by the halo
            # exchange is the last dependence in the list.
            if not isinstance(read_dependencies[-1].call, DynHaloExchange):
                raise InternalError(
                    "If there is a read dependency associated with a halo "
                    "exchange in the list of read dependencies then it should "
                    "be the last one in the list.")
            if ignore_hex_dep:
                # Remove the last entry in the list (the field accessed by
                # the halo exchange).
                del read_dependencies[-1]

        if not read_dependencies:
            raise InternalError(
                "Internal logic error. There should be at least one read "
                "dependence for a halo exchange.")
        return [HaloReadAccess(read_dependency, self._symbol_table) for
                read_dependency in read_dependencies]

    def _compute_halo_write_info(self):
        '''Determines how much of the halo has been cleaned from any previous
        redundant computation

        :return: a HaloWriteAccess object containing the required \
        information, or None if no dependence information is found.
        :rtype: :py:class:`psyclone.dynamo0p3.HaloWriteAccess` or None
        :raises GenerationError: if more than one write dependence is \
        found for this halo exchange as this should not be possible

        '''
        write_dependencies = self.field.backward_write_dependencies()
        if not write_dependencies:
            # no write dependence information
            return None
        if len(write_dependencies) > 1:
            raise GenerationError(
                f"Internal logic error. There should be at most one write "
                f"dependence for a halo exchange. Found "
                f"'{len(write_dependencies)}'")
        return HaloWriteAccess(write_dependencies[0], self._symbol_table)

    def required(self, ignore_hex_dep=False):
        '''Determines whether this halo exchange is definitely required
        ``(True, True)``, might be required ``(True, False)`` or is definitely
        not required ``(False, *)``.

        If the optional ignore_hex_dep argument is set to True then
        any read accesses contained in halo exchange nodes are
        ignored. This option can therefore be used to filter out any
        halo exchange dependencies and only consider non-halo exchange
        dependencies if and when required.

        Whilst a halo exchange is generally only ever added if it is
        required, or if it may be required, this situation can change
        if redundant computation transformations are applied. The
        first argument can be used to remove such halo exchanges if
        required.

        When the first return value is True, the second return value
        can be used to see if we need to rely on the runtime
        (set_dirty and set_clean calls) and therefore add a
        check_dirty() call around the halo exchange or whether we
        definitely know that this halo exchange is required.

        This routine assumes that a stencil size provided via a
        variable may take the value 0. If a variables value is
        constrained to be 1, or more, then the logic for deciding
        whether a halo exchange is definitely required should be
        updated. Note, the routine would still be correct as is, it
        would just return more unknown results than it should).

        :param bool ignore_hex_dep: if True then ignore any read \
            accesses contained in halo exchanges. This is an optional \
            argument that defaults to False.

        :returns: (x, y) where x specifies whether this halo \
            exchange is (or might be) required - True, or is not \
            required - False. If the first tuple item is True then the \
            second argument specifies whether we definitely know that \
            we need the HaloExchange - True, or are not sure - False.
        :rtype: (bool, bool)

        '''
        # pylint: disable=too-many-branches, too-many-return-statements
        # get *aggregated* information about halo reads
        required_clean_info = self._compute_halo_read_depth_info(
            ignore_hex_dep)
        # get information about the halo write
        clean_info = self._compute_halo_write_info()

        # no need to test whether we return at least one read
        # dependency as _compute_halo_read_depth_info() raises an
        # exception if none are found

        if Config.get().api_conf("dynamo0.3").compute_annexed_dofs and \
           len(required_clean_info) == 1 and \
           required_clean_info[0].annexed_only:
            # We definitely don't need the halo exchange as we
            # only read annexed dofs and these are always clean as
            # they are computed by default when iterating over
            # dofs and kept up-to-date by redundant computation
            # when iterating over cells.
            required = False
            known = True  # redundant information as it is always known
            return required, known

        if not clean_info:
            # this halo exchange has no previous write dependencies so
            # we do not know the initial state of the halo. This means
            # that we do not know if we need a halo exchange or not
            required = True
            known = False
            return required, known

        if clean_info.max_depth:
            if not clean_info.dirty_outer:
                # all of the halo is cleaned by redundant computation
                # so halo exchange is not required
                required = False
                known = True  # redundant information as it is always known
            else:
                # the last level halo is dirty
                if required_clean_info[0].max_depth:
                    # we know that we need to clean the outermost halo level
                    required = True
                    known = True
                else:
                    # we don't know whether the halo exchange is
                    # required or not as the reader reads the halo to
                    # a specified depth but we don't know the depth
                    # of the halo
                    required = True
                    known = False
            return required, known

        # at this point we know that clean_info.max_depth is False

        if not clean_info.literal_depth:
            # if literal_depth is 0 then the writer does not
            # redundantly compute so we definitely need the halo
            # exchange
            required = True
            known = True
            return required, known

        if clean_info.literal_depth == 1 and clean_info.dirty_outer:
            # the writer redundantly computes in the level 1 halo but
            # leaves it dirty (although annexed dofs are now clean).
            if len(required_clean_info) == 1 and \
               required_clean_info[0].annexed_only:
                # we definitely don't need the halo exchange as we
                # only read annexed dofs and these have been made
                # clean by the redundant computation
                required = False
                known = True  # redundant information as it is always known
            else:
                # we definitely need the halo exchange as the reader(s)
                # require the halo to be clean
                required = True
                known = True
            return required, known

        # At this point we know that the writer cleans the halo to a
        # known (literal) depth through redundant computation. We now
        # compute this value for use by the logic in the rest of the
        # routine.
        clean_depth = clean_info.literal_depth
        if clean_info.dirty_outer:
            # outer layer stays dirty
            clean_depth -= 1

        # If a literal value in any of the required clean halo depths
        # is greater than the cleaned depth then we definitely need
        # the halo exchange (as any additional variable depth would
        # increase the required depth value). We only look at the case
        # where we have multiple entries as the single entry case is
        # dealt with separately
        if len(required_clean_info) > 1:
            for required_clean in required_clean_info:
                if required_clean.literal_depth > clean_depth:
                    required = True
                    known = True
                    return required, known

        # The only other case where we know that a halo exchange is
        # required (or not) is where we read the halo to a known
        # literal depth. As the read information is aggregated, a known
        # literal depth will mean that there is only one
        # required_clean_info entry
        if len(required_clean_info) == 1:
            # the halo might be read to a fixed literal depth
            if required_clean_info[0].var_depth or \
               required_clean_info[0].max_depth:
                # no it isn't so we might need the halo exchange
                required = True
                known = False
            else:
                # the halo is read to a fixed literal depth.
                required_clean_depth = required_clean_info[0].literal_depth
                if clean_depth < required_clean_depth:
                    # we definitely need this halo exchange
                    required = True
                    known = True
                else:
                    # we definitely don't need this halo exchange
                    required = False
                    known = True  # redundant information as it is always known
            return required, known

        # We now know that at least one required_clean entry has a
        # variable depth and any required_clean fixed depths are less
        # than the cleaned depth so we may need a halo exchange.
        required = True
        known = False
        return required, known

    def node_str(self, colour=True):
        ''' Creates a text summary of this HaloExchange node.

        :param bool colour: whether or not to include control codes for colour.

        :returns: text summary of this node, optionally with control codes \
                  for colour highlighting.
        :rtype: str

        '''
        _, known = self.required()
        runtime_check = not known
        field_id = self._field.name
        if self.vector_index:
            field_id += f"({self.vector_index})"
        return (f"{self.coloured_name(colour)}[field='{field_id}', "
                f"type='{self._compute_stencil_type()}', "
                f"depth={self._compute_halo_depth()}, "
                f"check_dirty={runtime_check}]")

    def gen_code(self, parent):
        '''Dynamo specific code generation for this class.

        :param parent: an f2pygen object that will be the parent of \
        f2pygen objects created in this method
        :type parent: :py:class:`psyclone.f2pygen.BaseGen`

        '''
        if self.vector_index:
            ref = f"({self.vector_index})"
        else:
            ref = ""
        _, known = self.required()
        if not known:
            if_then = IfThenGen(parent, self._field.proxy_name + ref +
                                "%is_dirty(depth=" +
                                self._compute_halo_depth() + ")")
            parent.add(if_then)
            halo_parent = if_then
        else:
            halo_parent = parent
        halo_parent.add(
            CallGen(
                halo_parent, name=self._field.proxy_name + ref +
                "%" + self._halo_exchange_name +
                "(depth=" + self._compute_halo_depth() + ")"))
        parent.add(CommentGen(parent, ""))


class DynHaloExchangeStart(DynHaloExchange):
    '''The start of an asynchronous halo exchange. This is similar to a
    regular halo exchange except that the Fortran name of the call is
    different and the routine only reads the data being transferred
    (the associated field is specified as having a read access). As a
    result this class is not able to determine some important
    properties (such as whether the halo exchange is known to be
    required or not). This is solved by finding the corresponding
    asynchronous halo exchange end (a halo exchange start always has a
    corresponding halo exchange end and vice versa) and calling its
    methods (a halo exchange end is specified as having readwrite
    access to its associated field and therefore is able to determine
    the required properties).

    :param field: the field that this halo exchange will act on
    :type field: :py:class:`psyclone.dynamo0p3.DynKernelArgument`
    :param check_dirty: optional argument (default True) indicating \
    whether this halo exchange should be subject to a run-time check \
    for clean/dirty halos.
    :type check_dirty: bool
    :param vector_index: optional vector index (default None) to \
    identify which component of a vector field this halo exchange is \
    responsible for
    :type vector_index: int
    :param parent: optional PSyIRe parent node (default None) of this \
    object
    :type parent: :py:class:`psyclone.psyir.nodes.Node`

    '''
    # Textual description of the node.
    _text_name = "HaloExchangeStart"
    _colour = "yellow"

    def __init__(self, field, check_dirty=True,
                 vector_index=None, parent=None):
        DynHaloExchange.__init__(self, field, check_dirty=check_dirty,
                                 vector_index=vector_index, parent=parent)
        # Update the field's access appropriately. Here "gh_read"
        # specifies that the start of a halo exchange only reads
        # the field's data.
        self._field.access = AccessType.READ
        # override appropriate parent class names
        self._halo_exchange_name = "halo_exchange_start"

    def _compute_stencil_type(self):
        '''Call the required method in the corresponding halo exchange end
        object. This is done as the field in halo exchange start is
        only read and the dependence analysis beneath this call
        requires the field to be modified.

        :return: Return the type of stencil required for this pair of \
        halo exchanges
        :rtype: str

        '''
        # pylint: disable=protected-access
        return self._get_hex_end()._compute_stencil_type()

    def _compute_halo_depth(self):
        '''Call the required method in the corresponding halo exchange end
        object. This is done as the field in halo exchange start is
        only read and the dependence analysis beneath this call
        requires the field to be modified.

        :return: Return the halo exchange depth as a Fortran string
        :rtype: str

        '''
        # pylint: disable=protected-access
        return self._get_hex_end()._compute_halo_depth()

    def required(self):
        '''Call the required method in the corresponding halo exchange end
        object. This is done as the field in halo exchange start is
        only read and the dependence analysis beneath this call
        requires the field to be modified.

        :returns: (x, y) where x specifies whether this halo exchange \
                  is (or might be) required - True, or is not required \
                  - False. If the first tuple item is True then the second \
                  argument specifies whether we definitely know that we need \
                  the HaloExchange - True, or are not sure - False.
        :rtype: (bool, bool)

        '''
        return self._get_hex_end().required()

    def _get_hex_end(self):
        '''An internal helper routine for this class which finds the halo
        exchange end object corresponding to this halo exchange start
        object or raises an exception if one is not found.

        :return: The corresponding halo exchange end object
        :rtype: :py:class:`psyclone.dynamo0p3.DynHaloExchangeEnd`
        :raises GenerationError: If no matching HaloExchangeEnd is \
        found, or if the first matching haloexchange that is found is \
        not a HaloExchangeEnd

        '''
        # Look at all nodes following this one in schedule order
        # (which is PSyIRe node order)
        for node in self.following():
            if self.sameParent(node) and isinstance(node, DynHaloExchange):
                # Found a following `haloexchange`,
                # `haloexchangestart` or `haloexchangeend` PSyIRe node
                # that is at the same calling hierarchy level as this
                # haloexchangestart
                access = DataAccess(self.field)
                if access.overlaps(node.field):
                    if isinstance(node, DynHaloExchangeEnd):
                        return node
                    raise GenerationError(
                        f"Halo exchange start for field '{self.field.name}' "
                        f"should match with a halo exchange end, but found "
                        f"{type(node)}")
        # no match has been found which is an error as a halo exchange
        # start should always have a matching halo exchange end that
        # follows it in schedule (PSyIRe sibling) order
        raise GenerationError(
            f"Halo exchange start for field '{self.field.name}' has no "
            f"matching halo exchange end")


class DynHaloExchangeEnd(DynHaloExchange):
    '''The end of an asynchronous halo exchange. This is similar to a
    regular halo exchange except that the Fortran name of the call is
    different and the routine only writes to the data being
    transferred.

    :param field: the field that this halo exchange will act on
    :type field: :py:class:`psyclone.dynamo0p3.DynKernelArgument`
    :param check_dirty: optional argument (default True) indicating \
    whether this halo exchange should be subject to a run-time check \
    for clean/dirty halos.
    :type check_dirty: bool
    :param vector_index: optional vector index (default None) to \
    identify which index of a vector field this halo exchange is \
    responsible for
    :type vector_index: int
    :param parent: optional PSyIRe parent node (default None) of this \
    object
    :type parent: :py:class:`psyclone.psyir.nodes.Node`

    '''
    # Textual description of the node.
    _text_name = "HaloExchangeEnd"
    _colour = "yellow"

    def __init__(self, field, check_dirty=True,
                 vector_index=None, parent=None):
        DynHaloExchange.__init__(self, field, check_dirty=check_dirty,
                                 vector_index=vector_index, parent=parent)
        # Update field properties appropriately. The associated field is
        # written to. However, a readwrite field access needs to be
        # specified as this is required for the halo exchange logic to
        # work correctly.
        self._field.access = AccessType.READWRITE
        # override appropriate parent class names
        self._halo_exchange_name = "halo_exchange_finish"


class HaloDepth():
    '''Determines how much of the halo a read to a field accesses (the
    halo depth).

    :param sym_table: the symbol table of the enclosing InvokeSchedule.
    :type sym_table: :py:class:`psyclone.psyir.symbols.SymbolTable`

    '''
    def __init__(self, sym_table):
        # literal_depth is used to store any known (literal) component
        # of the depth of halo that is accessed. It may not be the
        # full depth as there may also be an additional var_depth
        # specified.
        self._literal_depth = 0
        # var_depth is used to store any variable component of the
        # depth of halo that is accessed. It may not be the full depth
        # as there may also be an additional literal_depth specified.
        self._var_depth = None
        # max_depth specifies whether the full depth of halo (whatever
        # that might be) is accessed. If this is set then
        # literal_depth, var_depth and max_depth_m1 have no
        # meaning. max_depth being False does not necessarily mean the
        # full halo depth is not accessed, rather it means that we do
        # not know.
        self._max_depth = False
        # max_depth_m1 specifies whether the full depth of halo
        # (whatever that might be) apart from the outermost level is
        # accessed. If this is set then literal_depth, var_depth and
        # max_depth have no meaning.
        self._max_depth_m1 = False
        # annexed only is True if the only access in the halo is for
        # annexed dofs
        self._annexed_only = False
        # Keep a reference to the symbol table so that we can look-up
        # variables holding the maximum halo depth.
        self._symbol_table = sym_table

    @property
    def annexed_only(self):
        '''
        :returns: True if only annexed dofs are accessed in the halo and \
                  False otherwise.
        :rtype: bool
        '''
        return self._annexed_only

    @property
    def max_depth(self):
        '''
        :returns: True if the read to the field is known to access all \
                  of the halo and False otherwise.
        :rtype: bool
        '''
        return self._max_depth

    @property
    def max_depth_m1(self):
        '''Returns whether the read to the field is known to access all of the
        halo except the outermost level or not.

        :returns: True if the read to the field is known to access all \
                  of the halo except the outermost and False otherwise.
        :rtype: bool

        '''
        return self._max_depth_m1

    @property
    def var_depth(self):
        '''Returns the name of the variable specifying the depth of halo
        access if one is provided. Note, a variable will only be provided for
        stencil accesses. Also note, this depth should be added to the
        literal_depth to find the total depth.

        :returns: a variable name specifying the halo access depth \
                  if one exists, and None if not.
        :rtype: str

        '''
        return self._var_depth

    @property
    def literal_depth(self):
        '''Returns the known fixed (literal) depth of halo access. Note, this
        depth should be added to the var_depth to find the total depth.

        :returns: the known fixed (literal) halo access depth.
        :rtype: int

        '''
        return self._literal_depth

    @literal_depth.setter
    def literal_depth(self, value):
        ''' Set the known fixed (literal) depth of halo access.

        :param int value: Set the known fixed (literal) halo access depth.

        '''
        self._literal_depth = value

    def set_by_value(self, max_depth, var_depth, literal_depth, annexed_only,
                     max_depth_m1):
        # pylint: disable=too-many-arguments
        '''Set halo depth information directly

        :param bool max_depth: True if the field accesses all of the \
        halo and False otherwise
        :param str var_depth: A variable name specifying the halo \
        access depth, if one exists, and None if not
        :param int literal_depth: The known fixed (literal) halo \
        access depth
        :param bool annexed_only: True if only the halo's annexed dofs \
        are accessed and False otherwise
        :param bool max_depth_m1: True if the field accesses all of \
        the halo but does not require the outermost halo to be correct \
        and False otherwise

        '''
        self._max_depth = max_depth
        self._var_depth = var_depth
        self._literal_depth = literal_depth
        self._annexed_only = annexed_only
        self._max_depth_m1 = max_depth_m1

    def __str__(self):
        '''return the depth of a halo dependency
        as a string'''
        depth_str = ""
        if self.max_depth:
            max_depth = self._symbol_table.lookup_with_tag(
                "max_halo_depth_mesh")
            depth_str += max_depth.name
        elif self.max_depth_m1:
            max_depth = self._symbol_table.lookup_with_tag(
                "max_halo_depth_mesh")
            depth_str += f"{max_depth.name}-1"
        else:
            if self.var_depth:
                depth_str += self.var_depth
                if self.literal_depth:
                    # Ignores depth == 0
                    depth_str += f"+{self.literal_depth}"
            elif self.literal_depth is not None:
                # Returns depth if depth has any value, including 0
                depth_str = str(self.literal_depth)
        return depth_str


def halo_check_arg(field, access_types):
    '''
    Support function which performs checks to ensure the first argument
    is a field, that the field is contained within Kernel or Builtin
    call and that the field is accessed in one of the ways specified
    by the second argument. If no error is reported it returns the
    call object containing this argument.

    :param field: the argument object we are checking
    :type field: :py:class:`psyclone.dynamo0p3.DynArgument`
    :param access_types: List of allowed access types.
    :type access_types: List of :py:class:`psyclone.psyGen.AccessType`.
    :return: the call containing the argument object
    :rtype: sub-class of :py:class:`psyclone.psyGen.Kern`

    :raises GenerationError: if the first argument to this function is \
                             the wrong type.
    :raises GenerationError: if the first argument is not accessed in one of \
                    the ways specified by the second argument to the function.
    :raises GenerationError: if the first argument is not contained \
                             within a call object.

    '''
    try:
        # Get the kernel/built-in call associated with this field
        call = field.call
    except AttributeError as err:
        raise GenerationError(
            f"HaloInfo class expects an argument of type DynArgument, or "
            f"equivalent, on initialisation, but found, "
            f"'{type(field)}'") from err

    if field.access not in access_types:
        api_strings = [access.api_specific_name() for access in access_types]
        raise GenerationError(
            f"In HaloInfo class, field '{field.name}' should be one of "
            f"{api_strings}, but found '{field.access.api_specific_name()}'")
    if not isinstance(call, (LFRicBuiltIn, DynKern)):
        raise GenerationError(
            f"In HaloInfo class, field '{field.name}' should be from a call "
            f"but found {type(call)}")
    return call


class HaloWriteAccess(HaloDepth):
    '''Determines how much of a field's halo is written to (the halo depth)
    when a field is accessed in a particular kernel within a
    particular loop nest.

    :param field: the field that we are concerned with.
    :type field: :py:class:`psyclone.dynamo0p3.DynArgument`
    :param sym_table: the symbol table associated with the scoping region \
                      that contains this halo access.
    :type sym_table: :py:class:`psyclone.psyir.symbols.SymbolTable`

    '''
    def __init__(self, field, sym_table):
        HaloDepth.__init__(self, sym_table)
        self._compute_from_field(field)

    @property
    def dirty_outer(self):
        '''Returns True if the writer is continuous and accesses the halo and
        False otherwise. It indicates that the outer level of halo that has
        been written to is actually dirty (well to be precise it is a partial
        sum).

        :returns: True if the outer layer of halo that is written \
                  to remains dirty and False otherwise.
        :rtype: bool

        '''
        return self._dirty_outer

    def _compute_from_field(self, field):
        '''Internal method to compute what parts of a field's halo are written
        to in a certain kernel and loop. The information computed is
        the depth of access and validity of the data after
        writing. The depth of access can be the maximum halo depth or
        a literal depth and the outer halo layer that is written to
        may be dirty or clean.

        :param field: the field that we are concerned with.
        :type field: :py:class:`psyclone.dynamo0p3.DynArgument`

        '''
        const = LFRicConstants()

        call = halo_check_arg(field, AccessType.all_write_accesses())
        # no test required here as all calls exist within a loop

        loop = call.parent.parent
        # The outermost halo level that is written to is dirty if it
        # is a continuous field which writes into the halo in a loop
        # over cells
        self._dirty_outer = (
            not field.discontinuous and
            loop.iteration_space == "cell_column" and
            loop.upper_bound_name in const.HALO_ACCESS_LOOP_BOUNDS)
        depth = 0
        max_depth = False
        if loop.upper_bound_name in const.HALO_ACCESS_LOOP_BOUNDS:
            # loop does redundant computation
            if loop.upper_bound_halo_depth:
                # loop redundant computation is to a fixed literal depth
                depth = loop.upper_bound_halo_depth
            else:
                # loop redundant computation is to the maximum depth
                max_depth = True
        # If this is an inter-grid kernel and we're writing to the
        # field on the fine mesh then the halo depth is effectively
        # doubled
        if call.is_intergrid and field.mesh == "gh_fine":
            depth *= 2
        # The third argument for set_by_value specifies the name of a
        # variable used to specify the depth. Variables are currently
        # not used when a halo is written to, so we pass None which
        # indicates there is no variable.  the fifth argument for
        # set_by_value indicates whether we only access
        # annexed_dofs. At the moment this is not possible when
        # modifying a field so we always return False. The sixth
        # argument indicates if the depth of access is the
        # maximum-1. This is not possible here so we return False.
        HaloDepth.set_by_value(self, max_depth, None, depth, False, False)


class HaloReadAccess(HaloDepth):
    '''Determines how much of a field's halo is read (the halo depth) and
    additionally the access pattern (the stencil) when a field is
    accessed in a particular kernel within a particular loop nest.

    :param field: the field for which we want information.
    :type field: :py:class:`psyclone.dynamo0p3.DynKernelArgument`
    :param sym_table: the symbol table associated with the scoping region \
                      that contains this halo access.
    :type sym_table: :py:class:`psyclone.psyir.symbols.SymbolTable`

    '''
    def __init__(self, field, sym_table):
        HaloDepth.__init__(self, sym_table)
        self._stencil_type = None
        self._needs_clean_outer = None
        self._compute_from_field(field)

    @property
    def needs_clean_outer(self):
        '''Returns False if the reader has a gh_inc access and accesses the
        halo. Otherwise returns True.  Indicates that the outer level
        of halo that has been read does not need to be clean (although
        any annexed dofs do).

        :return: Returns False if the outer layer of halo that is read \
        does not need to be clean and True otherwise.
        :rtype: bool

        '''
        return self._needs_clean_outer

    @property
    def stencil_type(self):
        '''Returns the type of stencil access used by the field(s) in the halo
        if one exists. If redundant computation (accessing the full
        halo) is combined with a stencil access (potentially accessing
        a subset of the halo) then the access is assumed to be full
        access (region) for all depths.

        :returns: the type of stencil access used or None if there is no \
                  stencil.
        :rtype: str

        '''
        return self._stencil_type

    def _compute_from_field(self, field):
        '''Internal method to compute which parts of a field's halo are read
        in a certain kernel and loop. The information computed is the
        depth of access and the access pattern. The depth of access
        can be the maximum halo depth, a variable specifying the depth
        and/or a literal depth. The access pattern will only be
        specified if the kernel code performs a stencil access on the
        field.

        :param field: the field that we are concerned with
        :type field: :py:class:`psyclone.dynamo0p3.DynArgument`

        '''
        # pylint: disable=too-many-branches
        const = LFRicConstants()

        self._annexed_only = False
        call = halo_check_arg(field, AccessType.all_read_accesses())

        loop = call.ancestor(DynLoop)

        # For GH_INC we accumulate contributions into the field being
        # modified. In order to get correct results for owned and
        # annexed dofs, this requires that the fields we are
        # accumulating contributions from have up-to-date values in
        # the halo cell(s). However, we do not need to be concerned
        # with the values of the modified field in the last-level of
        # the halo. This is because we only have enough information to
        # partially compute the contributions in those cells
        # anyway. (If the values of the field being modified are
        # required, at some later point, in that level of the halo
        # then we do a halo swap.)
        self._needs_clean_outer = (
            not (field.access == AccessType.INC
                 and loop.upper_bound_name in ["cell_halo",
                                               "colour_halo"]))
        # now we have the parent loop we can work out what part of the
        # halo this field accesses
        if loop.upper_bound_name in const.HALO_ACCESS_LOOP_BOUNDS:
            # this loop performs redundant computation
            if loop.upper_bound_halo_depth:
                # loop redundant computation is to a fixed literal depth
                self._literal_depth = loop.upper_bound_halo_depth
            else:
                # loop redundant computation is to the maximum depth
                self._max_depth = True
        elif loop.upper_bound_name == "ncolour":
            # Loop is coloured but does not access the halo.
            pass
        elif loop.upper_bound_name in ["ncells", "nannexed"]:
            if field.descriptor.stencil:
                # no need to worry about annexed dofs (if they exist)
                # as the stencil will cover these (this is currently
                # guaranteed as halo exchanges only exchange full
                # halos)
                pass
            else:  # there is no stencil
                if (field.discontinuous or call.iterates_over == "dof" or
                        call.all_updates_are_writes):
                    # There are only local accesses or the kernel is of the
                    # special form where any iteration is guaranteed to write
                    # the same value to a given shared entity.
                    pass
                else:
                    # This is a continuous field which therefore
                    # accesses annexed dofs. We set access to the
                    # level 1 halo here as there is currently no
                    # mechanism to perform a halo exchange solely on
                    # annexed dofs.
                    self._literal_depth = 1
                    self._annexed_only = True
        elif loop.upper_bound_name == "ndofs":
            # we only access owned dofs so there is no access to the
            # halo
            pass
        else:
            raise GenerationError(
                f"Internal error in HaloReadAccess._compute_from_field. Found "
                f"unexpected loop upper bound name '{loop.upper_bound_name}'")

        if self._max_depth or self._var_depth or self._literal_depth:
            # Whilst stencil type has no real meaning when there is no
            # stencil it is convenient to set it to "region" when
            # there is redundant computation as the halo exchange
            # logic is interested in the access pattern irrespective
            # of whether there is a stencil access or not. We use
            # "region" as it means access all of the halo data which
            # is what is done when performing redundant computation
            # with no stencil.
            self._stencil_type = "region"
        if field.descriptor.stencil:
            # field has a stencil access
            if self._max_depth:
                raise GenerationError(
                    "redundant computation to max depth with a stencil is "
                    "invalid")
            self._stencil_type = field.descriptor.stencil['type']
            if self._literal_depth:
                # halo exchange does not support mixed accesses to the halo
                self._stencil_type = "region"
            stencil_depth = field.descriptor.stencil['extent']
            if stencil_depth:
                # stencil_depth is provided in the kernel metadata
                self._literal_depth += stencil_depth
            else:
                # Stencil_depth is provided by the algorithm layer.
                # It is currently not possible to specify kind for an
                # integer literal stencil depth in a kernel call. This
                # will be enabled when addressing issue #753.
                if field.stencil.extent_arg.is_literal():
                    # a literal is specified
                    value_str = field.stencil.extent_arg.text
                    self._literal_depth += int(value_str)
                else:
                    # a variable is specified
                    self._var_depth = field.stencil.extent_arg.varname
        # If this is an intergrid kernel and the field in question is on
        # the fine mesh then we must double the halo depth
        if call.is_intergrid and field.mesh == "gh_fine":
            if self._literal_depth:
                self._literal_depth *= 2
            if self._var_depth:
                self._var_depth = "2*" + self._var_depth


class DynLoop(PSyLoop):
    '''
    The LFRic-specific PSyLoop class. This passes the LFRic-specific
    loop information to the base class so it creates the one
    we require.  Creates LFRic-specific loop bounds when the code is
    being generated.

    :param str loop_type: the type (iteration space) of this loop.
    :param kwargs: additional keyword arguments provided to the PSyIR node.
    :type kwargs: unwrapped dict.

    :raises InternalError: if an unrecognised loop_type is specified.

    '''
    # pylint: disable=too-many-instance-attributes
    def __init__(self, loop_type="", **kwargs):
        const = LFRicConstants()
        super().__init__(valid_loop_types=const.VALID_LOOP_TYPES, **kwargs)
        self.loop_type = loop_type

        # Set our variable at initialisation as it might be required
        # by other classes before code generation. A 'null' loop does not
        # have an associated variable.
        if self.loop_type != "null":

            if self.loop_type == "colours":
                tag = "colours_loop_idx"
                suggested_name = "colour"
            elif self.loop_type == "colour":
                tag = "cell_loop_idx"
                suggested_name = "cell"
            elif self.loop_type == "dof":
                tag = "dof_loop_idx"
                suggested_name = "df"
            elif self.loop_type == "":
                tag = "cell_loop_idx"
                suggested_name = "cell"
            else:
                raise InternalError(
                    f"Unsupported loop type '{self.loop_type}' found when "
                    f"creating loop variable. Supported values are 'colours', "
                    f"'colour', 'dof' or '' (for cell-columns).")

            symtab = self.scope.symbol_table
            self.variable = symtab.find_or_create_integer_symbol(
                suggested_name, tag)

        # Pre-initialise the Loop children  # TODO: See issue #440
        self.addchild(Literal("NOT_INITIALISED", INTEGER_TYPE,
                              parent=self))  # start
        self.addchild(Literal("NOT_INITIALISED", INTEGER_TYPE,
                              parent=self))  # stop
        self.addchild(Literal("1", INTEGER_TYPE, parent=self))  # step
        self.addchild(Schedule(parent=self))  # loop body

        # At this stage we don't know what our loop bounds are
        self._lower_bound_name = None
        self._lower_bound_index = None
        self._upper_bound_name = None
        self._upper_bound_halo_depth = None

    def lower_to_language_level(self):
        '''In-place replacement of DSL or high-level concepts into generic
        PSyIR constructs. This function replaces a DynLoop with a PSyLoop
        and inserts the loop boundaries into the new PSyLoop, or removes
        the loop node in case of a domain kernel. Once TODO #1731 is done
        (which should fix the loop boundaries, which atm rely on index of
        the loop in the schedule, i.e. can change when transformations are
        applied), this function can likely be removed.

        :returns: the lowered version of this node.
        :rtype: :py:class:`psyclone.psyir.node.Node`

        '''
        super().lower_to_language_level()
        if self._loop_type != "null":
            # Not a domain loop, i.e. there is a real loop
            # We need to copy the expressions, since the original ones are
            # attached to the original loop.
            psy_loop = PSyLoop.create(self._variable,
                                      self.start_expr.copy(),
                                      self.stop_expr.copy(),
                                      self.step_expr.copy(),
                                      self.loop_body.pop_all_children())
            self.replace_with(psy_loop)
            return psy_loop

        # Domain loop, i.e. no need for a loop at all. Remove the loop
        # node (self), and insert its children directly
        pos = self.position
        parent = self.parent
        self.detach()
        all_children_reverse = reversed(self.loop_body.pop_all_children())
        # Attach the children starting with the last, which
        # preserves the original order of the children.
        for child in all_children_reverse:
            parent.children.insert(pos, child)
        return parent

    def node_str(self, colour=True):
        ''' Creates a text summary of this loop node. We override this
        method from the Loop class because, in Dynamo0.3, the function
        space is now an object and we need to call orig_name on it. We
        also include the upper loop bound as this can now be modified.

        :param bool colour: whether or not to include control codes for colour.

        :returns: text summary of this node, optionally with control codes \
                  for colour highlighting.
        :rtype: str

        '''
        if self._loop_type == "null":
            return f"{self.coloured_name(colour)}[type='null']"

        if self._upper_bound_halo_depth:
            upper_bound = (f"{self._upper_bound_name}"
                           f"({self._upper_bound_halo_depth})")
        else:
            upper_bound = self._upper_bound_name
        return (f"{self.coloured_name(colour)}[type='{self._loop_type}', "
                f"field_space='{self._field_space.orig_name}', "
                f"it_space='{self.iteration_space}', "
                f"upper_bound='{upper_bound}']")

    def load(self, kern):
        '''
        Load the state of this Loop using the supplied Kernel
        object. This method is provided so that we can individually
        construct Loop objects for a given kernel call.

        :param kern: Kernel object to use to populate state of Loop
        :type kern: :py:class:`psyclone.dynamo0p3.DynKern`

        :raises GenerationError: if the field updated by the kernel has an \
            unexpected function space or if the kernel's 'operates-on' is \
            not consistent with the loop type.

        '''
        self._kern = kern

        self._field = kern.arguments.iteration_space_arg()
        self._field_name = self._field.name
        self._field_space = self._field.function_space

        if self.loop_type == "null" and kern.iterates_over != "domain":
            raise GenerationError(
                f"A DynLoop of type 'null' can only contain a kernel that "
                f"operates on the 'domain' but kernel '{kern.name}' operates "
                f"on '{kern.iterates_over}'.")
        self._iteration_space = kern.iterates_over  # cell_columns etc.

        # Loop bounds
        self.set_lower_bound("start")
        const = LFRicConstants()
        if isinstance(kern, LFRicBuiltIn):
            # If the kernel is a built-in/pointwise operation
            # then this loop must be over DoFs
            if Config.get().api_conf("dynamo0.3").compute_annexed_dofs \
               and Config.get().distributed_memory \
               and not kern.is_reduction:
                self.set_upper_bound("nannexed")
            else:
                self.set_upper_bound("ndofs")
        else:
            if Config.get().distributed_memory:
                if self._field.is_operator:
                    # We always compute operators redundantly out to the L1
                    # halo
                    self.set_upper_bound("cell_halo", index=1)
                elif (self.field_space.orig_name in
                      const.VALID_DISCONTINUOUS_NAMES):
                    # Iterate to ncells for all discontinuous quantities,
                    # including any_discontinuous_space
                    self.set_upper_bound("ncells")
                elif (self.field_space.orig_name in
                      const.CONTINUOUS_FUNCTION_SPACES):
                    # Must iterate out to L1 halo for continuous quantities
                    # unless the only arguments that are updated all have
                    # 'GH_WRITE' access. The only time such an access is
                    # permitted for a field on a continuous space is when the
                    # kernel is implemented such that any writes to a given
                    # shared dof are guaranteed to write the same value. There
                    # is therefore no need to iterate into the L1 halo in order
                    # to get correct values for annexed dofs.
                    if not kern.all_updates_are_writes:
                        self.set_upper_bound("cell_halo", index=1)
                    else:
                        self.set_upper_bound("ncells")
                elif (self.field_space.orig_name in
                      const.VALID_ANY_SPACE_NAMES):
                    # We don't know whether any_space is continuous or not
                    # so we have to err on the side of caution and assume that
                    # it is. Again, if the only arguments that are updated have
                    # 'GH_WRITE' access then we can relax this condition.
                    if not kern.all_updates_are_writes:
                        self.set_upper_bound("cell_halo", index=1)
                    else:
                        self.set_upper_bound("ncells")
                else:
                    raise GenerationError(
                        f"Unexpected function space found. Expecting one of "
                        f"{const.VALID_FUNCTION_SPACES} but found "
                        f"'{self.field_space.orig_name}'")
            else:  # sequential
                self.set_upper_bound("ncells")

    def set_lower_bound(self, name, index=None):
        ''' Set the lower bounds of this loop '''
        const = LFRicConstants()
        if name not in const.VALID_LOOP_BOUNDS_NAMES:
            raise GenerationError(
                "The specified lower bound loop name is invalid")
        if name in ["inner"] + const.HALO_ACCESS_LOOP_BOUNDS and index < 1:
            raise GenerationError(
                "The specified index '{index}' for this lower loop bound is "
                "invalid")
        self._lower_bound_name = name
        self._lower_bound_index = index

    def set_upper_bound(self, name, index=None):
        '''Set the upper bound of this loop

        :param name: A loop upper bound name. This should be a supported name.
        :type name: String
        :param index: An optional argument indicating the depth of halo
        :type index: int

        '''
        const = LFRicConstants()
        if name not in const.VALID_LOOP_BOUNDS_NAMES:
            raise GenerationError(
                f"The specified upper loop bound name is invalid. Expected "
                f"one of {const.VALID_LOOP_BOUNDS_NAMES} but found '{name}'")
        if name == "start":
            raise GenerationError("'start' is not a valid upper bound")
        # Only halo bounds and inner may have an index. We could just
        # test for index here and assume that index is None for other
        # types of bounds, but checking the type of bound as well is a
        # safer option.
        if name in (["inner"] + const.HALO_ACCESS_LOOP_BOUNDS) and \
           index is not None:
            if index < 1:
                raise GenerationError(
                    f"The specified index '{index}' for this upper loop bound "
                    f"is invalid")
        self._upper_bound_name = name
        self._upper_bound_halo_depth = index

    @property
    def upper_bound_name(self):
        ''' Returns the name of the upper loop bound '''
        return self._upper_bound_name

    @property
    def upper_bound_halo_depth(self):
        '''Returns the index of the upper loop bound. This is None if the upper
        bound name is not in HALO_ACCESS_LOOP_BOUNDS.

        :returns: the depth of the halo for a loops upper bound. If it \
            is None then a depth has not been provided. The depth value is \
            only valid when the upper-bound name is associated with a halo \
            e.g. 'cell_halo'.
        :rtype: int

        '''
        return self._upper_bound_halo_depth

    def _lower_bound_fortran(self):
        '''
        Create the associated Fortran code for the type of lower bound.

        TODO: Issue #440. lower_bound_fortran should generate PSyIR.

        :returns: the Fortran code for the lower bound.
        :rtype: str

        :raises GenerationError: if self._lower_bound_name is not "start" \
                                 for sequential code.
        :raises GenerationError: if self._lower_bound_name is unrecognised.

        '''
        if not Config.get().distributed_memory and \
           self._lower_bound_name != "start":
            raise GenerationError(
                f"The lower bound must be 'start' if we are sequential but "
                f"found '{self._upper_bound_name}'")
        if self._lower_bound_name == "start":
            return "1"

        # the start of our space is the end of the previous space +1
        if self._lower_bound_name == "inner":
            prev_space_name = self._lower_bound_name
            prev_space_index_str = str(self._lower_bound_index + 1)
        elif self._lower_bound_name == "ncells":
            prev_space_name = "inner"
            prev_space_index_str = "1"
        elif (self._lower_bound_name == "cell_halo" and
              self._lower_bound_index == 1):
            prev_space_name = "ncells"
            prev_space_index_str = ""
        elif (self._lower_bound_name == "cell_halo" and
              self._lower_bound_index > 1):
            prev_space_name = self._lower_bound_name
            prev_space_index_str = str(self._lower_bound_index - 1)
        else:
            raise GenerationError(
                f"Unsupported lower bound name '{self._lower_bound_name}' "
                f"found")
        # Use InvokeSchedule SymbolTable to share the same symbol for all
        # Loops in the Invoke.
        mesh_obj_name = self.ancestor(InvokeSchedule).symbol_table.\
            find_or_create_tag("mesh").name
        return mesh_obj_name + "%get_last_" + prev_space_name + "_cell(" \
            + prev_space_index_str + ")+1"

    @property
    def _mesh_name(self):
        '''
        :returns: the name of the mesh variable from which to get the bounds \
                  for this loop.
        :rtype: str
        '''
        # We must allow for self._kern being None (as it will be for
        # a built-in).
        if self._kern and self._kern.is_intergrid:
            # We have more than one mesh object to choose from and we
            # want the coarse one because that determines the iteration
            # space. _field_name holds the name of the argument that
            # determines the iteration space of this kernel and that
            # is set-up to be the one on the coarse mesh (in
            # DynKernelArguments.iteration_space_arg()).
            tag_name = "mesh_" + self._field_name
        else:
            # It's not an inter-grid kernel so there's only one mesh
            tag_name = "mesh"

        # The symbol for the mesh will already have been added to the
        # symbol table associated with the InvokeSchedule.
        return self.ancestor(InvokeSchedule).symbol_table.\
            lookup_with_tag(tag_name).name

    def _upper_bound_fortran(self):
        ''' Create the Fortran code that gives the appropriate upper bound
        value for this type of loop.

        TODO: Issue #440. upper_bound_fortran should generate PSyIR.

        :returns: Fortran code for the upper bound of this loop.
        :rtype: str

        '''
        # pylint: disable=too-many-branches, too-many-return-statements
        # precompute halo_index as a string as we use it in more than
        # one of the if clauses
        halo_index = ""
        if self._upper_bound_halo_depth:
            halo_index = str(self._upper_bound_halo_depth)

        if self._upper_bound_name == "ncolours":
            # Loop over colours
            kernels = self.walk(DynKern)
            if not kernels:
                raise InternalError(
                    "Failed to find a kernel within a loop over colours.")
            # Check that all kernels have been coloured. We can't check the
            # number of colours since that is only known at runtime.
            for kern in kernels:
                if not kern.ncolours_var:
                    raise InternalError(
                        f"All kernels within a loop over colours must have "
                        f"been coloured but kernel '{kern.name}' has not")
            return kernels[0].ncolours_var

        if self._upper_bound_name == "ncolour":
            # Loop over cells of a particular colour when DM is disabled.
            # We use the same, DM API as that returns sensible values even
            # when running without MPI.
            root_name = "last_edge_cell_all_colours"
            if self._kern.is_intergrid:
                root_name += "_" + self._field_name
            sym = self.ancestor(
                InvokeSchedule).symbol_table.find_or_create_tag(root_name)
            return f"{sym.name}(colour)"
        if self._upper_bound_name == "colour_halo":
            # Loop over cells of a particular colour when DM is enabled. The
            # LFRic API used here allows for colouring with redundant
            # computation.
            sym_tab = self.ancestor(InvokeSchedule).symbol_table
            if halo_index:
                # The colouring API provides a 2D array that holds the last
                # halo cell for a given colour and halo depth.
                depth = halo_index
            else:
                # If no depth is specified then we go to the full halo depth
                depth = sym_tab.find_or_create_tag(
                    f"max_halo_depth_{self._mesh_name}").name
            root_name = "last_halo_cell_all_colours"
            if self._kern.is_intergrid:
                root_name += "_" + self._field_name
            sym = sym_tab.find_or_create_tag(root_name)
            return f"{sym.name}(colour, {depth})"
        if self._upper_bound_name in ["ndofs", "nannexed"]:
            if Config.get().distributed_memory:
                if self._upper_bound_name == "ndofs":
                    result = (f"{self.field.proxy_name_indexed}%"
                              f"{self.field.ref_name()}%get_last_dof_owned()")
                else:  # nannexed
                    result = (
                        f"{self.field.proxy_name_indexed}%"
                        f"{self.field.ref_name()}%get_last_dof_annexed()")
            else:
                result = self._kern.undf_name
            return result
        if self._upper_bound_name == "ncells":
            if Config.get().distributed_memory:
                result = f"{self._mesh_name}%get_last_edge_cell()"
            else:
                result = (f"{self.field.proxy_name_indexed}%"
                          f"{self.field.ref_name()}%get_ncell()")
            return result
        if self._upper_bound_name == "cell_halo":
            if Config.get().distributed_memory:
                return f"{self._mesh_name}%get_last_halo_cell({halo_index})"
            raise GenerationError(
                "'cell_halo' is not a valid loop upper bound for "
                "sequential/shared-memory code")
        if self._upper_bound_name == "dof_halo":
            if Config.get().distributed_memory:
                return (f"{self.field.proxy_name_indexed}%"
                        f"{self.field.ref_name()}%get_last_dof_halo("
                        f"{halo_index})")
            raise GenerationError(
                "'dof_halo' is not a valid loop upper bound for "
                "sequential/shared-memory code")
        if self._upper_bound_name == "inner":
            if Config.get().distributed_memory:
                return f"{self._mesh_name}%get_last_inner_cell({halo_index})"
            raise GenerationError(
                "'inner' is not a valid loop upper bound for "
                "sequential/shared-memory code")
        raise GenerationError(
            f"Unsupported upper bound name '{self._upper_bound_name}' found "
            f"in dynloop.upper_bound_fortran()")

    def _halo_read_access(self, arg):
        '''
        Determines whether the supplied argument has (or might have) its
        halo data read within this loop. Returns True if it does, or if
        it might and False if it definitely does not.

        :param arg: an argument contained within this loop.
        :type arg: :py:class:`psyclone.dynamo0p3.DynArgument`

        :returns: True if the argument reads, or might read from the \
            halo and False otherwise.
        :rtype: bool

        :raises GenerationError: if an unsupported upper loop bound name is \
            provided for kernels with stencil access.
        :raises InternalError: if an unsupported field access is found.
        :raises InternalError: if an unsupported argument type is found.

        '''
        const = LFRicConstants()
        if arg.is_scalar or arg.is_operator:
            # Scalars and operators do not have halos
            return False
        if arg.is_field:
            # This is a field so might read from a halo
            if arg.access in [AccessType.WRITE]:
                # This is not a read access
                return False
            if arg.access in AccessType.all_read_accesses():
                # This is a read access
                if arg.descriptor.stencil:
                    if self._upper_bound_name not in ["cell_halo", "ncells"]:
                        raise GenerationError(
                            f"Loop bounds other than 'cell_halo' and 'ncells' "
                            f"are currently unsupported for kernels with "
                            f"stencil accesses. Found "
                            f"'{self._upper_bound_name}'.")
                    # An upper bound of 'cell_halo' means that the
                    # halo might be accessed irrespective of the
                    # stencil and a stencil read access with upper
                    # bound 'ncells' might read from the
                    # halo due to the stencil.
                    return True
                # This is a non-stencil read access
                if self._upper_bound_name in const.HALO_ACCESS_LOOP_BOUNDS:
                    # An upper bound that is part of the halo means
                    # that the halo might be accessed.
                    return True
                if (not arg.discontinuous and
                        self.kernel.iterates_over == "cell_column" and
                        self.kernel.all_updates_are_writes and
                        self._upper_bound_name == "ncells"):
                    # This is the special case of a kernel that guarantees to
                    # write the same value to any given dof, irrespective of
                    # cell column.
                    return False
                if not arg.discontinuous and \
                   self._upper_bound_name in ["ncells", "nannexed"]:
                    # Annexed dofs may be accessed. Return False if we
                    # always compute annexed dofs and True if we don't
                    # (as annexed dofs are part of the level 1 halo).
                    return not Config.get().api_conf("dynamo0.3").\
                        compute_annexed_dofs
                # The halo is not accessed.
                return False
            raise InternalError(
                f"Unexpected field access type '{arg.access}' found for arg "
                f"'{arg.name}'.")
        raise InternalError(
            f"Expecting arg '{arg.name}' to be an operator, scalar or field, "
            f"but found '{arg.argument_type}'.")

    def _add_field_component_halo_exchange(self, halo_field, idx=None):
        '''An internal helper method to add the halo exchange call immediately
        before this loop using the halo_field argument for the
        associated field information and the optional idx argument if
        the field is a vector field.

        In certain situations the halo exchange will not be
        required. This is dealt with by adding the halo exchange,
        asking it if it is required and then removing it if it is
        not. This may seem strange but the logic for determining
        whether a halo exchange is required is within the halo
        exchange class so it is simplest to do it this way

        :param halo_field: the argument requiring a halo exchange
        :type halo_field: :py:class:`psyclone.dynamo0p3.DynArgument`
        :param index: optional argument providing the vector index if
        there is one and None if not. Defaults to None.
        :type index: int or None

        :raises InternalError: if there are two forward write \
            dependencies and they are both associated with halo \
            exchanges.

        '''
        exchange = DynHaloExchange(halo_field,
                                   parent=self.parent,
                                   vector_index=idx)
        self.parent.children.insert(self.position,
                                    exchange)

        # Is this halo exchange required? The halo exchange being
        # added may replace an existing halo exchange, which would
        # then be returned as a halo exchange dependence and an
        # exception raised (as a halo exchange should not have another
        # halo exchange as a dependence). Therefore, halo exchange
        # dependencies are ignored here by setting the ignore_hex_dep
        # optional argument.
        required, _ = exchange.required(ignore_hex_dep=True)
        if not required:
            exchange.detach()
        else:
            # The halo exchange we have added may be replacing an
            # existing one. If so, the one being replaced will be the
            # first and only write dependence encountered and must be
            # removed.
            results = exchange.field.forward_write_dependencies()
            if results:
                first_dep_call = results[0].call
                if isinstance(first_dep_call, HaloExchange):
                    # Sanity check. If the first dependence is a field
                    # accessed within a halo exchange then the
                    # subsequent one must not be.
                    next_results = results[0].forward_write_dependencies()
                    if next_results and any(tmp for tmp in next_results
                                            if isinstance(tmp.call,
                                                          HaloExchange)):
                        raise InternalError(
                            f"When replacing a halo exchange with another one "
                            f"for field {exchange.field.name}, a subsequent "
                            f"dependent halo exchange was found. This should "
                            f"never happen.")
                    first_dep_call.detach()

    def _add_halo_exchange(self, halo_field):
        '''Internal helper method to add (a) halo exchange call(s) immediately
        before this loop using the halo_field argument for the
        associated field information. If the field is a vector then
        add the appropriate number of halo exchange calls.

        :param halo_field: the argument requiring a halo exchange
        :type halo_field: :py:class:`psyclone.dynamo0p3.DynArgument`

        '''
        if halo_field.vector_size > 1:
            # the range function below returns values from
            # 1 to the vector size which is what we
            # require in our Fortran code
            for idx in range(1, halo_field.vector_size+1):
                self._add_field_component_halo_exchange(halo_field, idx)
        else:
            self._add_field_component_halo_exchange(halo_field)

    def update_halo_exchanges(self):
        '''add and/or remove halo exchanges due to changes in the loops
        bounds'''
        # this call adds any new halo exchanges that are
        # required. This is done by adding halo exchanges before this
        # loop for any fields in the loop that require a halo exchange
        # and don't already have one
        self.create_halo_exchanges()
        # Now remove any existing halo exchanges that are no longer
        # required. This is done by removing halo exchanges after this
        # loop where a field in this loop previously had a forward
        # dependence on a halo exchange but no longer does
        # pylint: disable=too-many-nested-blocks
        for call in self.kernels():
            for arg in call.arguments.args:
                if arg.access in AccessType.all_write_accesses():
                    dep_arg_list = arg.forward_read_dependencies()
                    for dep_arg in dep_arg_list:
                        if isinstance(dep_arg.call, DynHaloExchange):
                            # found a halo exchange as a forward dependence
                            # ask the halo exchange if it is required
                            halo_exchange = dep_arg.call
                            required, _ = halo_exchange.required()
                            if not required:
                                halo_exchange.detach()

    def create_halo_exchanges(self):
        '''Add halo exchanges before this loop as required by fields within
        this loop. To keep the logic simple we assume that any field
        that accesses the halo will require a halo exchange and then
        remove the halo exchange if this is not the case (when
        previous writers perform sufficient redundant computation). It
        is implemented this way as the halo exchange class determines
        whether it is required or not so a halo exchange needs to
        exist in order to find out. The appropriate logic is coded in
        the _add_halo_exchange helper method. In some cases a new halo
        exchange will replace an existing one. In this situation that
        routine also removes the old one.

        '''
        for halo_field in self.unique_fields_with_halo_reads():
            # for each unique field in this loop that has its halo
            # read (including annexed dofs), find the previous update
            # of this field
            prev_arg_list = halo_field.backward_write_dependencies()
            if not prev_arg_list:
                # field has no previous dependence so create new halo
                # exchange(s) as we don't know the state of the fields
                # halo on entry to the invoke
                self._add_halo_exchange(halo_field)
            else:
                # field has one or more previous dependencies
                if len(prev_arg_list) > 1:
                    # field has more than one previous dependencies so
                    # should be a vector
                    if halo_field.vector_size <= 1:
                        raise GenerationError(
                            f"Error in create_halo_exchanges. Expecting field "
                            f"'{halo_field.name}' to be a vector as it has "
                            f"multiple previous dependencies")
                    if len(prev_arg_list) != halo_field.vector_size:
                        raise GenerationError(
                            f"Error in create_halo_exchanges. Expecting a "
                            f"dependence for each vector index for field "
                            f"'{halo_field.name}' but the number of "
                            f"dependencies is '{halo_field.vector_size}' and "
                            f"the vector size is '{len(prev_arg_list)}'.")
                    for arg in prev_arg_list:
                        if not isinstance(arg.call, DynHaloExchange):
                            raise GenerationError(
                                "Error in create_halo_exchanges. Expecting "
                                "all dependent nodes to be halo exchanges")
                prev_node = prev_arg_list[0].call
                if not isinstance(prev_node, DynHaloExchange):
                    # previous dependence is not a halo exchange so
                    # call the add halo exchange logic which
                    # determines whether a halo exchange is required
                    # or not
                    self._add_halo_exchange(halo_field)

    @property
    def start_expr(self):
        '''
        :returns: the PSyIR for the lower bound of this loop.
        :rtype: :py:class:`psyclone.psyir.Node`

        '''
        inv_sched = self.ancestor(Routine)
        sym_table = inv_sched.symbol_table
        loops = inv_sched.loops()
        posn = None
        for index, loop in enumerate(loops):
            if loop is self:
                posn = index
                break
        root_name = f"loop{posn}_start"
        lbound = sym_table.find_or_create_integer_symbol(root_name,
                                                         tag=root_name)
        self.children[0] = Reference(lbound)
        return self.children[0]

    @property
    def stop_expr(self):
        '''
        :returns: the PSyIR for the upper bound of this loop.
        :rtype: :py:class:`psyclone.psyir.Node`

        '''
        inv_sched = self.ancestor(Routine)
        sym_table = inv_sched.symbol_table

        if self._loop_type == "colour":
            # If this loop is over all cells of a given colour then we must
            # lookup the loop bound as it depends on the current colour.
            parent_loop = self.ancestor(Loop)
            colour_var = parent_loop.variable

            asym = self.kernel.last_cell_all_colours_symbol
            if not asym:
                # TODO #1618: once the symbols are all defined,
                # this should not happen anymore.
                raise InternalError(f"No symbol for last_cell_all_colours"
                                    f"defined for kernel "
                                    f"'{self.kernel.name}'.")
            const = LFRicConstants()

            if self.upper_bound_name in const.HALO_ACCESS_LOOP_BOUNDS:
                if self._upper_bound_halo_depth:
                    # TODO: #696 Add kind (precision) once the
                    # DynInvokeSchedule constructor has been extended to
                    # create the necessary symbols.
                    halo_depth = Literal(str(self._upper_bound_halo_depth),
                                         INTEGER_TYPE)
                else:
                    # We need to go to the full depth of the halo.
                    root_name = "mesh"
                    if self.kernels()[0].is_intergrid:
                        root_name += f"_{self._field_name}"
                    depth_sym = sym_table.lookup_with_tag(
                        f"max_halo_depth_{root_name}")
                    halo_depth = Reference(depth_sym)

                return ArrayReference.create(asym, [Reference(colour_var),
                                                    halo_depth])
            return ArrayReference.create(asym, [Reference(colour_var)])

        # This isn't a 'colour' loop so we have already set-up a
        # variable that holds the upper bound.
        loops = inv_sched.loops()
        posn = None
        for index, loop in enumerate(loops):
            if loop is self:
                posn = index
                break
        root_name = f"loop{posn}_stop"
        ubound = sym_table.find_or_create_integer_symbol(root_name,
                                                         tag=root_name)
        self.children[1] = Reference(ubound)
        return self.children[1]

    def gen_code(self, parent):
        ''' Call the base class to generate the code and then add any
        required halo exchanges.

        :param parent: an f2pygen object that will be the parent of \
            f2pygen objects created in this method.
        :type parent: :py:class:`psyclone.f2pygen.BaseGen`

        :raises GenerationError: if a loop over colours is within an \
            OpenMP parallel region (as it must be serial).

        '''
        # pylint: disable=too-many-statements, too-many-branches
        # Check that we're not within an OpenMP parallel region if
        # we are a loop over colours.
        if self._loop_type == "colours" and self.is_openmp_parallel():
            raise GenerationError("Cannot have a loop over colours within an "
                                  "OpenMP parallel region.")

        if self._loop_type != "null":
            super().gen_code(parent)
        else:
            # This is a 'null' loop and therefore we do not actually generate
            # a loop - we go on down to the children instead.
            for child in self.loop_body.children:
                child.gen_code(parent)

        if not (Config.get().distributed_memory and
                self._loop_type != "colour"):
            # No need to add halo exchanges so we are done.
            return

        # Set halo clean/dirty for all fields that are modified
        if not self.unique_modified_args("gh_field"):
            return

        if self.ancestor((ACCRegionDirective, OMPRegionDirective)):
            # We cannot include calls to set halos dirty/clean within OpenACC
            # or OpenMP regions. This is handled by the appropriate Directive
            # class instead.
            # TODO #1755 can this check be made more general (e.g. to include
            # Extraction regions)?
            return

        parent.add(CommentGen(parent, ""))
        if self._loop_type != "null":
            prev_node_name = "loop"
        else:
            prev_node_name = "kernel"
        parent.add(CommentGen(parent, f" Set halos dirty/clean for fields "
                              f"modified in the above {prev_node_name}"))
        parent.add(CommentGen(parent, ""))

        self.gen_mark_halos_clean_dirty(parent)

        parent.add(CommentGen(parent, ""))

    def gen_mark_halos_clean_dirty(self, parent):
        '''
        Generates the necessary code to mark halo regions for all modified
        fields as clean or dirty following execution of this loop.

        :param parent: the node in the f2pygen AST to which to add content.
        :type parent: :py:class:`psyclone.f2pygen.BaseGen`

        '''
        # Set halo clean/dirty for all fields that are modified
        fields = self.unique_modified_args("gh_field")

        sym_table = self.ancestor(InvokeSchedule).symbol_table

        # First set all of the halo dirty unless we are
        # subsequently going to set all of the halo clean
        for field in fields:
            # The HaloWriteAccess class provides information about how the
            # supplied field is accessed within its parent loop
            hwa = HaloWriteAccess(field, sym_table)
            if not hwa.max_depth or hwa.dirty_outer:
                # output set dirty as some of the halo will not be set to clean
                if field.vector_size > 1:
                    # the range function below returns values from 1 to the
                    # vector size which is what we require in our Fortran code
                    for index in range(1, field.vector_size+1):
                        parent.add(CallGen(parent, name=field.proxy_name +
                                           f"({index})%set_dirty()"))
                else:
                    parent.add(CallGen(parent, name=field.proxy_name +
                                       "%set_dirty()"))
            # Now set appropriate parts of the halo clean where
            # redundant computation has been performed.
            if hwa.literal_depth:
                # halo access(es) is/are to a fixed depth
                halo_depth = hwa.literal_depth
                if hwa.dirty_outer:
                    halo_depth -= 1
                if halo_depth > 0:
                    if field.vector_size > 1:
                        # The range function below returns values from 1 to the
                        # vector size, as required in our Fortran code.
                        for index in range(1, field.vector_size+1):
                            parent.add(CallGen(
                                parent, name=f"{field.proxy_name}({index})%"
                                f"set_clean({halo_depth})"))
                    else:
                        parent.add(CallGen(
                            parent, name=f"{field.proxy_name}%set_clean("
                            f"{halo_depth})"))
            elif hwa.max_depth:
                # halo accesses(s) is/are to the full halo
                # depth (-1 if continuous)
                halo_depth = sym_table.lookup_with_tag(
                    "max_halo_depth_mesh").name

                if hwa.dirty_outer:
                    # a continuous field iterating over cells leaves the
                    # outermost halo dirty
                    halo_depth += "-1"
                if field.vector_size > 1:
                    # the range function below returns values from 1 to the
                    # vector size which is what we require in our Fortran code
                    for index in range(1, field.vector_size+1):
                        call = CallGen(parent,
                                       name=f"{field.proxy_name}({index})%"
                                       f"set_clean({halo_depth})")
                        parent.add(call)
                else:
                    call = CallGen(parent, name=f"{field.proxy_name}%"
                                   f"set_clean({halo_depth})")
                    parent.add(call)

    def independent_iterations(self,
                               test_all_variables=False,
                               signatures_to_ignore=None,
                               dep_tools=None):
        '''
        This function is an LFRic-specific override of the default method
        in the Loop class. It allows domain-specific rules to be applied when
        determining whether or not loop iterations are independent.

        :param bool test_all_variables: if True, it will test if all variable
            accesses are independent, otherwise it will stop after the first
            variable access is found that isn't.
        :param signatures_to_ignore: list of signatures for which to skip
            the access checks.
        :type signatures_to_ignore: Optional[
            List[:py:class:`psyclone.core.Signature`]]
        :param dep_tools: an optional instance of DependencyTools so that the
            caller can access any diagnostic messages detailing why the loop
            iterations are not independent.
        :type dep_tools: Optional[
            :py:class:`psyclone.psyir.tools.DependencyTools]

        :returns: True if the loop iterations are independent, False otherwise.
        :rtype: bool

        '''
        # pylint: disable=import-outside-toplevel
        from psyclone.psyir.tools import DependencyTools, DTCode
        if not dep_tools:
            dtools = DependencyTools()
        else:
            dtools = dep_tools

        if self.loop_type in ["null", "colours"]:
            # We know we can't parallelise these loops. ("null" means there
            # is no actual loop and "colours" is the *outer* loop over the
            # different colours used - it is the inner, "colour" loop over
            # cells of a single colour which can be parallelised.)
            return False

        try:
            stat = dtools.can_loop_be_parallelised(
                self, test_all_variables=test_all_variables,
                signatures_to_ignore=signatures_to_ignore)
            if stat:
                return True
        except (InternalError, KeyError):
            # LFRic still has symbols that don't exist in the symbol_table
            # until the gen_code() step, so the dependency analysis raises
            # errors in some cases.
            # TODO #1648 - when a transformation colours a loop we must
            # ensure "last_[halo]_cell_all_colours" is added to the symbol
            # table.
            return True

        # The generic DA says that this loop cannot be parallelised. However,
        # that is often because it wrongly identifies field/operator array
        # accesses (e.g. fld_proxy%data) as being scalars that are written to.
        if self.loop_type in ["colour", "dof"]:
            # This loop is either over cells of a single colour or DoFs. So
            # long as the symbols that the DA is complaining about are fields
            # or operators then this is safe to parallelise.
            table = self.scope.symbol_table
            # Create the set of all LFRic field types.
            all_fld_names = set(desc["type"] for desc in
                                LFRicConstants().DATA_TYPE_MAP.values())

            for msg in dtools.get_all_messages():
                if msg.code != DTCode.WARN_SCALAR_WRITTEN_ONCE:
                    # The DA is complaining about something other than writing
                    # to (what it thinks is) a scalar.  Therefore the loop
                    # cannot be parallelised.
                    return False
                # Currently the DA (wrongly) identifies things like
                # 'fld_proxy%data' as being scalar accesses. We therefore need
                # to check that the argument it says is a scalar is in fact a
                # field. If it is, this is safe to parallelise (because an
                # LFRic Kernel is constrained to write to dofs in the 'owned'
                # column).
                # TODO #2197 - when we change the PSy layer to pass field
                # pointers to kernels, the DA will identify that they are
                # arrays and this logic will need to be changed.
                for name in msg.var_names:
                    sym = table.lookup(name)
                    # Ideally at this point we would compare sym.datatype with
                    # LFRicTypes("RealFieldDataType") etc. but the LFRic PSy
                    # layer doesn't use those types yet.
                    if not (isinstance(sym.datatype, DataTypeSymbol) and
                            sym.datatype.name in all_fld_names):
                        # The Symbol is not a field or operator.
                        return False
            # All of the variables referred to in all of the messages are
            # actually fields - it is safe to ignore this warning.
            return True

        if self.loop_type == "":
            # We can parallelise a non-coloured loop if it only updates
            # quantities on discontinuous function spaces. If an LFRic kernel
            # updates quantities on a continuous function space then it must
            # have at least one argument with GH_INC access. Therefore, we
            # can simply check whether or not it has such an argument in order
            # to infer the continuity of the space.
            return not self.has_inc_arg()

        raise InternalError(f"independent_iterations: loop of type "
                            f"'{self.loop_type}' is not supported.")


class DynKern(CodedKern):
    ''' Stores information about Dynamo Kernels as specified by the
    Kernel metadata and associated algorithm call. Uses this
    information to generate appropriate PSy layer code for the Kernel
    instance or to generate a Kernel stub.

    '''
    # pylint: disable=too-many-instance-attributes
    # An instance of this `namedtuple` is used to store information on each of
    # the quadrature rules required by a kernel.
    #
    # alg_name: The actual argument text specifying the QR object in the
    #           Alg. layer.
    # psy_name: The PSy-layer variable name for the QR object.
    # kernel_args: List of kernel arguments associated with this QR rule.
    QRRule = namedtuple("QRRule",
                        ["alg_name", "psy_name", "kernel_args"])

    def __init__(self):
        # The super-init is called from the _setup() method which in turn
        # is called from load().
        # pylint: disable=super-init-not-called
        if False:  # pylint: disable=using-constant-test
            self._arguments = DynKernelArguments(None, None)  # for pyreverse
        self._parent = None
        self._base_name = ""
        self._func_descriptors = None
        self._fs_descriptors = None
        # Whether this kernel requires quadrature
        self._qr_required = False
        # Whether this kernel requires basis functions
        self._basis_required = False
        # What shapes of evaluator/quadrature this kernel requires (if any)
        self._eval_shapes = []
        # The function spaces on which to *evaluate* basis/diff-basis
        # functions if an evaluator is required for this kernel. Is a dict with
        # (mangled) FS names as keys and associated kernel argument as value.
        self._eval_targets = OrderedDict()
        # Will hold a dict of QRRule namedtuple objects, one for each QR
        # rule required by a kernel, indexed by shape. Needs to be ordered
        # because we must preserve the ordering specified in the metadata.
        self._qr_rules = OrderedDict()
        self._cma_operation = None
        self._is_intergrid = False  # Whether this is an inter-grid kernel
        # The reference-element properties required by this kernel
        self._reference_element = None
        # The mesh properties required by this kernel
        self._mesh_properties = None
        # Initialise kinds (precisions) of all kernel arguments (start
        # with 'real' and 'integer' kinds)
        api_config = Config.get().api_conf("dynamo0.3")
        self._argument_kinds = {api_config.default_kind["real"],
                                api_config.default_kind["integer"]}

    def reference_accesses(self, var_accesses):
        '''Get all variable access information. All accesses are marked
        according to the kernel metadata

        :param var_accesses: VariablesAccessInfo instance that stores the \
            information about variable accesses.
        :type var_accesses: \
            :py:class:`psyclone.core.VariablesAccessInfo`
        '''

        # Use the KernelCallArgList class, which can also provide variable
        # access information:
        create_arg_list = KernCallArgList(self)
        create_arg_list.generate(var_accesses)

        super().reference_accesses(var_accesses)
        # Set the current location index to the next location, since after
        # this kernel a new statement starts.
        var_accesses.next_location()

    def load(self, call, parent=None):
        '''
        Sets up kernel information with the call object which is
        created by the parser. This object includes information about
        the invoke call and the associated kernel.

        :param call: The KernelCall object from which to extract information
                     about this kernel
        :type call: :py:class:`psyclone.parse.algorithm.KernelCall`
        :param parent: The parent node of the kernel call in the AST
                       we are constructing. This will be a loop.
        :type parent: :py:class:`psyclone.dynamo0p3.DynLoop`
        '''
        self._setup_basis(call.ktype)
        self._setup(call.ktype, call.module_name, call.args, parent)

    def load_meta(self, ktype):
        '''
        Sets up kernel information with the kernel type object
        which is created by the parser. The object includes the
        metadata describing the kernel code.

        :param ktype: the kernel meta-data object produced by the parser
        :type ktype: :py:class:`psyclone.dynamo0p3.DynKernMetadata`

        :raises InternalError: for an invalid data type of a scalar argument.
        :raises GenerationError: if an invalid argument type is found \
                                 in the kernel.

        '''
        # pylint: disable=too-many-branches
        # Create a name for each argument
        args = []
        const = LFRicConstants()
        for idx, descriptor in enumerate(ktype.arg_descriptors):
            pre = None
            if descriptor.argument_type.lower() == "gh_operator":
                pre = "op_"
            elif descriptor.argument_type.lower() == "gh_columnwise_operator":
                pre = "cma_op_"
            elif descriptor.argument_type.lower() == "gh_field":
                pre = "field_"
            elif (descriptor.argument_type.lower() in
                  const.VALID_SCALAR_NAMES):
                if descriptor.data_type.lower() == "gh_real":
                    pre = "rscalar_"
                elif descriptor.data_type.lower() == "gh_integer":
                    pre = "iscalar_"
                elif descriptor.data_type.lower() == "gh_logical":
                    pre = "lscalar_"
                else:
                    raise InternalError(
                        f"Expected one of {const.VALID_SCALAR_DATA_TYPES} "
                        f"data types for a scalar argument but found "
                        f"'{descriptor.data_type}'.")
            else:
                raise GenerationError(
                    f"DynKern.load_meta() expected one of "
                    f"{const.VALID_ARG_TYPE_NAMES} but found "
                    f"'{descriptor.argument_type}'")
            args.append(Arg("variable", pre+str(idx+1)))

            if descriptor.stencil:
                if not descriptor.stencil["extent"]:
                    # Stencil size (in cells) is passed in
                    args.append(Arg("variable",
                                    pre+str(idx+1)+"_stencil_size"))
                if descriptor.stencil["type"] == "xory1d":
                    # Direction is passed in
                    args.append(Arg("variable", pre+str(idx+1)+"_direction"))

        # Initialise basis/diff basis so we can test whether quadrature
        # or an evaluator is required
        self._setup_basis(ktype)
        if self._basis_required:
            for shape in self._eval_shapes:
                if shape in const.VALID_QUADRATURE_SHAPES:
                    # Add a quadrature argument for each required quadrature
                    # rule.
                    args.append(Arg("variable", "qr_"+shape))
        self._setup(ktype, "dummy_name", args, None, check=False)

    def _setup_basis(self, kmetadata):
        '''
        Initialisation of the basis/diff basis information. This may be
        needed before general setup so is computed in a separate method.

        :param kmetadata: The kernel meta-data object produced by the parser.
        :type kmetadata: :py:class:`psyclone.dynamo0p3.DynKernMetadata`
        '''
        for descriptor in kmetadata.func_descriptors:
            if len(descriptor.operator_names) > 0:
                self._basis_required = True
                self._eval_shapes = kmetadata.eval_shapes[:]
                break

    def _setup(self, ktype, module_name, args, parent, check=True):
        # pylint: disable=too-many-arguments
        '''Internal setup of kernel information.

        :param ktype: object holding information on the parsed metadata for \
                      this kernel.
        :type ktype: :py:class:`psyclone.dynamo0p3.DynKernMetadata`
        :param str module_name: the name of the Fortran module that contains \
                                the source of this Kernel.
        :param args: list of Arg objects produced by the parser for the \
                     arguments of this kernel call.
        :type args: list of :py:class:`psyclone.parse.algorithm.Arg` objects
        :param parent: the parent of this kernel call in the generated \
                       AST (will be a loop object).
        :type parent: :py:class:`psyclone.dynamo0p3.DynLoop`
        :param bool check: whether to check for consistency between the \
            kernel metadata and the algorithm layer. Defaults to True.

        '''
        # pylint: disable=too-many-branches, too-many-locals
        CodedKern.__init__(self, DynKernelArguments,
                           KernelCall(module_name, ktype, args),
                           parent, check)
        # Remove "_code" from the name if it exists to determine the
        # base name which (if dynamo0.3 naming conventions are
        # followed) is used as the root for the module and subroutine
        # names.
        if self.name.lower().endswith("_code"):
            self._base_name = self.name[:-5]
        else:
            # TODO: #11 add a warning here when logging is added
            self._base_name = self.name
        self._func_descriptors = ktype.func_descriptors
        # Keep a record of the type of CMA kernel identified when
        # parsing the kernel meta-data
        self._cma_operation = ktype.cma_operation
        self._fs_descriptors = FSDescriptors(ktype.func_descriptors)

        # Record whether or not the kernel meta-data specifies that this
        # is an inter-grid kernel
        self._is_intergrid = ktype.is_intergrid

        const = LFRicConstants()
        # Check that all specified evaluator shapes are recognised
        invalid_shapes = set(self._eval_shapes) \
            - set(const.VALID_EVALUATOR_SHAPES)
        if invalid_shapes:
            raise InternalError(
                f"Evaluator shape(s) {list(invalid_shapes)} is/are not "
                f"recognised. Must be one of {const.VALID_EVALUATOR_SHAPES}.")

        # If there are any quadrature rule(s), what are the names of the
        # corresponding algorithm arguments? Can't use set() here because
        # we need to preserve the ordering specified in the metadata.
        qr_shapes = [shape for shape in self._eval_shapes if
                     shape in const.VALID_QUADRATURE_SHAPES]

        # The quadrature-related arguments to a kernel always come last so
        # construct an enumerator with start value -<no. of qr rules>
        for idx, shape in enumerate(qr_shapes, -len(qr_shapes)):

            qr_arg = args[idx]

            # Use the InvokeSchedule symbol_table to create a unique symbol
            # name for the whole Invoke.
            if qr_arg.varname:
                tag = "AlgArgs_" + qr_arg.text
                qr_name = self.ancestor(InvokeSchedule).symbol_table.\
                    find_or_create_integer_symbol(qr_arg.varname, tag=tag).name
            else:
                # If we don't have a name then we must be doing kernel-stub
                # generation so create a suitable name.
                # TODO #719 we don't yet have a symbol table to prevent
                # clashes.
                qr_name = "qr_"+shape.split("_")[-1]

            # Dynamo 0.3 api kernels require quadrature rule arguments to be
            # passed in if one or more basis functions are used by the kernel
            # and gh_shape == "gh_quadrature_***".
            # if self._eval_shape == "gh_quadrature_xyz":
            #     self._qr_args = ["np_xyz", "weights_xyz"]
            if shape == "gh_quadrature_xyoz":
                qr_args = ["np_xy", "np_z", "weights_xy", "weights_z"]
            # elif self._eval_shape == "gh_quadrature_xoyoz":
            #     qr_args = ["np_x", "np_y", "np_z",
            #                "weights_x", "weights_y", "weights_z"]
            elif shape == "gh_quadrature_face":
                qr_args = ["nfaces", "np_xyz", "weights_xyz"]
            elif shape == "gh_quadrature_edge":
                qr_args = ["nedges", "np_xyz", "weights_xyz"]
            else:
                raise InternalError(f"Unsupported quadrature shape "
                                    f"('{shape}') found in DynKern._setup")

            # Append the name of the qr argument to the names of the qr-related
            # variables.
            qr_args = [arg + "_" + qr_name for arg in qr_args]

            self._qr_rules[shape] = self.QRRule(qr_arg.text, qr_name, qr_args)

        if "gh_evaluator" in self._eval_shapes:
            # Kernel has an evaluator. If gh_evaluator_targets is present
            # then that specifies the function spaces for which the evaluator
            # is required. Otherwise, the FS of the updated argument(s) tells
            # us upon which nodal points the evaluator will be required
            for fs_name in ktype.eval_targets:
                arg, fspace = self.arguments.get_arg_on_space_name(fs_name)
                # Set up our dict of evaluator targets, one entry per
                # target FS.
                if fspace.mangled_name not in self._eval_targets:
                    self._eval_targets[fspace.mangled_name] = (fspace, arg)

        # Properties of the reference element required by this kernel
        self._reference_element = ktype.reference_element

        # Properties of the mesh required by this kernel
        self._mesh_properties = ktype.mesh

    @property
    def qr_rules(self):
        '''
        :return: details of each of the quadrature rules required by this \
                 kernel.
        :rtype: OrderedDict containing \
                :py:class:`psyclone.dynamo0p3.DynKern.QRRule` indexed by \
                quadrature shape.
        '''
        return self._qr_rules

    @property
    def cma_operation(self):
        ''' Returns the type of CMA operation performed by this kernel
        (one of 'assembly', 'apply' or 'matrix-matrix') or None if the
        the kernel does not involve CMA operators '''
        return self._cma_operation

    @property
    def is_intergrid(self):
        '''
        Getter for whether or not this is an inter-grid kernel call
        :return: True if it is an inter-grid kernel, False otherwise
        :rtype: bool
        '''
        return self._is_intergrid

    @property
    def colourmap(self):
        '''
        Getter for the name of the colourmap associated with this kernel call.

        :returns: name of the colourmap (Fortran array).
        :rtype: str

        :raises InternalError: if this kernel is not coloured or the \
                               dictionary of inter-grid kernels and \
                               colourmaps has not been constructed.

        '''
        if not self.is_coloured():
            raise InternalError(f"Kernel '{self.name}' is not inside a "
                                f"coloured loop.")
        if self._is_intergrid:
            invoke = self.ancestor(InvokeSchedule).invoke
            if id(self) not in invoke.meshes.intergrid_kernels:
                raise InternalError(
                    f"Colourmap information for kernel '{self.name}' has "
                    f"not yet been initialised")
            cmap = invoke.meshes.intergrid_kernels[id(self)].\
                colourmap_symbol.name
        else:
            cmap = self.scope.symbol_table.lookup_with_tag("cmap").name

        return cmap

    @property
    def last_cell_all_colours_symbol(self):
        '''
        Getter for the symbol of the array holding the index of the last
        cell of each colour.

        :returns: name of the array.
        :rtype: str

        :raises InternalError: if this kernel is not coloured or the \
                               dictionary of inter-grid kernels and \
                               colourmaps has not been constructed.
        '''
        if not self.is_coloured():
            raise InternalError(f"Kernel '{self.name}' is not inside a "
                                f"coloured loop.")

        if self._is_intergrid:
            invoke = self.ancestor(InvokeSchedule).invoke
            if id(self) not in invoke.meshes.intergrid_kernels:
                raise InternalError(
                    f"Colourmap information for kernel '{self.name}' has "
                    f"not yet been initialised")
            return (invoke.meshes.intergrid_kernels[id(self)].
                    last_cell_var_symbol)

        ubnd_name = self.ancestor(Loop).upper_bound_name
        const = LFRicConstants()

        if (ubnd_name in const.HALO_ACCESS_LOOP_BOUNDS):
            return self.scope.symbol_table.find_or_create_array(
                "last_halo_cell_all_colours", 2,
                ScalarType.Intrinsic.INTEGER,
                tag="last_halo_cell_all_colours")

        return self.scope.symbol_table.find_or_create_array(
            "last_edge_cell_all_colours", 1,
            ScalarType.Intrinsic.INTEGER,
            tag="last_edge_cell_all_colours")

    @property
    def ncolours_var(self):
        '''
        Getter for the name of the variable holding the number of colours
        associated with this kernel call.

        :return: name of the variable holding the number of colours
        :rtype: Union[str, NoneType]

        :raises InternalError: if this kernel is not coloured or the \
                               colour-map information has not been initialised.
        '''
        if not self.is_coloured():
            raise InternalError(f"Kernel '{self.name}' is not inside a "
                                f"coloured loop.")
        if self._is_intergrid:
            invoke = self.ancestor(InvokeSchedule).invoke
            if id(self) not in invoke.meshes.intergrid_kernels:
                raise InternalError(
                    f"Colourmap information for kernel '{self.name}' has "
                    f"not yet been initialised")
            ncols_sym = \
                invoke.meshes.intergrid_kernels[id(self)].ncolours_var_symbol
            if not ncols_sym:
                return None
            return ncols_sym.name

        return self.scope.symbol_table.lookup_with_tag("ncolour").name

    @property
    def fs_descriptors(self):
        ''' Returns a list of function space descriptor objects of
        type FSDescriptor which contain information about the function
        spaces. '''
        return self._fs_descriptors

    @property
    def qr_required(self):
        '''
        :return: True if this kernel requires quadrature, else returns False.
        :rtype: bool

        '''
        return self._basis_required and self.qr_rules

    @property
    def eval_shapes(self):
        '''
        :return: the value(s) of GH_SHAPE for this kernel or an empty list \
                 if none are specified.
        :rtype: list

        '''
        return self._eval_shapes

    @property
    def eval_targets(self):
        '''
        :return: the function spaces upon which basis/diff-basis functions \
                 are to be evaluated for this kernel.
        :rtype: dict of (:py:class:`psyclone.domain.lfric.FunctionSpace`, \
                :py:class`psyclone.dynamo0p3.DynKernelArgument`), indexed by \
                the names of the target function spaces.
        '''
        return self._eval_targets

    @property
    def reference_element(self):
        '''
        :returns: the reference-element properties required by this kernel.
        :rtype: :py:class:`psyclone.dynamo0p3.RefElementMetaData`
        '''
        return self._reference_element

    @property
    def mesh(self):
        '''
        :returns: the mesh properties required by this kernel.
        :rtype: :py:class`psyclone.dynamo0p3.MeshPropertiesMetaData`
        '''
        return self._mesh_properties

    @property
    def all_updates_are_writes(self):
        '''
        :returns: True if all of the arguments updated by this kernel have
                  'GH_WRITE' access, False otherwise.
        :rtype: bool

        '''
        accesses = set(arg.access for arg in self.args)
        all_writes = AccessType.all_write_accesses()
        all_writes.remove(AccessType.WRITE)
        return (not accesses.intersection(set(all_writes)))

    def local_vars(self):
        ''' Returns the names used by the Kernel that vary from one
        invocation to the next and therefore require privatisation
        when parallelised. '''
        return []

    @property
    def base_name(self):
        '''
        :returns: a base name for this kernel.
        :rtype: str
        '''
        return self._base_name

    @property
    def argument_kinds(self):
        '''
        :returns: kinds (precisions) for all arguments in a kernel.
        :rtype: set of str

        '''
        return self._argument_kinds

    @property
    def gen_stub(self):
        '''
        Create the fparser1 AST for a kernel stub.

        :returns: root of fparser1 AST for the stub routine.
        :rtype: :py:class:`fparser.one.block_statements.Module`

        :raises GenerationError: if the supplied kernel stub does not operate \
            on a supported subset of the domain (currently only "cell_column").

        '''
        # The operates-on/iterates-over values supported by the stub generator.
        const = LFRicConstants()
        supported_operates_on = const.USER_KERNEL_ITERATION_SPACES[:]
        # TODO #925 Add support for 'domain' kernels
        supported_operates_on.remove("domain")

        # Check operates-on (iteration space) before generating code
        if self.iterates_over not in supported_operates_on:
            raise GenerationError(
                f"The LFRic API kernel-stub generator supports kernels that "
                f"operate on one of {supported_operates_on} but found "
                f"'{self.iterates_over}' in kernel '{self.name}'.")

        # Create an empty PSy layer module
        psy_module = ModuleGen(self._base_name+"_mod")

        # Create the subroutine
        sub_stub = SubroutineGen(psy_module, name=self._base_name+"_code",
                                 implicitnone=True)

        # Add all the declarations
        for entities in [DynCellIterators, DynDofmaps, DynFunctionSpaces,
                         DynCMAOperators, LFRicScalarArgs, LFRicFields,
                         DynLMAOperators, DynStencils, DynBasisFunctions,
                         DynBoundaryConditions, DynReferenceElement,
                         LFRicMeshProperties]:
            entities(self).declarations(sub_stub)

        # Add wildcard "use" statement for all supported argument
        # kinds (precisions)
        sub_stub.add(
            UseGen(sub_stub,
                   name=const.UTILITIES_MOD_MAP["constants"]["module"]))

        # Create the arglist
        create_arg_list = KernStubArgList(self)
        create_arg_list.generate()

        # Add the arglist
        sub_stub.args = create_arg_list.arglist

        # Add the subroutine to the parent module
        psy_module.add(sub_stub)
        return psy_module.root

    def gen_code(self, parent):
        '''
        Generates LFRic (Dynamo 0.3) specific PSy layer code for a call
        to this user-supplied LFRic kernel.

        :param parent: an f2pygen object that will be the parent of \
                       f2pygen objects created in this method.
        :type parent: :py:class:`psyclone.f2pygen.BaseGen`

        :raises GenerationError: if this kernel does not have a supported \
                        operates-on (currently only "cell_column").
        :raises GenerationError: if the loop goes beyond the level 1 \
                        halo and an operator is accessed.
        :raises GenerationError: if a kernel in the loop has an inc access \
                        and the loop is not coloured but is within an OpenMP \
                        parallel region.

        '''
        # Check operates-on (iteration space) before generating code
        const = LFRicConstants()
        if self.iterates_over not in const.USER_KERNEL_ITERATION_SPACES:
            raise GenerationError(
                f"The LFRic API supports calls to user-supplied kernels that "
                f"operate on one of {const.USER_KERNEL_ITERATION_SPACES}, but "
                f"kernel '{self.name}' operates on '{self.iterates_over}'.")

        # Get configuration for valid argument kinds
        api_config = Config.get().api_conf("dynamo0.3")

        parent.add(DeclGen(parent, datatype="integer",
                           kind=api_config.default_kind["integer"],
                           entity_decls=["cell"]))

        parent_loop = self.ancestor(DynLoop)

        # Check whether this kernel reads from an operator
        op_args = parent_loop.args_filter(
            arg_types=const.VALID_OPERATOR_NAMES,
            arg_accesses=[AccessType.READ, AccessType.READWRITE])
        if op_args:
            # It does. We must check that our parent loop does not
            # go beyond the L1 halo.
            if parent_loop.upper_bound_name == "cell_halo" and \
               parent_loop.upper_bound_halo_depth > 1:
                raise GenerationError(
                    f"Kernel '{self._name}' reads from an operator and "
                    f"therefore cannot be used for cells beyond the level 1 "
                    f"halo. However the containing loop goes out to level "
                    f"{parent_loop.upper_bound_halo_depth}")

        if not self.is_coloured():
            # This kernel call has not been coloured
            #  - is it OpenMP parallel, i.e. are we a child of
            # an OpenMP directive?
            if self.is_openmp_parallel():
                try:
                    # It is OpenMP parallel - does it have an argument
                    # with INC access?
                    arg = self.incremented_arg()
                except FieldNotFoundError:
                    arg = None
                if arg:
                    raise GenerationError(f"Kernel {self._name} has an "
                                          f"argument with INC access and "
                                          f"therefore must be coloured in "
                                          f"order to be parallelised with "
                                          f"OpenMP")

        parent.add(CommentGen(parent, ""))

        super(DynKern, self).gen_code(parent)

    def get_kernel_schedule(self):
        '''Returns a PSyIR Schedule representing the kernel code. The base
        class creates the PSyIR schedule on first invocation which is
        then checked for consistency with the kernel metadata
        here. The Schedule is just generated on first invocation, this
        allows us to retain transformations that may subsequently be
        applied to the Schedule.

        Once issue #935 is implemented, this routine will return the
        PSyIR Schedule using LFRic-specific PSyIR where possible.

        :returns: Schedule representing the kernel code.
        :rtype: :py:class:`psyclone.psyGen.KernelSchedule`

        :raises GenerationError: if no subroutine matching this kernel can \
            be found in the parse tree of the associated source code.
        '''
        if self._kern_schedule:
            return self._kern_schedule

        # Get the PSyIR Kernel Schedule(s)
        routines = Fparser2Reader().get_routine_schedules(self.name, self.ast)

        if len(routines) == 1:
            sched = routines[0]
            # TODO #928: We don't validate the arguments yet because the
            # validation has many false negatives.
            # self.validate_kernel_code_args(sched.symbol_table)
        else:
            # The kernel name corresponds to an interface block. Find which
            # of the routines matches the precision of the arguments.
            for routine in routines:
                try:
                    # The validity check for the kernel arguments will raise
                    # an exception if the precisions don't match.
                    self.validate_kernel_code_args(routine.symbol_table)
                    sched = routine
                    break
                except GenerationError:
                    pass
            else:
                raise GenerationError(
                    f"Failed to find a kernel implementation with an interface"
                    f" that matches the invoke of '{self.name}'. (Tried "
                    f"routines {[item.name for item in routines]}.)")

        # TODO #935 - replace the PSyIR argument data symbols with LFRic data
        # symbols. For the moment we just return the unmodified PSyIR schedule
        # but this should use RaisePSyIR2LFRicKernTrans once KernelInterface
        # is fully functional (#928).
        ksched = KernelSchedule(sched.name,
                                symbol_table=sched.symbol_table.detach())
        for child in sched.pop_all_children():
            ksched.addchild(child)
        sched.replace_with(ksched)

        self._kern_schedule = ksched

        return self._kern_schedule

    def validate_kernel_code_args(self, table):
        '''Check that the arguments in the kernel code match the expected
        arguments as defined by the kernel metadata and the LFRic
        API.

        :param table: the symbol table to validate against the metadata.
        :type table: :py:class:`psyclone.psyir.symbols.SymbolTable`

        :raises GenerationError: if the number of arguments indicated by the \
            kernel metadata doesn't match the actual number of arguments in \
            the symbol table.

        '''
        # Get the kernel subroutine arguments
        kern_code_args = table.argument_list

        # Get the kernel code interface according to the kernel
        # metadata and LFRic API
        interface_info = KernelInterface(self)
        interface_info.generate()
        interface_args = interface_info.arglist

        # 1: Check the the number of arguments match
        actual_n_args = len(kern_code_args)
        expected_n_args = len(interface_args)
        if actual_n_args != expected_n_args:
            raise GenerationError(
                f"In kernel '{self.name}' the number of arguments indicated by"
                f" the kernel metadata is {expected_n_args} but the actual "
                f"number of kernel arguments found is {actual_n_args}.")

        # 2: Check that the properties of each argument match.
        for idx, kern_code_arg in enumerate(kern_code_args):
            interface_arg = interface_args[idx]
            try:
                alg_idx = interface_info.metadata_index_from_actual_index(idx)
                alg_arg = self.arguments.args[alg_idx]
            except KeyError:
                # There's no algorithm argument directly associated with this
                # kernel argument. (We only care about the data associated
                # with scalar, field and operator arguments.)
                alg_arg = None
            self._validate_kernel_code_arg(kern_code_arg, interface_arg,
                                           alg_arg)

    def _validate_kernel_code_arg(self, kern_code_arg, interface_arg,
                                  alg_arg=None):
        '''Internal method to check that the supplied argument descriptions
        match and raise appropriate exceptions if not.

        :param kern_code_arg: kernel code argument.
        :type kern_code_arg: :py:class:`psyclone.psyir.symbols.DataSymbol`
        :param interface_arg: expected argument.
        :type interface_arg: :py:class:`psyclone.psyir.symbols.DataSymbol`
        :param alg_arg: the associated argument in the Algorithm layer. Note \
            that only kernel arguments holding the data associated with \
            scalar, field and operator arguments directly correspond to \
            arguments that appear in the Algorithm layer.
        :type alg_arg: \
            Optional[:py:class`psyclone.dynamo0p3.DynKernelArgument`]

        :raises GenerationError: if the contents of the arguments do \
            not match.
        :raises InternalError: if an unexpected datatype is found.

        '''
        # 1: intrinsic datatype
        actual_datatype = kern_code_arg.datatype.intrinsic
        expected_datatype = interface_arg.datatype.intrinsic
        if actual_datatype != expected_datatype:
            raise GenerationError(
                f"Kernel argument '{kern_code_arg.name}' has datatype "
                f"'{actual_datatype}' in kernel '{self.name}' but the LFRic "
                f"API expects '{expected_datatype}'.")
        # 2: precision. An LFRic kernel is only permitted to have a precision
        #    specified by a recognised type parameter or a no. of bytes.
        actual_precision = kern_code_arg.datatype.precision
        if isinstance(actual_precision, DataSymbol):
            # Convert precision into number of bytes to support
            # mixed-precision kernels.
            # TODO #1941: it would be better if the LFRic constants_mod.f90
            # was the single source of truth for precision values.
            actual_precision = LFRicConstants.PRECISION_MAP[
                actual_precision.name]
        elif not isinstance(actual_precision, int):
            raise GenerationError(
                f"An argument to an LFRic kernel must have a precision defined"
                f" by either a recognised LFRic type parameter (one of "
                f"{sorted(LFRicConstants.PRECISION_MAP.keys())}) or an integer"
                f" number of bytes but argument '{kern_code_arg.name}' to "
                f"kernel '{self.name}' has precision {actual_precision}.")

        if alg_arg:
            # We have information on the corresponding argument in the
            # Algorithm layer so we can check that the precision matches.
            # This is used to identify the correct kernel subroutine for a
            # mixed-precision kernel.
            alg_precision = LFRicConstants.PRECISION_MAP[alg_arg.precision]
            if alg_precision != actual_precision:
                raise GenerationError(
                    f"Precision ({alg_precision} bytes) of algorithm-layer "
                    f"argument '{alg_arg.name}' does not match that "
                    f"({actual_precision} bytes) of the corresponding kernel "
                    f"subroutine argument '{kern_code_arg.name}' for kernel "
                    f"'{self.name}'.")

        # 3: intent
        actual_intent = kern_code_arg.interface.access
        expected_intent = interface_arg.interface.access
        if actual_intent.name != expected_intent.name:
            raise GenerationError(
                f"Kernel argument '{kern_code_arg.name}' has intent "
                f"'{actual_intent.name}' in kernel '{self.name}' but the "
                f"LFRic API expects intent '{expected_intent.name}'.")
        # 4: scalar or array
        if interface_arg.is_scalar:
            if not kern_code_arg.is_scalar:
                raise GenerationError(
                    f"Argument '{kern_code_arg.name}' to kernel '{self.name}' "
                    f"should be a scalar according to the LFRic API, but it "
                    f"is not.")
        elif interface_arg.is_array:
            if not kern_code_arg.is_array:
                raise GenerationError(
                    f"Argument '{kern_code_arg.name}' to kernel '{self.name}' "
                    f"should be an array according to the LFRic API, but it "
                    f"is not.")
            # 4.1: array dimensions
            if len(interface_arg.shape) != len(kern_code_arg.shape):
                raise GenerationError(
                    f"Argument '{kern_code_arg.name}' to kernel '{self.name}' "
                    f"should be an array with {len(interface_arg.shape)} "
                    f"dimension(s) according to the LFRic API, but "
                    f"found {len(kern_code_arg.shape)}.")
            for dim_idx, kern_code_arg_dim in enumerate(kern_code_arg.shape):
                if not isinstance(kern_code_arg_dim, ArrayType.ArrayBounds):
                    continue
                if (not isinstance(kern_code_arg_dim.lower, Literal) or
                        kern_code_arg_dim.lower.value != "1"):
                    raise GenerationError(
                        f"All array arguments to LFRic kernels must have lower"
                        f" bounds of 1 for all dimensions. However, array "
                        f"'{kern_code_arg.name}' has a lower bound of "
                        f"'{kern_code_arg_dim.lower}' for dimension {dim_idx}")
                kern_code_arg_upper_dim = kern_code_arg_dim.upper
                interface_arg_upper_dim = interface_arg.shape[dim_idx].upper
                if (isinstance(kern_code_arg_upper_dim, Reference) and
                        isinstance(interface_arg_upper_dim, Reference) and
                        isinstance(kern_code_arg_upper_dim.symbol,
                                   DataSymbol) and
                        isinstance(interface_arg_upper_dim.symbol,
                                   DataSymbol)):
                    # Only check when there is a symbol. Unspecified
                    # dimensions, dimensions with scalar values,
                    # offsets, or dimensions that include arithmetic
                    # are skipped.
                    try:
                        self._validate_kernel_code_arg(
                            kern_code_arg_upper_dim.symbol,
                            interface_arg_upper_dim.symbol)
                    except GenerationError as info:
                        raise GenerationError(
                            f"For dimension {dim_idx+1} in array argument "
                            f"'{kern_code_arg.name}' to kernel '{self.name}' "
                            f"the following error was found: "
                            f"{info.args[0]}") from info
        else:
            raise InternalError(
                f"unexpected argument type found for '{kern_code_arg.name}' in"
                f" kernel '{self.name}'. Expecting a scalar or an array.")


class FSDescriptor():
    ''' Provides information about a particular function space used by
    a meta-funcs entry in the kernel metadata. '''

    def __init__(self, descriptor):
        self._descriptor = descriptor

    @property
    def requires_basis(self):
        ''' Returns True if a basis function is associated with this
        function space, otherwise it returns False. '''
        return "gh_basis" in self._descriptor.operator_names

    @property
    def requires_diff_basis(self):
        ''' Returns True if a differential basis function is
        associated with this function space, otherwise it returns
        False. '''
        return "gh_diff_basis" in self._descriptor.operator_names

    @property
    def fs_name(self):
        ''' Returns the raw metadata value of this function space. '''
        return self._descriptor.function_space_name


class FSDescriptors():
    ''' Contains a collection of FSDescriptor objects and methods
    that provide information across these objects. We have one
    FSDescriptor for each meta-funcs entry in the kernel
    meta-data.
    # TODO #274 this should actually be named something like
    BasisFuncDescriptors as it holds information describing the
    basis/diff-basis functions required by a kernel.

    :param descriptors: list of objects describing the basis/diff-basis \
                        functions required by a kernel, as obtained from \
                        meta-data.
    :type descriptors: list of :py:class:`psyclone.DynFuncDescriptor03`.

    '''
    def __init__(self, descriptors):
        self._orig_descriptors = descriptors
        self._descriptors = []
        for descriptor in descriptors:
            self._descriptors.append(FSDescriptor(descriptor))

    def exists(self, fspace):
        ''' Return True if a descriptor with the specified function
        space exists, otherwise return False. '''
        for descriptor in self._descriptors:
            # FS descriptors hold information taken from the kernel
            # metadata and therefore it is the original name of
            # the supplied function space that we must look at
            if descriptor.fs_name == fspace.orig_name:
                return True
        return False

    def get_descriptor(self, fspace):
        ''' Return the descriptor with the specified function space
        name. If it does not exist raise an error.'''
        for descriptor in self._descriptors:
            if descriptor.fs_name == fspace.orig_name:
                return descriptor
        raise GenerationError(
            f"FSDescriptors:get_descriptor: there is no descriptor for "
            f"function space {fspace.orig_name}")

    @property
    def descriptors(self):
        '''
        :return: the list of Descriptors, one for each of the meta-funcs
                 entries in the kernel meta-data.
        :rtype: List of :py:class:`psyclone.dynamo0p3.FSDescriptor`
        '''
        return self._descriptors


def check_args(call):
    '''
    Checks that the kernel arguments provided via the invoke call are
    consistent with the information expected, as specified by the
    kernel metadata

    :param call: the object produced by the parser that describes the
                 kernel call to be checked.
    :type call: :py:class:`psyclone.parse.algorithm.KernelCall`
    :raises: GenerationError if the kernel arguments in the Algorithm layer
             do not match up with the kernel meta-data
    '''
    # stencil arguments
    stencil_arg_count = 0
    for arg_descriptor in call.ktype.arg_descriptors:
        if arg_descriptor.stencil:
            if not arg_descriptor.stencil['extent']:
                # an extent argument must be provided
                stencil_arg_count += 1
            if arg_descriptor.stencil['type'] == 'xory1d':
                # a direction argument must be provided
                stencil_arg_count += 1

    const = LFRicConstants()
    # Quadrature arguments - will have as many as there are distinct
    # quadrature shapes specified in the metadata.
    qr_arg_count = len(set(call.ktype.eval_shapes).intersection(
        set(const.VALID_QUADRATURE_SHAPES)))

    expected_arg_count = len(call.ktype.arg_descriptors) + \
        stencil_arg_count + qr_arg_count

    if expected_arg_count != len(call.args):
        raise GenerationError(
            f"error: expected '{expected_arg_count}' arguments in the "
            f"algorithm layer but found '{len(call.args)}'. Expected "
            f"'{len(call.ktype.arg_descriptors)}' standard arguments, "
            f"'{stencil_arg_count}' tencil arguments and '{qr_arg_count}' "
            f"qr_arguments'")


class DynStencil():
    ''' Provides stencil information about a Dynamo argument '''
    def __init__(self, name):
        self._name = name
        self._extent = None
        self._extent_arg = None
        self._direction_arg = None

    @property
    def extent(self):
        '''Returns the extent of the stencil if it is known. It will be known
        if it is specified in the metadata.'''
        return self._extent

    @property
    def extent_arg(self):
        '''Returns the algorithm argument associated with the extent value if
        extent has not been provided in the metadata.'''
        return self._extent_arg

    @extent_arg.setter
    def extent_arg(self, value):
        ''' sets the extent_arg argument. '''
        self._extent_arg = value

    @property
    def direction_arg(self):
        '''returns the direction argument associated with the direction of
        the stencil if the direction of the stencil is not known'''
        return self._direction_arg

    @direction_arg.setter
    def direction_arg(self, value):
        ''' sets the direction_arg argument. '''
        self._direction_arg = value


class DynKernelArguments(Arguments):
    '''
    Provides information about Dynamo kernel call arguments
    collectively, as specified by the kernel argument metadata.

    :param call: the kernel meta-data for which to extract argument info.
    :type call: :py:class:`psyclone.parse.KernelCall`
    :param parent_call: the kernel-call object.
    :type parent_call: :py:class:`psyclone.dynamo0p3.DynKern`
    :param bool check: whether to check for consistency between the \
        kernel metadata and the algorithm layer. Defaults to True.

    :raises GenerationError: if the kernel meta-data specifies stencil extent.
    '''
    def __init__(self, call, parent_call, check=True):
        # pylint: disable=too-many-branches
        if False:  # pylint: disable=using-constant-test
            # For pyreverse
            self._0_to_n = DynKernelArgument(None, None, None, None)

        Arguments.__init__(self, parent_call)

        # check that the arguments provided by the algorithm layer are
        # consistent with those expected by the kernel(s)
        check_args(call)

        # create our arguments and add in stencil information where
        # appropriate.
        self._args = []
        idx = 0
        for arg in call.ktype.arg_descriptors:
            dyn_argument = DynKernelArgument(self, arg, call.args[idx],
                                             parent_call, check)
            idx += 1
            if dyn_argument.descriptor.stencil:
                # Create a stencil object and store a reference to it in our
                # new DynKernelArgument object.
                stencil = DynStencil(dyn_argument.descriptor.stencil['type'])
                dyn_argument.stencil = stencil

                if dyn_argument.descriptor.stencil['extent']:
                    raise GenerationError("extent metadata not yet supported")
                    # if supported we would add the following
                    # line. However, note there is currently no setter
                    # for extent in DynStencil so this would need to
                    # be added.  stencil.extent =
                    # dyn_argument.descriptor.stencil['extent']
                # An extent argument has been added.
                stencil.extent_arg = call.args[idx]
                idx += 1
                if dyn_argument.descriptor.stencil['type'] == 'xory1d':
                    # a direction argument has been added
                    stencil.direction_arg = call.args[idx]
                    idx += 1
            self._args.append(dyn_argument)

        # We have now completed the construction of the kernel arguments so
        # we can go back and update the names of any stencil size and/or
        # direction variable names to ensure there are no clashes.
        if self._parent_call:
            inv_sched = self._parent_call.ancestor(InvokeSchedule)
            if hasattr(inv_sched, "symbol_table"):
                symtab = inv_sched.symbol_table
            else:
                # This can happen in stub generation.
                symtab = LFRicSymbolTable()
        else:
            # TODO 719 The symtab is not connected to other parts of the
            # Stub generation.
            symtab = LFRicSymbolTable()
        const = LFRicConstants()
        for arg in self._args:
            if not arg.descriptor.stencil:
                continue
            if not arg.stencil.extent_arg.is_literal():
                if arg.stencil.extent_arg.varname:
                    # Ensure extent argument name is registered in the
                    # symbol_table.
                    tag = "AlgArgs_" + arg.stencil.extent_arg.text
                    root = arg.stencil.extent_arg.varname
                    new_name = symtab.find_or_create_tag(tag, root).name
                    arg.stencil.extent_arg.varname = new_name
            if arg.descriptor.stencil['type'] == 'xory1d':
                # a direction argument has been added
                if arg.stencil.direction_arg.varname and \
                   arg.stencil.direction_arg.varname not in \
                   const.VALID_STENCIL_DIRECTIONS:
                    # Register the name of the direction argument to ensure
                    # it is unique in the PSy layer
                    tag = "AlgArgs_" + arg.stencil.direction_arg.text
                    root = arg.stencil.direction_arg.varname
                    new_name = symtab.find_or_create_integer_symbol(
                        root, tag=tag).name
                    arg.stencil.direction_arg.varname = new_name

        self._dofs = []

        # Generate a static list of unique function-space names used
        # by the set of arguments: store the mangled names as these
        # are what we use at the level of an Invoke
        self._unique_fs_names = []
        # List of corresponding unique function-space objects
        self._unique_fss = []
        for arg in self._args:
            for function_space in arg.function_spaces:
                # We check that function_space is not None because scalar
                # args don't have one and fields only have one (only
                # operators have two).
                if function_space and \
                   function_space.mangled_name not in self._unique_fs_names:
                    self._unique_fs_names.append(function_space.mangled_name)
                    self._unique_fss.append(function_space)

    def get_arg_on_space_name(self, func_space_name):
        '''
        Returns the first argument (field or operator) found that is on
        the named function space, as specified in the kernel metadata. Also
        returns the associated FunctionSpace object.

        :param str func_space_name: Name of the function space (as specified \
                                    in kernel meta-data) for which to \
                                    find an argument.
        :return: the first kernel argument that is on the named function \
                 space and the associated FunctionSpace object.
        :rtype: (:py:class:`psyclone.dynamo0p3.DynKernelArgument`,
                 :py:class:`psyclone.domain.lfric.FunctionSpace`)
        :raises: FieldNotFoundError if no field or operator argument is found \
                 for the named function space.
        '''
        for arg in self._args:
            for function_space in arg.function_spaces:
                if function_space:
                    if func_space_name == function_space.orig_name:
                        return arg, function_space
        raise FieldNotFoundError(f"DynKernelArguments:get_arg_on_space_name: "
                                 f"there is no field or operator with "
                                 f"function space {func_space_name}")

    def get_arg_on_space(self, func_space):
        '''
        Returns the first argument (field or operator) found that is on
        the specified function space. The mangled name of the supplied
        function space is used for comparison.

        :param func_space: The function space for which to find an argument.
        :type func_space: :py:class:`psyclone.domain.lfric.FunctionSpace`
        :return: the first kernel argument that is on the supplied function
                 space
        :rtype: :py:class:`psyclone.dynamo0p3.DynKernelArgument`
        :raises: FieldNotFoundError if no field or operator argument is found
                 for the specified function space.
        '''
        for arg in self._args:
            for function_space in arg.function_spaces:
                if function_space:
                    if func_space.mangled_name == function_space.mangled_name:
                        return arg

        raise FieldNotFoundError(f"DynKernelArguments:get_arg_on_space: there "
                                 f"is no field or operator with function space"
                                 f" {func_space.orig_name} (mangled name = "
                                 f"'{func_space.mangled_name}')")

    def has_operator(self, op_type=None):
        ''' Returns true if at least one of the arguments is an operator
        of type op_type (either gh_operator [LMA] or gh_columnwise_operator
        [CMA]). If op_type is None then searches for *any* valid operator
        type. '''
        const = LFRicConstants()
        if op_type and op_type not in const.VALID_OPERATOR_NAMES:
            raise GenerationError(
                f"If supplied, 'op_type' must be a valid operator type (one "
                f"of {const.VALID_OPERATOR_NAMES}) but got '{op_type}'")
        if not op_type:
            # If no operator type is specified then we match any type
            op_list = const.VALID_OPERATOR_NAMES
        else:
            op_list = [op_type]
        for arg in self._args:
            if arg.argument_type in op_list:
                return True
        return False

    @property
    def unique_fss(self):
        ''' Returns a unique list of function space objects used by the
        arguments of this kernel '''
        return self._unique_fss

    @property
    def unique_fs_names(self):
        ''' Return the list of unique function space names used by the
        arguments of this kernel. The names are unmangled (i.e. as
        specified in the kernel metadata) '''
        return self._unique_fs_names

    def iteration_space_arg(self):
        '''
        Returns an argument we can use to dereference the iteration
        space. This can be a field or operator that is modified or
        alternatively a field that is read if one or more scalars
        are modified. If a kernel writes to more than one argument then
        that requiring the largest iteration space is selected.

        :return: Kernel argument from which to obtain iteration space
        :rtype: :py:class:`psyclone.dynamo0p3.DynKernelArgument`
        '''

        # Since we always compute operators out to the L1 halo we first
        # check whether this kernel writes to an operator
        write_accesses = AccessType.all_write_accesses()
        const = LFRicConstants()
        op_args = psyGen.args_filter(
            self._args,
            arg_types=const.VALID_OPERATOR_NAMES,
            arg_accesses=write_accesses)
        if op_args:
            return op_args[0]

        # Is this an inter-grid kernel? If so, then the iteration space
        # is determined by the coarse mesh, irrespective of whether
        # we are prolonging (and thus writing to a field on the fine mesh)
        # or restricting.
        if self._parent_call.is_intergrid:
            fld_args = psyGen.args_filter(
                self._args,
                arg_types=const.VALID_FIELD_NAMES,
                arg_meshes=["gh_coarse"])
            return fld_args[0]

        # This is not an inter-grid kernel and it does not write to an
        # operator. We now check for fields that are written to. We
        # check first for any modified field on a continuous function
        # space, failing that we try any_space function spaces
        # (because we must assume such a space is continuous) and
        # finally we try all discontinuous function spaces including
        # any_discontinuous_space. We do this because if a quantity on
        # a continuous FS is modified then our iteration space must be
        # larger (include L1-halo cells)
        const = LFRicConstants()
        write_accesses = AccessType.all_write_accesses()
        fld_args = psyGen.args_filter(
            self._args,
            arg_types=const.VALID_FIELD_NAMES,
            arg_accesses=write_accesses)
        if fld_args:
            for spaces in [const.CONTINUOUS_FUNCTION_SPACES,
                           const.VALID_ANY_SPACE_NAMES,
                           const.VALID_DISCONTINUOUS_NAMES]:
                for arg in fld_args:
                    if arg.function_space.orig_name in spaces:
                        return arg

        # No modified fields or operators. Check for unmodified fields...
        fld_args = psyGen.args_filter(
            self._args,
            arg_types=const.VALID_FIELD_NAMES)
        if fld_args:
            return fld_args[0]

        # it is an error if we get to here
        raise GenerationError(
            "iteration_space_arg(). The dynamo0.3 api must have a modified "
            "field, a modified operator, or an unmodified field (in the case "
            "of a modified scalar). None of these were found.")

    @property
    def dofs(self):
        ''' Currently required for Invoke base class although this
        makes no sense for Dynamo. Need to refactor the Invoke base class
        and remove the need for this property (#279). '''
        return self._dofs

    def raw_arg_list(self):
        '''
        Constructs the class-specific argument list for a kernel.

        :returns: a list of all of the actual arguments to the \
                  kernel call.
        :rtype: list of str.

        '''
        create_arg_list = KernCallArgList(self._parent_call)
        create_arg_list.generate()
        self._raw_arg_list = create_arg_list.arglist

        return self._raw_arg_list

    def psyir_expressions(self):
        '''
        :returns: the PSyIR expressions representing this Argument list.
        :rtype: list of :py:class:`psyclone.psyir.nodes.Node`

        '''
        create_arg_list = KernCallArgList(self._parent_call)
        create_arg_list.generate()
        return create_arg_list.psyir_arglist

    @property
    def acc_args(self):
        '''
        :returns: the list of quantities that must be available on an \
                  OpenACC device before the associated kernel can be launched.
        :rtype: list of str

        '''
        create_acc_arg_list = KernCallAccArgList(self._parent_call)
        create_acc_arg_list.generate()
        return create_acc_arg_list.arglist

    @property
    def scalars(self):
        '''
        Provides the list of names of scalar arguments required by the
        kernel associated with this Arguments object. If there are none
        then the returned list is empty.

        :returns: A list of the names of scalar arguments in this object.
        :rtype: list of str
        '''
        # Return nothing for the moment as it is unclear whether
        # scalars need to be explicitly dealt with (for OpenACC) in
        # the dynamo api.
        return []


class DynKernelArgument(KernelArgument):
    '''
    This class provides information about individual LFRic kernel call
    arguments as specified by the kernel argument metadata and the
    kernel invocation in the Algorithm layer.

    :param kernel_args: object encapsulating all arguments to the \
                        kernel call.
    :type kernel_args: :py:class:`psyclone.dynamo0p3.DynKernelArguments`
    :param arg_meta_data: information obtained from the meta-data for \
                          this kernel argument.
    :type arg_meta_data: :py:class:`psyclone.domain.lfric.LFRicArgDescriptor`
    :param arg_info: information on how this argument is specified in \
                     the Algorithm layer.
    :type arg_info: :py:class:`psyclone.parse.algorithm.Arg`
    :param call: the kernel object with which this argument is associated.
    :type call: :py:class:`psyclone.dynamo0p3.DynKern`
    :param bool check: whether to check for consistency between the \
        kernel metadata and the algorithm layer. Defaults to True.

    :raises InternalError: for an unsupported metadata in the argument \
                           descriptor data type.

    '''
    # pylint: disable=too-many-public-methods, too-many-instance-attributes
    def __init__(self, kernel_args, arg_meta_data, arg_info, call, check=True):
        # Keep a reference to DynKernelArguments object that contains
        # this argument. This permits us to manage name-mangling for
        # any-space function spaces.
        self._kernel_args = kernel_args
        self._vector_size = arg_meta_data.vector_size
        self._argument_type = arg_meta_data.argument_type
        self._stencil = None
        if arg_meta_data.mesh:
            self._mesh = arg_meta_data.mesh.lower()
        else:
            self._mesh = None

        # The list of function-space objects for this argument. Each
        # object can be queried for its original name and for the
        # mangled name (used to make any-space arguments distinct
        # within an invoke). The argument will only have more than
        # one function-space associated with it if it is an operator.
        fs1 = None
        fs2 = None

        if self.is_operator:

            fs1 = FunctionSpace(arg_meta_data.function_space_to,
                                self._kernel_args)
            fs2 = FunctionSpace(arg_meta_data.function_space_from,
                                self._kernel_args)
        else:
            if arg_meta_data.function_space:
                fs1 = FunctionSpace(arg_meta_data.function_space,
                                    self._kernel_args)
        self._function_spaces = [fs1, fs2]

        # Set the argument's intrinsic type from its descriptor's
        # data type and check if an invalid data type is passed from
        # the argument descriptor.
        try:
            const = LFRicConstants()
            self._intrinsic_type = const.MAPPING_DATA_TYPES[
                arg_meta_data.data_type]
        except KeyError as err:
            raise InternalError(
                f"DynKernelArgument.__init__(): Found unsupported data "
                f"type '{arg_meta_data.data_type}' in the kernel argument "
                f"descriptor '{arg_meta_data}'.") from err

        # Addressing issue #753 will allow us to perform static checks
        # for consistency between the algorithm and the kernel
        # metadata. This will include checking that a field on a read
        # only function space is not passed to a kernel that modifies
        # it. Note, issue #79 is also related to this.
        KernelArgument.__init__(self, arg_meta_data, arg_info, call)
        # Argument proxy data type (if/as defined in LFRic infrastructure)
        self._proxy_data_type = None
        # Set up kernel argument information for scalar, field and operator
        # arguments: precision, module name, data type and proxy data type
        self._init_data_type_properties(arg_info, check)
        # Complete the initialisation of the argument (after
        # _init_data_type_properties() so the precision info etc is
        # already set up)
        self._complete_init(arg_info)

    def ref_name(self, function_space=None):
        '''
        Returns the name used to dereference this type of argument (depends
        on whether it is a field or operator and, if the latter, whether it
        is the to- or from-space that is specified).

        :param function_space: the function space of this argument
        :type function_space: :py:class:`psyclone.domain.lfric.FunctionSpace`

        :returns: the name used to dereference this argument.
        :rtype: str

        :raises GenerationError: if the supplied function space is not one \
                                 of the function spaces associated with \
                                 this argument.
        :raises GenerationError: if the supplied function space is not being \
                                 returned by either 'function_space_from' or \
                                 'function_space_to'.
        :raises GenerationError: if the argument type is not supported.

        '''
        # pylint: disable=too-many-branches
        if not function_space:
            if self.is_operator:
                # For an operator we use the 'from' FS
                function_space = self._function_spaces[1]
            else:
                function_space = self._function_spaces[0]
        else:
            # Check that the supplied function space is valid for this
            # argument
            found = False
            for fspace in self.function_spaces:
                if fspace and fspace.orig_name == function_space.orig_name:
                    found = True
                    break
            if not found:
                raise GenerationError(
                    f"DynKernelArgument.ref_name(fs): The supplied function "
                    f"space (fs='{function_space.orig_name}') is not one of "
                    f"the function spaces associated with this argument "
                    f"(fss={self.function_space_names}).")
        if self.is_field:
            return "vspace"
        if self.is_operator:
            if function_space.orig_name == self.descriptor.function_space_from:
                return "fs_from"
            if function_space.orig_name == self.descriptor.function_space_to:
                return "fs_to"
            raise GenerationError(
                f"DynKernelArgument.ref_name(fs): Function space "
                f"'{function_space.orig_name}' is one of the 'gh_operator' "
                f"function spaces '{self.function_spaces}' but is not being "
                f"returned by either function_space_from "
                f"'{self.descriptor.function_space_from}' or "
                f"function_space_to '{self.descriptor.function_space_to}'.")
        raise GenerationError(
            f"DynKernelArgument.ref_name(fs): Found unsupported argument "
            f"type '{self._argument_type}'.")

    def _init_data_type_properties(self, arg_info, check=True):
        '''Set up kernel argument information from LFRicConstants: precision,
        data type, proxy data type and module name. This is currently
        supported for scalar, field and operator arguments.

        :param arg_info: information on how this argument is specified \
            in the Algorithm layer.
        :type arg_info: :py:class:`psyclone.parse.algorithm.Arg`
        :param bool check: whether to use the algorithm \
            information. Optional argument that defaults to True.

        '''
        alg_datatype_info = None
        if arg_info:
            alg_datatype_info = arg_info._datatype
        alg_datatype = None
        alg_precision = None
        if alg_datatype_info:
            alg_datatype, alg_precision = alg_datatype_info

        const = LFRicConstants()
        if arg_info and arg_info.form == "collection":
            try:
                alg_datatype = const.FIELD_VECTOR_TO_FIELD_MAP[alg_datatype]
            except KeyError:
                # The collection datatype is not recognised or supported.
                alg_datatype = None

        if self.is_scalar:
            self._init_scalar_properties(alg_datatype, alg_precision,
                                         check)
        elif self.is_field:
            self._init_field_properties(alg_datatype, check)
        elif self.is_operator:
            self._init_operator_properties(alg_datatype, check)
        else:
            raise InternalError(
                f"Supported argument types are scalar, field and operator, "
                f"but the argument '{self.name}' in kernel "
                f"'{self._call.name}' is none of these.")

    def _init_scalar_properties(
            self, alg_datatype, alg_precision, check=True):
        '''Set up the properties of this scalar using algorithm datatype
        information if it is available.

        :param alg_datatype: the datatype of this argument as \
            specified in the algorithm layer or None if it is not \
            known.
        :type alg_datatype: str or NoneType
        :param alg_precision: the precision of this argument as \
            specified in the algorithm layer or None if it is not \
            known.
        :type alg_precision: str or NoneType
        :param bool check: whether to use the algorithm \
            information. Optional argument that defaults to True.

        :raises InternalError: if the intrinsic type of the scalar is \
            not supported.
        :raises GenerationError: if the datatype specified in the \
            algorithm layer is inconsistent with the kernel metadata.
        :raises GenerationError: if the datatype for a gh_scalar \
            could not be found in the algorithm layer.
        :raises NotImplementedError: if the scalar is a reduction and \
            its intrinsic type is not real.
        :raises GenerationError: if the scalar is a reduction and is \
            not declared with default precision.

        '''
        const = LFRicConstants()
        # Check the type of scalar defined in the metadata is supported.
        if self.intrinsic_type not in const.VALID_INTRINSIC_TYPES:
            raise InternalError(
                f"Expected one of {const.VALID_INTRINSIC_TYPES} intrinsic "
                f"types for a scalar argument but found "
                f"'{self.intrinsic_type}' in the metadata of kernel "
                f"{self._call.name} for argument {self.name}.")

        # Check the metadata and algorithm types are consistent if
        # the algorithm information is available and is not being ignored.
        if check and alg_datatype and \
           alg_datatype != self.intrinsic_type:
            raise GenerationError(
                f"The kernel metadata for argument '{self.name}' in "
                f"kernel '{self._call.name}' specifies this argument "
                f"should be a scalar of type '{self.intrinsic_type}' but "
                f"in the algorithm layer it is defined as a "
                f"'{alg_datatype}'.")

        # If the algorithm information is not being ignored and
        # the datatype is known in the algorithm layer and it is
        # not a literal then its precision should also be defined.
        if check and alg_datatype and not alg_precision and \
           not self.is_literal:
            raise GenerationError(
                f"LFRic coding standards require scalars to have "
                f"their precision defined in the algorithm layer but "
                f"'{self.name}' in '{self._call.name}' does not.")

        if self.access in AccessType.get_valid_reduction_modes():
            # Treat reductions separately to other scalars as it
            # is expected that they should match the precision of
            # the field they are reducing. At the moment there is
            # an assumption that the precision will always be a
            # particular value (the default), see issue #1570.

            # Only real reductions are supported.
            if not self.intrinsic_type == "real":
                raise NotImplementedError(
                    "Reductions for datatypes other than real are not yet "
                    "supported in PSyclone.")

            expected_precision = const.DATA_TYPE_MAP["reduction"]["kind"]
            # If the algorithm information is not being ignored
            # then check that the expected precision and the
            # precision defined in the algorithm layer are
            # the same.
            if check and alg_precision and \
               alg_precision != expected_precision:
                raise GenerationError(
                    f"This scalar is a reduction which assumes precision "
                    f"of type '{expected_precision}' but the algorithm "
                    f"declares this scalar with precision "
                    f"'{alg_precision}'.")

            # Use the default 'real' scalar reduction properties.
            self._precision = expected_precision
            self._data_type = const.DATA_TYPE_MAP["reduction"]["type"]
            self._proxy_data_type = const.DATA_TYPE_MAP[
                "reduction"]["proxy_type"]
            self._module_name = const.DATA_TYPE_MAP["reduction"]["module"]
        else:
            # This is a scalar that is not part of a reduction.

            if check and alg_precision:
                # Use the algorithm precision if it is available
                # and not being ignored.
                self._precision = alg_precision
            else:
                # Use default precision for this datatype if the
                # algorithm precision is either not available or is
                # being ignored.
                self._precision = const.SCALAR_PRECISION_MAP[
                    self.intrinsic_type]

    def _init_field_properties(self, alg_datatype, check=True):
        '''Set up the properties of this field using algorithm datatype
        information if it is available.

        :param alg_datatype: the datatype of this argument as \
            specified in the algorithm layer or None if it is not \
            known.
        :type alg_datatype: str or NoneType
        :param bool check: whether to use the algorithm \
            information. Optional argument that defaults to True.

        :raises GenerationError: if the datatype for a gh_field \
            could not be found in the algorithm layer.
        :raises GenerationError: if the datatype specified in the \
            algorithm layer is inconsistent with the kernel metadata.
        :raises InternalError: if the intrinsic type of the field is \
            not supported (i.e. is not real or integer).

        '''
        const = LFRicConstants()
        argtype = None
        # If the algorithm information is not being ignored then
        # it must be available.
        if check and not alg_datatype:
            raise GenerationError(
                f"It was not possible to determine the field type from "
                f"the algorithm layer for argument '{self.name}' in "
                f"kernel '{self._call.name}'.")

        # If the algorithm information is not being ignored then
        # check the metadata and algorithm type are consistent and
        # that the metadata specifies a supported intrinsic type.
        if self.intrinsic_type == "real":
            if not check:
                # Use the default as we are ignoring any algorithm info
                argtype = "field"
            elif alg_datatype == "field_type":
                argtype = "field"
            elif alg_datatype == "r_bl_field_type":
                argtype = "r_bl_field"
            elif alg_datatype == "r_phys_field_type":
                argtype = "r_phys_field"
            elif alg_datatype == "r_solver_field_type":
                argtype = "r_solver_field"
            elif alg_datatype == "r_tran_field_type":
                argtype = "r_tran_field"
            else:
                raise GenerationError(
                    f"The metadata for argument '{self.name}' in kernel "
                    f"'{self._call.name}' specifies that this is a real "
                    f"field, however it is declared as a "
                    f"'{alg_datatype}' in the algorithm code.")

        elif self.intrinsic_type == "integer":
            if check and alg_datatype != "integer_field_type":
                raise GenerationError(
                    f"The metadata for argument '{self.name}' in kernel "
                    f"'{self._call.name}' specifies that this is an "
                    f"integer field, however it is declared as a "
                    f"'{alg_datatype}' in the algorithm code.")
            argtype = "integer_field"
        else:
            raise InternalError(
                f"Expected one of {const.VALID_FIELD_INTRINSIC_TYPES} "
                f"intrinsic types for a field argument but found "
                f"'{self.intrinsic_type}'.")
        self._data_type = const.DATA_TYPE_MAP[argtype]["type"]
        self._precision = const.DATA_TYPE_MAP[argtype]["kind"]
        self._proxy_data_type = const.DATA_TYPE_MAP[argtype]["proxy_type"]
        self._module_name = const.DATA_TYPE_MAP[argtype]["module"]

    def _init_operator_properties(self, alg_datatype, check=True):
        '''Set up the properties of this operator using algorithm datatype
        information if it is available.

        :param alg_datatype: the datatype of this argument as \
            specified in the algorithm layer or None if it is not \
            known.
        :type alg_datatype: str or NoneType
        :param bool check: whether to use the algorithm \
            information. Optional argument that defaults to True.
        :raises GenerationError: if the datatype for a gh_operator \
            could not be found in the algorithm layer (and check is \
            True).
        :raises GenerationError: if the datatype specified in the \
            algorithm layer is inconsistent with the kernel metadata.
        :raises InternalError: if this argument is not an operator.

        '''
        const = LFRicConstants()
        argtype = None
        if self.argument_type == "gh_operator":
            if not check:
                # Use the default as we are ignoring any algorithm info
                argtype = "operator"
            elif not alg_datatype:
                # Raise an exception as we require algorithm
                # information to determine the precision of the
                # operator
                raise GenerationError(
                    f"It was not possible to determine the operator type "
                    f"from the algorithm layer for argument '{self.name}' "
                    f"in kernel '{self._call.name}'.")
            elif alg_datatype == "operator_type":
                argtype = "operator"
            elif alg_datatype == "r_solver_operator_type":
                argtype = "r_solver_operator"
            elif alg_datatype == "r_tran_operator_type":
                argtype = "r_tran_operator"
            else:
                raise GenerationError(
                    f"The metadata for argument '{self.name}' in kernel "
                    f"'{self._call.name}' specifies that this is an "
                    f"operator, however it is declared as a "
                    f"'{alg_datatype}' in the algorithm code.")
        elif self.argument_type == "gh_columnwise_operator":
            if check and alg_datatype and \
               alg_datatype != "columnwise_operator_type":
                raise GenerationError(
                    f"The metadata for argument '{self.name}' in kernel "
                    f"'{self._call.name}' specifies that this is a "
                    f"columnwise operator, however it is declared as a "
                    f"'{alg_datatype}' in the algorithm code.")
            argtype = "columnwise_operator"
        else:
            raise InternalError(
                f"Expected 'gh_operator' or 'gh_columnwise_operator' "
                f"argument type but found '{self.argument_type}'.")
        self._data_type = const.DATA_TYPE_MAP[argtype]["type"]
        self._precision = const.DATA_TYPE_MAP[argtype]["kind"]
        self._proxy_data_type = const.DATA_TYPE_MAP[argtype]["proxy_type"]
        self._module_name = const.DATA_TYPE_MAP[argtype]["module"]

    @property
    def is_scalar(self):
        '''
        :returns: True if this kernel argument represents a scalar, \
                  False otherwise.
        :rtype: bool
        '''
        const = LFRicConstants()
        return self._argument_type in const.VALID_SCALAR_NAMES

    @property
    def is_field(self):
        '''
        :returns: True if this kernel argument represents a field, \
                  False otherwise.
        :rtype: bool
        '''
        const = LFRicConstants()
        return self._argument_type in const.VALID_FIELD_NAMES

    @property
    def is_operator(self):
        '''
        :returns: True if this kernel argument represents an operator, \
                  False otherwise.
        :rtype: bool
        '''
        const = LFRicConstants()
        return self._argument_type in const.VALID_OPERATOR_NAMES

    @property
    def descriptor(self):
        '''
        :returns: a descriptor object which contains Kernel metadata \
                  about this argument.
        :rtype: :py:class:`psyclone.domain.lfric.LFRicArgDescriptor`
        '''
        return self._arg

    @property
    def argument_type(self):
        '''
        :returns: the API type of this argument, as specified in \
                  the metadata.
        :rtype: str
        '''
        return self._argument_type

    @property
    def intrinsic_type(self):
        '''
        :returns: the intrinsic Fortran type of this argument for scalars \
                  or of the argument's data for fields and operators.
        :rtype: str
        '''
        return self._intrinsic_type

    @property
    def mesh(self):
        '''
        :returns: mesh associated with argument ('GH_FINE' or 'GH_COARSE').
        :rtype: str
        '''
        return self._mesh

    @property
    def vector_size(self):
        '''
        :returns: the vector size of this argument as specified in \
                  the Kernel metadata.
        :rtype: str
        '''
        return self._vector_size

    @property
    def name_indexed(self):
        '''
        :returns: the name for this argument with an additional index \
                  which accesses the first element for a vector argument.
        :rtype: str
        '''
        if self._vector_size > 1:
            return self._name+"(1)"
        return self._name

    def psyir_expression(self):
        '''
        Looks up or creates a reference to a suitable Symbol for this kernel
        argument. If the argument is a scalar that has been provided as a
        literal (in the Algorithm layer) then the PSyIR of the expression
        is returned.

        :returns: the PSyIR for this kernel argument.
        :rtype: :py:class:`psyclone.psyir.nodes.Node`

        :raises InternalError: if this argument is a literal but we fail to \
                               construct PSyIR that is consistent with this.
        :raises NotImplementedError: if this argument is not a literal, scalar
                                     or field.

        '''
        symbol_table = self._call.scope.symbol_table

        if self.is_literal:
            reader = FortranReader()
            if self.precision:
                # Ensure any associated precision symbol is in the table.
                symbol_table.add_lfric_precision_symbol(self.precision)
            try:
                lit = reader.psyir_from_expression(self.name, symbol_table)
            except SymbolError as err:
                raise InternalError(
                    f"Unexpected literal expression '{self.name}' when "
                    f"processing kernel '{self.call.name}'.") from err

            # Sanity check that the resulting expression is a literal.
            if lit.walk(Reference):
                raise InternalError(
                    f"Expected argument '{self.name}' to kernel "
                    f"'{self.call.name}' to be a literal but the created "
                    f"PSyIR contains one or more References.")
            return lit

        if self.is_scalar:
            try:
                scalar_sym = symbol_table.lookup(self.name)
            except KeyError:
                # TODO once #1258 is done the symbols should already exist
                # and therefore we should raise an exception if not.
                scalar_sym = symbol_table.new_symbol(
                    self.name, symbol_type=DataSymbol,
                    datatype=self.infer_datatype())
            return Reference(scalar_sym)

        if self.is_field or self.is_operator:
            # Although the argument to a Kernel is a field, the data itself
            # is accessed through a field_proxy.
            try:
                sym = symbol_table.lookup(self.proxy_name)
            except KeyError:
                # TODO once #1258 is done the symbols should already exist
                # and therefore we should raise an exception if not.
                sym = symbol_table.new_symbol(
                    self.proxy_name, symbol_type=DataSymbol,
                    datatype=self.infer_datatype(proxy=True))
            return StructureReference.create(sym, ["data"])

        raise NotImplementedError(
            f"Unsupported kernel argument type: '{self.name}' is of type "
            f"'{self.argument_type}' which is not recognised as being a "
            f"literal, scalar or field.")

    @property
    def declaration_name(self):
        '''
        :returns: the name for this argument with the array dimensions \
                  added if required.
        :rtype: str
        '''
        if self._vector_size > 1:
            return self._name+"("+str(self._vector_size)+")"
        return self._name

    @property
    def proxy_name(self):
        '''
        :returns: the proxy name for this argument.
        :rtype: str
        '''
        return self._name+"_proxy"

    @property
    def proxy_name_indexed(self):
        '''
        :returns: the proxy name for this argument with an additional \
                  index which accesses the first element for a vector \
                  argument.
        :rtype: str
        '''
        if self._vector_size > 1:
            return self._name+"_proxy(1)"
        return self._name+"_proxy"

    @property
    def proxy_declaration_name(self):
        '''
        :returns: the proxy name for this argument with the array \
                  dimensions added if required.
        :rtype: str
        '''
        if self._vector_size > 1:
            return self.proxy_name+"("+str(self._vector_size)+")"
        return self.proxy_name

    @property
    def proxy_data_type(self):
        '''
        :returns: the type of this argument's proxy (if it exists) as \
                  defined in LFRic infrastructure.
        :rtype: str or NoneType

        '''
        return self._proxy_data_type

    @property
    def function_space(self):
        '''
        Returns the expected finite element function space for a kernel
        argument as specified by the kernel argument metadata: a single
        function space for a field and function_space_from for an operator.

        :returns: function space for this argument.
        :rtype: :py:class:`psyclone.domain.lfric.FunctionSpace`
        '''
        if self._argument_type == "gh_operator":
            # We return the 'from' space for an operator argument
            return self.function_space_from
        return self._function_spaces[0]

    @property
    def function_space_to(self):
        '''
        :returns: the 'to' function space of an operator.
        :rtype: str
        '''
        return self._function_spaces[0]

    @property
    def function_space_from(self):
        '''
        :returns:  the 'from' function space of an operator.
        :rtype: str
        '''
        return self._function_spaces[1]

    @property
    def function_spaces(self):
        '''
        Returns the expected finite element function space for a kernel
        argument as specified by the kernel argument metadata: a single
        function space for a field and a list containing
        function_space_to and function_space_from for an operator.

        :returns: function space(s) for this argument.
        :rtype: list of :py:class:`psyclone.domain.lfric.FunctionSpace`

        '''
        return self._function_spaces

    @property
    def function_space_names(self):
        '''
        Returns a list of the names of the function spaces associated
        with this argument. We have more than one function space when
        dealing with operators.

        :returns: list of function space names for this argument.
        :rtype: list of str

        '''
        fs_names = []
        for fspace in self._function_spaces:
            if fspace:
                fs_names.append(fspace.orig_name)
        return fs_names

    @property
    def intent(self):
        '''
        Returns the Fortran intent of this argument as defined by the
        valid access types for this API

        :returns: the expected Fortran intent for this argument as \
                  specified by the kernel argument metadata
        :rtype: str

        '''
        write_accesses = AccessType.all_write_accesses()
        if self.access == AccessType.READ:
            return "in"
        if self.access in write_accesses:
            return "inout"
        # An argument access other than the pure "read" or one of
        # the "write" accesses is invalid
        valid_accesses = [AccessType.READ.api_specific_name()] + \
            [access.api_specific_name() for access in write_accesses]
        raise GenerationError(
            f"In the LFRic API the argument access must be one of "
            f"{valid_accesses}, but found '{self.access}'.")

    @property
    def discontinuous(self):
        '''
        Returns True if this argument is known to be on a discontinuous
        function space including any_discontinuous_space, otherwise
        returns False.

        :returns: whether the argument is discontinuous.
        :rtype: bool

        '''
        const = LFRicConstants()
        if self.function_space.orig_name in \
           const.VALID_DISCONTINUOUS_NAMES:
            return True
        if self.function_space.orig_name in \
           const.VALID_ANY_SPACE_NAMES:
            # We will eventually look this up based on our dependence
            # analysis but for the moment we assume the worst
            return False
        return False

    @property
    def stencil(self):
        '''
        :returns: stencil information for this argument if it exists.
        :rtype: :py:class:`psyclone.dynamo0p3.DynStencil`
        '''
        return self._stencil

    @stencil.setter
    def stencil(self, value):
        '''
        Sets stencil information for this kernel argument.

        :param value: stencil information for this argument.
        :type value: :py:class:`psyclone.dynamo0p3.DynStencil`

        '''
        self._stencil = value

    def infer_datatype(self, proxy=False):
        '''
        Infer the datatype of this kernel argument in the PSy layer using
        the LFRic API rules. If any LFRic infrastructure modules are required
        but are not already present then suitable ContainerSymbols are added
        to the outermost symbol table. Similarly, DataTypeSymbols are added for
        any required LFRic derived types that are not already in the symbol
        table.

        TODO #1258 - ultimately this routine should not have to create any
        DataTypeSymbols as that should already have been done.

        :param bool proxy: whether or not we want the type of the proxy \
            object for this kernel argument. Defaults to False (i.e.
            return the type rather than the proxy type).

        :returns: the datatype of this argument.
        :rtype: :py:class:`psyclone.psyir.symbols.DataType`

        :raises NotImplementedError: if an unsupported argument type is found.

        '''
        # We want to put any Container symbols in the outermost scope so find
        # the corresponding symbol table.
        symbol_table = self._call.scope.symbol_table
        root_table = symbol_table
        while root_table.parent_symbol_table():
            root_table = root_table.parent_symbol_table()

        def _find_or_create_type(mod_name, type_name):
            '''
            Utility to find or create a DataTypeSymbol with the supplied name,
            imported from the named module.

            :param str mod_name: the name of the module from which the \
                                 DataTypeSymbol should be imported.
            :param str type_name: the name of the derived type for which to \
                                  create a DataTypeSymbol.

            :returns: the symbol for the requested type.
            :rtype: :py:class:`psyclone.psyir.symbols.DataTypeSymbol`

            '''
            return root_table.find_or_create(
                    type_name,
                    symbol_type=DataTypeSymbol,
                    datatype=DeferredType(),
                    interface=ImportInterface(root_table.find_or_create(
                        mod_name,
                        symbol_type=ContainerSymbol)
                        ))

        if self.is_scalar:
            # Find or create the DataType for the appropriate scalar type.
            if self.intrinsic_type == "real":
                prim_type = ScalarType.Intrinsic.REAL
            elif self.intrinsic_type == "integer":
                prim_type = ScalarType.Intrinsic.INTEGER
            elif self.intrinsic_type == "logical":
                prim_type = ScalarType.Intrinsic.BOOLEAN
            else:
                raise NotImplementedError(
                    f"Unsupported scalar type '{self.intrinsic_type}'")

            kind_name = self.precision
            try:
                kind_symbol = symbol_table.lookup(kind_name)
            except KeyError:
                mod_map = LFRicConstants().UTILITIES_MOD_MAP
                const_mod = mod_map["constants"]["module"]
                try:
                    constants_container = symbol_table.lookup(const_mod)
                except KeyError:
                    # TODO Once #696 is done, we should *always* have a
                    # symbol for this container at this point so should
                    # raise an exception if we haven't.
                    constants_container = LFRicTypes(const_mod)
                    root_table.add(constants_container)
                kind_symbol = DataSymbol(
                    kind_name, INTEGER_TYPE,
                    interface=ImportInterface(constants_container))
                root_table.add(kind_symbol)
            return ScalarType(prim_type, kind_symbol)

        if self.is_field or self.is_operator:
            # Find or create the DataTypeSymbol for the appropriate
            # field or operator type.
            mod_name = self._module_name
            if proxy:
                type_name = self._proxy_data_type
            else:
                type_name = self._data_type
            return _find_or_create_type(mod_name, type_name)

        raise NotImplementedError(
            f"'{str(self)}' is not a scalar, field or operator argument")


class DynACCEnterDataDirective(ACCEnterDataDirective):
    '''
    Sub-classes ACCEnterDataDirective to provide an API-specific implementation
    of data_on_device().

    '''
    def data_on_device(self, _):
        '''
        Provide a hook to be able to add information about data being on a
        device (or not). This is currently not used in dynamo0p3.

        '''
        return None


# ---------- Documentation utils -------------------------------------------- #
# The list of module members that we wish AutoAPI to generate
# documentation for. (See https://psyclone-ref.readthedocs.io)
__all__ = [
    'DynFuncDescriptor03',
    'DynKernMetadata',
    'DynamoPSy',
    'DynStencils',
    'DynDofmaps',
    'DynFunctionSpaces',
    'LFRicFields',
    'DynProxies',
    'DynCellIterators',
    'DynLMAOperators',
    'DynCMAOperators',
    'DynMeshes',
    'DynInterGrid',
    'DynBasisFunctions',
    'DynBoundaryConditions',
    'DynInvokeSchedule',
    'DynGlobalSum',
    'DynHaloExchange',
    'DynHaloExchangeStart',
    'DynHaloExchangeEnd',
    'HaloDepth',
    'HaloWriteAccess',
    'HaloReadAccess',
    'DynLoop',
    'DynKern',
    'FSDescriptor',
    'FSDescriptors',
    'DynStencil',
    'DynKernelArguments',
    'DynKernelArgument',
    'DynACCEnterDataDirective']<|MERGE_RESOLUTION|>--- conflicted
+++ resolved
@@ -61,11 +61,8 @@
                                    LFRicArgDescriptor, KernelInterface,
                                    LFRicCollection, LFRicConstants,
                                    LFRicSymbolTable, LFRicInvoke,
-<<<<<<< HEAD
-                                   LFRicKernCallFactory, LFRicInvokes)
-=======
-                                   LFRicKernCallFactory, LFRicScalarArgs)
->>>>>>> 236d4095
+                                   LFRicInvokes, LFRicKernCallFactory,
+                                   LFRicScalarArgs)
 from psyclone.errors import GenerationError, InternalError, FieldNotFoundError
 from psyclone.f2pygen import (AllocateGen, AssignGen, CallGen, CommentGen,
                               DeallocateGen, DeclGen, DoGen, IfThenGen,
