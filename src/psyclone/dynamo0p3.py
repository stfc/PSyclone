--- conflicted
+++ resolved
@@ -9787,53 +9787,6 @@
             f"'{str(self)}' is not a scalar, field or operator argument")
 
 
-<<<<<<< HEAD
-class DynKernCallFactory():
-    ''' Create the necessary framework for a Dynamo kernel call.
-    This consists of a Loop over cells containing a call to the
-    user-supplied kernel routine.
-
-    '''
-    # pylint: disable=too-few-public-methods
-    @staticmethod
-    def create(call, parent):
-        '''
-        Create the objects needed for a call to the kernel
-        described in the call object.
-
-        :param call: information on the kernel call as obtained from the \
-                     Algorithm layer.
-        :type call: :py:class:`psyclone.parse.algorithm.KernelCall`
-        :param parent: the parent of this kernel call in the PSyIR.
-        :type parent: :py:class:`psyclone.psyir.nodes.Schedule`
-
-        '''
-        if parent is None:
-            raise NotImplementedError
-        if call.ktype.iterates_over == "domain":
-            # Kernel operates on whole domain so there is no loop.
-            # We still need a loop object though as that is where the logic
-            # for handling halo exchanges is currently implemented.
-            loop_type = "null"
-        else:
-            # Loop over cells, indicated by an empty string.
-            loop_type = ""
-        cloop = DynLoop(parent=parent, loop_type=loop_type)
-
-        # The kernel itself
-        kern = DynKern(parent)
-        kern.load(call, cloop.loop_body)
-
-        # Add the kernel as a child of the loop
-        cloop.loop_body.addchild(kern)
-
-        # Set-up the loop now we have the kernel object
-        cloop.load(kern)
-        return cloop
-
-
-=======
->>>>>>> f753ab8e
 class DynACCEnterDataDirective(ACCEnterDataDirective):
     '''
     Sub-classes ACCEnterDataDirective to provide an API-specific implementation
