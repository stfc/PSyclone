--- conflicted
+++ resolved
@@ -41,37 +41,18 @@
 
 from psyclone.errors import InternalError
 from psyclone.psyad import AdjointVisitor
-<<<<<<< HEAD
-from psyclone.psyad.domain.common.adjoint_utils import (create_adjoint_name,
-                                                        create_real_comparison)
-from psyclone.psyad.domain.lfric import generate_lfric_adjoint_test
-=======
 from psyclone.psyad.domain.common import find_container, create_adjoint_name
 from psyclone.psyad.domain.lfric import generate_lfric_adjoint
->>>>>>> fa0b77ed
 from psyclone.psyad.transformations.preprocess import preprocess_trans
 from psyclone.psyir.backend.fortran import FortranWriter
 from psyclone.psyir.frontend.fortran import FortranReader
 from psyclone.psyir.nodes import Routine, Assignment, Reference, Literal, \
-<<<<<<< HEAD
-    Call, Container, BinaryOperation, UnaryOperation, \
-    FileContainer, ArrayReference, Range
-=======
-    Call, Container, BinaryOperation, UnaryOperation, IfBlock, \
-    CodeBlock, ArrayReference, Range
->>>>>>> fa0b77ed
+    Call, Container, BinaryOperation, UnaryOperation, ArrayReference, Range
 from psyclone.psyir.symbols import SymbolTable, ImportInterface, Symbol, \
     ContainerSymbol, ScalarType, ArrayType, RoutineSymbol, DataSymbol, \
     INTEGER_TYPE, DeferredType, UnknownType
 
 
-<<<<<<< HEAD
-=======
-#: The tolerance applied to the comparison of the inner product values in
-#: the generated test-harness code.
-#: TODO #1346 this tolerance should be user configurable.
-INNER_PRODUCT_TOLERANCE = 1500.0
->>>>>>> fa0b77ed
 #: The extent we will allocate to each dimension of arrays used in the
 #: generated test-harness code.
 #: TODO #1331 provide some way of configuring the extent of the test arrays
@@ -86,17 +67,10 @@
 
     :param str tl_fortran_str: Fortran implementation of a tangent-linear \
         kernel.
-<<<<<<< HEAD
-    :param list of str active_variables: list of active variable names.
-    :param Optional[str] api: The PSyclone API in use, if any.
-    :param Optional[bool] create_test: whether or not to create test code \
-        for the adjoint kernel (defaults to True).
-=======
     :param List[str] active_variables: list of active variable names.
     :param Optional[str] api: The PSyclone API in use, if any.
     :param Optional[bool] create_test: whether or not to create test code for \
         the adjoint kernel.
->>>>>>> fa0b77ed
 
     :returns: a 2-tuple consisting of a string containing the Fortran \
         implementation of the supplied tangent-linear kernel and (if \
@@ -152,7 +126,6 @@
     # Create test harness if requested
     test_fortran_str = ""
     if create_test:
-<<<<<<< HEAD
         if not api:
             test_psyir = generate_adjoint_test(tl_psyir, ad_psyir,
                                                active_variables)
@@ -162,15 +135,6 @@
             raise NotImplementedError(
                 f"Test-harness generation is not implemented for the "
                 f"'{api}' API.")
-=======
-        if api:
-            # Support for the dynamo0.3 API is in progress: TODO #1782.
-            raise NotImplementedError(
-                f"The generation of a test harness for an adjoint kernel "
-                f"conforming to the '{api}' API is not yet implemented.")
-        test_psyir = generate_adjoint_test(tl_psyir, ad_psyir,
-                                           active_variables)
->>>>>>> fa0b77ed
         test_fortran_str = writer(test_psyir)
         logger.debug(test_fortran_str)
 
