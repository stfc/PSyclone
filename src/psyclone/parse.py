--- conflicted
+++ resolved
@@ -50,12 +50,8 @@
 from fparser.two.utils import walk_ast
 import psyclone.expression as expr
 from psyclone.line_length import FortLineLength
-<<<<<<< HEAD
 from psyclone.configuration import Config
-=======
-from psyclone import configuration
 from psyclone.psyGen import InternalError
->>>>>>> e54efefd
 
 
 def check_api(api):
