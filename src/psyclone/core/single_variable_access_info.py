--- conflicted
+++ resolved
@@ -267,7 +267,6 @@
                    AccessType.all_write_accesses()
                    for access_info in self._accesses)
 
-<<<<<<< HEAD
     def is_conditional_read(self):
         ''':returns: if all read accesses to this variable are conditional,
             meaning that this variable is read conditional
@@ -284,15 +283,10 @@
         return all(access_written.conditional
                    for access_written in self.all_write_accesses)
 
-    def is_written_first(self):
-        ''':returns: True if this variable is written in the first access \
-            (which indicates that this variable is not an input variable \
-=======
     def is_written_first(self) -> bool:
         '''
         :returns: True if this variable is written in the first data access
             (which indicates that this variable is not an input variable
->>>>>>> adbc65ca
             for a kernel).
         '''
         for acc in self._accesses:
