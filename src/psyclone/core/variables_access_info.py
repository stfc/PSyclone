# -----------------------------------------------------------------------------
# BSD 3-Clause License
#
# Copyright (c) 2019-2025, Science and Technology Facilities Council.
# All rights reserved.
#
# Redistribution and use in source and binary forms, with or without
# modification, are permitted provided that the following conditions are met:
#
# * Redistributions of source code must retain the above copyright notice, this
#   list of conditions and the following disclaimer.
#
# * Redistributions in binary form must reproduce the above copyright notice,
#   this list of conditions and the following disclaimer in the documentation
#   and/or other materials provided with the distribution.
#
# * Neither the name of the copyright holder nor the names of its
#   contributors may be used to endorse or promote products derived from
#   this software without specific prior written permission.
#
# THIS SOFTWARE IS PROVIDED BY THE COPYRIGHT HOLDERS AND CONTRIBUTORS
# "AS IS" AND ANY EXPRESS OR IMPLIED WARRANTIES, INCLUDING, BUT NOT
# LIMITED TO, THE IMPLIED WARRANTIES OF MERCHANTABILITY AND FITNESS
# FOR A PARTICULAR PURPOSE ARE DISCLAIMED. IN NO EVENT SHALL THE
# COPYRIGHT HOLDER OR CONTRIBUTORS BE LIABLE FOR ANY DIRECT, INDIRECT,
# INCIDENTAL, SPECIAL, EXEMPLARY, OR CONSEQUENTIAL DAMAGES (INCLUDING,
# BUT NOT LIMITED TO, PROCUREMENT OF SUBSTITUTE GOODS OR SERVICES;
# LOSS OF USE, DATA, OR PROFITS; OR BUSINESS INTERRUPTION) HOWEVER
# CAUSED AND ON ANY THEORY OF LIABILITY, WHETHER IN CONTRACT, STRICT
# LIABILITY, OR TORT (INCLUDING NEGLIGENCE OR OTHERWISE) ARISING IN
# ANY WAY OUT OF THE USE OF THIS SOFTWARE, EVEN IF ADVISED OF THE
# POSSIBILITY OF SUCH DAMAGE.
# -----------------------------------------------------------------------------
# Author J. Henrichs, Bureau of Meteorology
# Modified by: S. Siso, STFC Daresbury Laboratory
#              A. R. Porter, STFC Daresbury Laboratory
#              A. B. G. Chalk, STFC Daresbury Laboratory
# -----------------------------------------------------------------------------

'''This module provides management of variable access information.'''


<<<<<<< HEAD
from psyclone.core.access_type import AccessType
=======
from typing import List

>>>>>>> adbc65ca
from psyclone.core.component_indices import ComponentIndices
from psyclone.core.signature import Signature
from psyclone.core.single_variable_access_info import SingleVariableAccessInfo
from psyclone.errors import InternalError


class VariablesAccessInfo(dict):
    '''This class stores all `SingleVariableAccessInfo` instances for all
    variables in the corresponding code section. It maintains 'location'
    information, which is an integer number that is increased for each new
    statement. It can be used to easily determine if one access is before
    another.

    :param nodes: optional, a single PSyIR node or list of nodes from
        which to initialise this object.
    :type nodes: Optional[:py:class:`psyclone.psyir.nodes.Node` |
        List[:py:class:`psyclone.psyir.nodes.Node`]]
    :param options: a dictionary with options to influence which variable
        accesses are to be collected.
    :type options: Dict[str, Any]
    :param Any options["USE-ORIGINAL-NAMES"]: if this option is set to a
        True value, an imported symbol that is renamed (``use mod, a=>b``)
        will be reported using the original name (``b`` in the example).
        Otherwise these symbols will be reported using the renamed name
        (``a``).

    :raises InternalError: if the optional options parameter is not a
        dictionary.
    :raises InternalError: if the nodes parameter either is a list and
        contains an element that is not a
        :py:class:`psyclone.psyir.nodes.Node`, of if nodes is not a list and
        is not of type :py:class:`psyclone.psyir.nodes.Node`

    '''
    # List of valid options and their default values. Note that only the
    # options method checks this, since it is convenient to pass in options
    # from the DependencyTools that might contain options for these tools.
<<<<<<< HEAD
    # COLLECT-ARRAY-SHAPE-READS: controls if access to the shape of an array
    #     (e.g. ``ubound(a)`` are reported as read or not at all. Defaults
    #     to True.
    # FLATTEN: by default, accesses in blocks (e.g. if blocks, loops) will
    #     all be added to the access information, with no indication that an
    #     accesses might be conditional (i.e. it's up to the calling program
    #     to check if a node is inside an if block etc). If FLATTEN is set to
    #     True, only the statements in the original node list will be
    #     reported, but accesses including in block will be marked as
    #     conditional if required. Check the manual for additional details.
    # USE-ORIGINAL-NAMES: if set this will report the original names of any
    #     symbol that is being renamed (``use mod, renamed_a=>a``). Defaults
    #     to False.
    _DEFAULT_OPTIONS = {"COLLECT-ARRAY-SHAPE-READS": False,
                        "FLATTEN": False,
                        "USE-ORIGINAL-NAMES": False}
=======
    # USE-ORIGINAL-NAMES: if set this will report the original names of any
    #     symbol that is being renamed (``use mod, renamed_a=>a``). Defaults
    #     to False.
    _DEFAULT_OPTIONS = {"USE-ORIGINAL-NAMES": False}
>>>>>>> adbc65ca

    def __init__(self, nodes=None, options=None):
        # This dictionary stores the mapping of signatures to the
        # corresponding SingleVariableAccessInfo instance.
        dict.__init__(self)

        self._options = VariablesAccessInfo._DEFAULT_OPTIONS.copy()
        if options:
            if not isinstance(options, dict):
                raise InternalError(f"The options argument for "
                                    f"VariablesAccessInfo must be a "
                                    f"dictionary or None, but got "
                                    f"'{type(options).__name__}'.")
            self._options.update(options)

        # Stores the current location information
        self._location = 0
        if nodes:
            # Import here to avoid circular dependency
            # pylint: disable=import-outside-toplevel
            from psyclone.psyir.nodes import Node
            if isinstance(nodes, list):
                for node in nodes:
                    if not isinstance(node, Node):
                        raise InternalError(f"Error in VariablesAccessInfo. "
                                            f"One element in the node list is "
                                            f"not a Node, but of type "
                                            f"{type(node)}")

                    node.reference_accesses(self)
            elif isinstance(nodes, Node):
                nodes.reference_accesses(self)
            else:
                arg_type = str(type(nodes))
                raise InternalError(f"Error in VariablesAccessInfo. "
                                    f"Argument must be a single Node in a "
                                    f"schedule or a list of Nodes in a "
                                    f"schedule but have been passed an "
                                    f"object of type: {arg_type}")

    def __str__(self):
        '''Gives a shortened visual representation of all variables
        and their access mode. The output is one of: READ, WRITE, READ+WRITE,
        or READWRITE for each variable accessed.
        READ+WRITE is used if the statement (or set of statements)
        contain individual read and write accesses, e.g. 'a=a+1'. In this
        case two accesses to `a` will be recorded, but the summary displayed
        using this function will be 'READ+WRITE'. Same applies if this object
        stores variable access information about more than one statement, e.g.
        'a=b; b=1'. There would be two different accesses to 'b' with two
        different locations, but the string representation would show this as
        READ+WRITE. If a variable is is passed to a kernel for which no
        individual variable information is available, and the metadata for
        this kernel indicates a READWRITE access, this is marked as READWRITE
        in the string output.'''

        all_signatures = self.all_signatures
        output_list = []
        for signature in all_signatures:
            mode = ""
            if self.has_read_write(signature):
                mode = "READWRITE"
            else:
                if self.is_read(signature):
                    if self.is_written(signature):
                        mode = "READ+WRITE"
                    else:
                        mode = "READ"
                elif self.is_written(signature):
                    mode = "WRITE"
<<<<<<< HEAD
            all_accesses = self[signature]
            cond = any(acc.conditional for acc in all_accesses)
            output_list.append(f"{'%' if cond else ''}{signature}: {mode}")
=======
                else:
                    # The data associated with this signature is not accessed.
                    mode = "NO_DATA_ACCESS"
            output_list.append(f"{signature}: {mode}")
>>>>>>> adbc65ca
        return ", ".join(output_list)

    def options(self, key=None):
        '''Returns the value of the options for a specified key,
        or None if the key is not specified in the options. If no
        key is specified, the whole option dictionary is returned.

        :param key: the option to query, or None if all options should
                    be returned.
        :type key: Optional[str]

        :returns: the value of the option associated with the provided key
                  or the whole option dictionary if it is not supplied.
        :rtype: Union[None, Any, dict]

        :raises InternalError: if an invalid key is specified.

        '''
        if key:
            if key not in VariablesAccessInfo._DEFAULT_OPTIONS:
                valids = list(VariablesAccessInfo._DEFAULT_OPTIONS.keys())
                # This makes sure the message always contains the valid
                # keys in the same order, important for testing.
                valids.sort()
                raise InternalError(f"Option key '{key}' is invalid, it "
                                    f"must be one of {valids}.")
            return self._options.get(key, None)
        return self._options

    @property
    def location(self):
        '''Returns the current location of this instance, which is
        the location at which the next accesses will be stored.
        See the Developers' Guide for more information.

        :returns: the current location of this object.
        :rtype: int'''
        return self._location

    def next_location(self):
        '''Increases the location number.'''
        self._location = self._location + 1

    def add_access(self, signature, access_type, node, component_indices=None,
                   conditional=False):
        # pylint: disable=too-many-arguments
        '''Adds access information for the variable with the given signature.
        If the `component_indices` parameter is not an instance of
        `ComponentIndices`, it is used to construct an instance. Therefore it
        can be None, a list or a list of lists of PSyIR nodes. In the case of
        a list of lists, this will be used unmodified to construct the
        ComponentIndices structures. If it is a simple list, it is assumed
        that it contains the indices used in accessing the last component
        of the signature. For example, for `a%b` with
        `component_indices=[i,j]`, it will create `[[], [i,j]` as component
        indices, indicating that no index is used in the first component `a`.
        If the access is supposed to be for `a(i)%b(j)`, then the
        `component_indices` argument must be specified as a list of lists,
        i.e. `[[i], [j]]`.

        :param signature: the signature of the variable.
        :type signature: :py:class:`psyclone.core.Signature`
        :param access_type: the type of access (READ, WRITE, ...)
        :type access_type: :py:class:`psyclone.core.access_type.AccessType`
        :param node: Node in PSyIR in which the access happens.
        :type node: :py:class:`psyclone.psyir.nodes.Node` instance
        :param component_indices: index information for the access.
        :type component_indices: \
            :py:class:`psyclone.core.component_indices.ComponentIndices`, or \
            any other type that can be used to construct a ComponentIndices \
            instance (None, List[:py:class:`psyclone.psyir.nodes.Node`] \
             or List[List[:py:class:`psyclone.psyir.nodes.Node`]])

        '''
        if not isinstance(signature, Signature):
            raise InternalError(f"Got '{signature}' of type "
                                f"'{type(signature).__name__}' but expected "
                                f"it to be of type psyclone.core.Signature.")

        # To make it easier for the user, we allow to implicitly create the
        # component indices instance here:
        if not isinstance(component_indices, ComponentIndices):
            # Handle some convenient cases:
            # 1. Add the right number of [] if component_indices is None:
            if component_indices is None:
                component_indices = [[]] * len(signature)
            elif isinstance(component_indices, list):
                # 2. If the argument is a simple list (not a list of lists),
                # assume that the indices are for the last component, and
                # add enough [] to give the right number of entries in the
                # list that is used to create the ComponentIndices instance:
                is_list_of_lists = all(isinstance(indx, list)
                                       for indx in component_indices)
                if not is_list_of_lists:
                    component_indices = [[]] * (len(signature)-1) \
                                      + [component_indices]

            component_indices = ComponentIndices(component_indices)

        if len(signature) != len(component_indices):
            raise InternalError(f"Cannot add '{component_indices}' with "
                                f"length {len(component_indices)} as "
                                f"indices for '{signature}' which "
                                f"requires {len(signature)} elements.")

        if signature in self:
            self[signature].add_access_with_location(access_type,
                                                     self._location, node,
                                                     component_indices,
                                                     conditional=conditional)
        else:
            var_info = SingleVariableAccessInfo(signature)
            var_info.add_access_with_location(access_type, self._location,
                                              node, component_indices,
                                              conditional=conditional)
            self[signature] = var_info

    @property
    def all_signatures(self):
        ''':returns: all signatures contained in this instance, sorted (in \
                     order to make test results reproducible).
        :rtype: List[:py:class:`psyclone.core.Signature`]
        '''
        list_of_vars = list(self.keys())
        list_of_vars.sort()
        return list_of_vars

    @property
    def all_data_accesses(self) -> List[Signature]:
        '''
        :returns: all Signatures in this instance that have a data access (i.e.
                  the data associated with them is read or written).
        '''
        result = []
        for sig in self.all_signatures:
            if self[sig].has_data_access():
                result.append(sig)
        return result

    def merge(self, other_access_info):
        '''Merges data from a VariablesAccessInfo instance to the
        information in this instance.

        :param other_access_info: the other VariablesAccessInfo instance.
        :type other_access_info: \
            :py:class:`psyclone.core.VariablesAccessInfo`
        '''

        # For each variable add all accesses. After merging the new data,
        # we need to increase the location so that all further added data
        # will have a location number that is larger.
        max_new_location = 0
        for signature in other_access_info.all_signatures:
            var_info = other_access_info[signature]
            for access_info in var_info.all_accesses:
                # Keep track of how much we need to update the next location
                # in this object:
                if access_info.location > max_new_location:
                    max_new_location = access_info.location
                new_location = access_info.location + self._location
                if signature in self:
                    var_info = self[signature]
                else:
                    var_info = SingleVariableAccessInfo(signature)
                    self[signature] = var_info

                var_info.add_access_with_location(access_info.access_type,
                                                  new_location,
                                                  access_info.node,
                                                  access_info.
                                                  component_indices,
                                                  access_info.conditional)
        # Increase the current location of this instance by the amount of
        # locations just merged in
        self._location = self._location + max_new_location

    def is_called(self, signature: Signature) -> bool:
        '''
        :param signature: signature of the variable.

        :returns: True if the specified variable is called at least once.
        '''
        return self[signature].is_called()

    def is_written(self, signature):
        '''Checks if the specified variable signature is at least
        written once.

        :param signature: signature of the variable.
        :type signature: :py:class:`psyclone.core.Signature`

        :returns: True if the specified variable is written (at least \
            once).
        :rtype: bool

        :raises: KeyError if the signature name cannot be found.

        '''
        var_access_info = self[signature]
        return var_access_info.is_written()

    def is_read(self, signature) -> bool:
        '''Checks if the specified variable signature is at least read once.

        :param signature: signature of the variable
        :type signature: :py:class:`psyclone.core.Signature`

        :returns: True if the specified variable name is read (at least
            once).

        :raises: KeyError if the signature cannot be found.'''

        var_access_info = self[signature]
        return var_access_info.is_read()

    def has_read_write(self, signature):
        '''Checks if the specified variable signature has at least one
        READWRITE access (which is typically only used in a function call).

        :param signature: signature of the variable
        :type signature: :py:class:`psyclone.core.Signature`

        :returns: True if the specified variable name has (at least one) \
            READWRITE access.
        :rtype: bool

        :raises: KeyError if the signature cannot be found.'''

        var_access_info = self[signature]
        return var_access_info.has_read_write()

    def set_conditional_accesses(self, if_branch, else_branch):
        '''This function adds the accesses from `if_branch` and `else_branch`,
        marking them as conditional if the accesses are already conditional,
        or only happen in one of the two branches. While this function is
        at the moment only used for if-statements, it can also be used for
        e.g. loops by providing None as `else_branch` object.

        :param if_branch: the first branch.
        :type if_branch: :py:class:`psyclone.psyir.nodes.Node`
        :param else_branch: the second branch, which can be None.
        :type else_branch: :py:class:`psyclone.psyir.nodes.Node`

        '''
        var_if = VariablesAccessInfo(if_branch, self.options())
        # Create an empty access info object in case that we do not have
        # a second branch.
        if else_branch:
            var_else = VariablesAccessInfo(else_branch, self.options())
        else:
            var_else = VariablesAccessInfo()

        # Get the list of all signatures in the if and else branch:
        all_sigs = set(var_if.keys())
        all_sigs.update(set(var_else.keys()))

        for sig in all_sigs:
            if sig not in var_if or sig not in var_else:
                # Signature is only in one branch. Mark all existing accesses
                # as conditional
                var_access = var_if[sig] if sig in var_if else var_else[sig]
                for access in var_access.all_accesses:
                    print("conditional 1", sig.to_language(
                          component_indices=access.component_indices))

                    access.conditional = True
                continue

            # Now we have a signature that is accessed in both
            # the if and else block. In case of array variables, we need to
            # distinguish between different indices, e.g. a(i) might be
            # written to unconditionally, but a(i+1) might be written
            # conditionally. Additionally, we should support mathematically
            # equivalent statements (e.g. a(i+1), and a(1+i)).
            # As a first step, split all the accesses into equivalence
            # classes. Each equivalent class stores two lists as a pair: the
            # first one with the accesses from the if branch, the second with
            # the accesses from the else branch.
            equiv = {}
            for access in var_if[sig].all_accesses:
                for comp_access in equiv.keys():
                    if access.component_indices.equal(comp_access):
                        equiv[comp_access][0].append(access)
                        break
                else:
                    # New component index:
                    equiv[access.component_indices] = ([access], [])
            # While we know that the signature is used in both branches, the
            # accesses for a given equivalence class of indices could still
            # be in only in one of them (e.g.
            # if () then a(i)=1 else a(i+1)=2 endif). So it is still possible
            # that we a new equivalence class in the second branch
            for access in var_else[sig].all_accesses:
                for comp_access in equiv.keys():
                    if access.component_indices.equal(comp_access):
                        equiv[comp_access][1].append(access)
                        break
                else:
                    # New component index:
                    equiv[access.component_indices] = ([], [access])

            print("===============================")
            # Now handle each equivalent set of component indices:
            for comp_index in equiv.keys():
                # print("evaluating equivalence", sig.to_language(
                #           component_indices=comp_index))
                if_accesses, else_accesses = equiv[comp_index]
                # If the access is not in both branches, it is conditional:
                if not if_accesses or not else_accesses:
                    # Only accesses in one section, therefore conditional:
                    var_access = if_accesses if if_accesses else else_accesses
                    for access in var_access:
                        access.conditional = True
                    continue

                # Now we have accesses to the same indices in both branches.
                # We still need to distinguish between read and write accesses.
                # This can result in incorrect/unexpected results in some rare
                # cases:
                # if ()
                #    call kernel(a(i))     ! Assume a(i) is READWRITE
                # else
                #    b = a(i)
                # endif
                # Now the read access to a(i) is unconditional, but the write
                # access to a(i) as part of the readwrite is conditional. But
                # since there is only one accesses for the readwrite, we can't
                # mark it as both conditional and unconditional
                conditional_in_if = True

                for mode in [AccessType.READ, AccessType.WRITE]:
                    for access in if_accesses:
                        # Ignore read or write accesses depending on mode
                        if mode is AccessType.READ and not access.is_read:
                            continue
                        if mode is AccessType.WRITE and not access.is_written:
                            continue
                        if not access.conditional:
                            conditional_in_if = False
                            break

                    overall_conditional = conditional_in_if
                    # If there is no conditional access in the if branch, there
                    # might still be one in the else branch, making the whole
                    # access conditional:
                    if not conditional_in_if:
                        # Assume that there is a conditional access in the else
                        # branch, unless we find an unconditional one
                        overall_conditional = True
                        for access in else_accesses:
                            # Ignore read or write accesses depending on mode
                            if mode is AccessType.READ and not access.is_read:
                                continue
                            if mode is AccessType.WRITE and \
                                    not access.is_written:
                                continue
                            if not access.conditional:
                                # We have an unconditional access, so know now
                                # that the access is unconditional:
                                overall_conditional = False
                                break

                    # If the access to this equivalence class is conditional,
                    # mark all accesses as conditional:
                    for access in if_accesses + else_accesses:
                        # Ignore read or write accesses depending on mode
                        if mode is AccessType.READ and not access.is_read:
                            continue
                        if mode is AccessType.WRITE and \
                                not access.is_written:
                            continue
                        access.conditional = overall_conditional
                        print(f"conditional" if overall_conditional
                              else "unconditional",
                              mode,
                              sig.to_language(component_indices=comp_index))
                print("-----------------------------")
        self.merge(var_if)
        self.merge(var_else)


# ---------- Documentation utils -------------------------------------------- #
# The list of module members that we wish AutoAPI to generate
# documentation for. (See https://psyclone-ref.readthedocs.io)
__all__ = ["VariablesAccessInfo"]<|MERGE_RESOLUTION|>--- conflicted
+++ resolved
@@ -40,12 +40,9 @@
 '''This module provides management of variable access information.'''
 
 
-<<<<<<< HEAD
+from typing import List
+
 from psyclone.core.access_type import AccessType
-=======
-from typing import List
-
->>>>>>> adbc65ca
 from psyclone.core.component_indices import ComponentIndices
 from psyclone.core.signature import Signature
 from psyclone.core.single_variable_access_info import SingleVariableAccessInfo
@@ -83,29 +80,12 @@
     # List of valid options and their default values. Note that only the
     # options method checks this, since it is convenient to pass in options
     # from the DependencyTools that might contain options for these tools.
-<<<<<<< HEAD
-    # COLLECT-ARRAY-SHAPE-READS: controls if access to the shape of an array
-    #     (e.g. ``ubound(a)`` are reported as read or not at all. Defaults
-    #     to True.
-    # FLATTEN: by default, accesses in blocks (e.g. if blocks, loops) will
-    #     all be added to the access information, with no indication that an
-    #     accesses might be conditional (i.e. it's up to the calling program
-    #     to check if a node is inside an if block etc). If FLATTEN is set to
-    #     True, only the statements in the original node list will be
-    #     reported, but accesses including in block will be marked as
-    #     conditional if required. Check the manual for additional details.
     # USE-ORIGINAL-NAMES: if set this will report the original names of any
     #     symbol that is being renamed (``use mod, renamed_a=>a``). Defaults
     #     to False.
-    _DEFAULT_OPTIONS = {"COLLECT-ARRAY-SHAPE-READS": False,
-                        "FLATTEN": False,
-                        "USE-ORIGINAL-NAMES": False}
-=======
-    # USE-ORIGINAL-NAMES: if set this will report the original names of any
-    #     symbol that is being renamed (``use mod, renamed_a=>a``). Defaults
-    #     to False.
-    _DEFAULT_OPTIONS = {"USE-ORIGINAL-NAMES": False}
->>>>>>> adbc65ca
+
+    _DEFAULT_OPTIONS = {"USE-ORIGINAL-NAMES": False,
+                        "FLATTEN": False}
 
     def __init__(self, nodes=None, options=None):
         # This dictionary stores the mapping of signatures to the
@@ -176,16 +156,12 @@
                         mode = "READ"
                 elif self.is_written(signature):
                     mode = "WRITE"
-<<<<<<< HEAD
+                else:
+                    # The data associated with this signature is not accessed.
+                    mode = "NO_DATA_ACCESS"
             all_accesses = self[signature]
             cond = any(acc.conditional for acc in all_accesses)
             output_list.append(f"{'%' if cond else ''}{signature}: {mode}")
-=======
-                else:
-                    # The data associated with this signature is not accessed.
-                    mode = "NO_DATA_ACCESS"
-            output_list.append(f"{signature}: {mode}")
->>>>>>> adbc65ca
         return ", ".join(output_list)
 
     def options(self, key=None):
@@ -558,7 +534,7 @@
                                 not access.is_written:
                             continue
                         access.conditional = overall_conditional
-                        print(f"conditional" if overall_conditional
+                        print("conditional" if overall_conditional
                               else "unconditional",
                               mode,
                               sig.to_language(component_indices=comp_index))
