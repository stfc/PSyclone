--- conflicted
+++ resolved
@@ -64,17 +64,11 @@
         to a True value, arrays used as first parameter to the PSyIR query
         operators lbound, ubound, or size will be reported as 'read'.
         Otherwise, these accesses will be ignored.
-<<<<<<< HEAD
-    :param Any options["USE-ORIGINAL-NAMES"]: if this option is set to a \
-=======
     :param Any options["USE-ORIGINAL-NAMES"]: if this option is set to a
->>>>>>> 62f1bbc5
         True value, an imported symbol that is renamed (``use mod, a=>b``)
         will be reported using the original name (``b`` in the example).
         Otherwise these symbols will be reported using the renamed name
         (``a``).
-<<<<<<< HEAD
-=======
 
     :raises InternalError: if the optional options parameter is not a
         dictionary.
@@ -82,7 +76,6 @@
         contains an element that is not a
         :py:class:`psyclone.psyir.nodes.Node`, of if nodes is not a list and
         is not of type :py:class:`psyclone.psyir.nodes.Node`
->>>>>>> 62f1bbc5
 
     '''
     # List of valid options and their default values. Note that only the
@@ -188,11 +181,8 @@
         if key:
             if key not in VariablesAccessInfo._DEFAULT_OPTIONS:
                 valids = list(VariablesAccessInfo._DEFAULT_OPTIONS.keys())
-<<<<<<< HEAD
-=======
                 # This makes sure the message always contains the valid
                 # keys in the same order, important for testing.
->>>>>>> 62f1bbc5
                 valids.sort()
                 raise InternalError(f"Option key '{key}' is invalid, it "
                                     f"must be one of {valids}.")
