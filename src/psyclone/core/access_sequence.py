# -----------------------------------------------------------------------------
# BSD 3-Clause License
#
# Copyright (c) 2019-2025, Science and Technology Facilities Council.
# All rights reserved.
#
# Redistribution and use in source and binary forms, with or without
# modification, are permitted provided that the following conditions are met:
#
# * Redistributions of source code must retain the above copyright notice, this
#   list of conditions and the following disclaimer.
#
# * Redistributions in binary form must reproduce the above copyright notice,
#   this list of conditions and the following disclaimer in the documentation
#   and/or other materials provided with the distribution.
#
# * Neither the name of the copyright holder nor the names of its
#   contributors may be used to endorse or promote products derived from
#   this software without specific prior written permission.
#
# THIS SOFTWARE IS PROVIDED BY THE COPYRIGHT HOLDERS AND CONTRIBUTORS
# "AS IS" AND ANY EXPRESS OR IMPLIED WARRANTIES, INCLUDING, BUT NOT
# LIMITED TO, THE IMPLIED WARRANTIES OF MERCHANTABILITY AND FITNESS
# FOR A PARTICULAR PURPOSE ARE DISCLAIMED. IN NO EVENT SHALL THE
# COPYRIGHT HOLDER OR CONTRIBUTORS BE LIABLE FOR ANY DIRECT, INDIRECT,
# INCIDENTAL, SPECIAL, EXEMPLARY, OR CONSEQUENTIAL DAMAGES (INCLUDING,
# BUT NOT LIMITED TO, PROCUREMENT OF SUBSTITUTE GOODS OR SERVICES;
# LOSS OF USE, DATA, OR PROFITS; OR BUSINESS INTERRUPTION) HOWEVER
# CAUSED AND ON ANY THEORY OF LIABILITY, WHETHER IN CONTRACT, STRICT
# LIABILITY, OR TORT (INCLUDING NEGLIGENCE OR OTHERWISE) ARISING IN
# ANY WAY OUT OF THE USE OF THIS SOFTWARE, EVEN IF ADVISED OF THE
# POSSIBILITY OF SUCH DAMAGE.
# -----------------------------------------------------------------------------
# Author J. Henrichs, Bureau of Meteorology
# Modified by: S. Siso, STFC Daresbury Laboratory
#              A. R. Porter, STFC Daresbury Laboratory
#              A. B. G. Chalk, STFC Daresbury Laboratory
# -----------------------------------------------------------------------------

'''This module provides management of variable access information.'''


from __future__ import annotations
from typing import TYPE_CHECKING, Optional, Union

from psyclone.core.access_type import AccessType
from psyclone.core.signature import Signature
from psyclone.core.component_indices import ComponentIndices
from psyclone.errors import InternalError
if TYPE_CHECKING:  # pragma: no cover
    from psyclone.psyir.nodes import Node
    from psyclone.psyir.symbols import Symbol


class AccessInfo():
    ''' This class stores information about an access to a variable (the node
    where it happens and the type of access, and the index accessed if
    available).

    :param access: the access type.
    :param node: Node in PSyIR in which the access happens.
    :param component_indices: indices used in the access, defaults to None.

    '''
    def __init__(
        self, access_type: AccessType, node: Union['Node', Symbol],
        component_indices: Optional[list[list['Node']] |
                                    ComponentIndices] = None
    ) -> None:
        self._access_type = access_type
        self._node = node
        if not isinstance(component_indices, ComponentIndices):
            self.component_indices = ComponentIndices(component_indices)
        else:
            self.component_indices = component_indices

    def __str__(self) -> str:
        return f"{self._access_type}"

    def change_read_to_write(self) -> None:
        '''This changes the access mode from READ to WRITE.
        This is used for processing assignment statements,
        where the LHS is first considered to be READ,
        and which is then changed to be WRITE.

        :raises InternalError: if the variable originally does not have\
            READ access.

        '''
        if self._access_type != AccessType.READ:
            raise InternalError("Trying to change variable to 'WRITE' "
                                "which does not have 'READ' access.")
        self._access_type = AccessType.WRITE

    @property
    def component_indices(self) -> ComponentIndices:
        '''
        This function returns the list of accesses used for each component
        as an instance of ComponentIndices. For example, `a(i)%b(j,k)%c`
        will return an instance of ComponentIndices representing
        `[ [i], [j, k], [] ]`. In the case of a simple scalar variable
        such as `a`, the `component_indices` will represent `[ [] ]`.

        :returns: the indices used in this access for each component.
        :rtype: :py:class:`psyclone.core.component_indices.ComponentIndices`
        '''
        return self._component_indices

    @component_indices.setter
    def component_indices(self, component_indices: ComponentIndices) -> None:
        '''Sets the indices for this AccessInfo instance. The component_indices
        contains a list of indices for each component of the signature,
        e.g. for `a(i)%b(j,k)%c` the component_indices will be
        `[ [i], [j, k], [] ]` (with each element being the PSyIR of the
        index expression).

        :param component_indices: indices used in the access.

        :raises InternalError: if component_indices is not an instance \
            of :py:class:`psyclone.core.component_indices.ComponentIndices`.

        '''

        if not isinstance(component_indices, ComponentIndices):
            raise InternalError(f"The component_indices object in the setter "
                                f"of AccessInfo must be an instance of "
                                f"ComponentIndices, got '{component_indices}'")
        self._component_indices = component_indices

    def has_indices(self) -> bool:
        '''
        :returns: whether any of the access components uses an index.
        '''
        return self._component_indices.has_indices()

    @property
    def access_type(self) -> AccessType:
<<<<<<< HEAD
        ''':returns: the access type.
        :rtype: :py:class:`psyclone.core.access_type.AccessType`'''
=======
        '''
        :returns: the access type.
        '''
>>>>>>> 090973b8
        return self._access_type

    def is_any_write(self) -> bool:
        '''
        :returns: whether this access represents a write of any kind.
        '''
        return self._access_type in AccessType.all_write_accesses()

    def is_any_read(self) -> bool:
        '''
        :returns: whether this access represents a write of any kind.
        '''
        return self._access_type in AccessType.all_read_accesses()

    @property
    def is_data_access(self) -> bool:
        '''
        :returns: whether or not this access is to the data associated with
                  a signature (i.e. is not just an inquiry-type access).
        '''
        return self._access_type not in AccessType.non_data_accesses()

    @property
    def node(self) -> Union[Node, Symbol]:
        ''':returns: the PSyIR node at which this access happens.
        '''
        return self._node

    @property
    def description(self) -> str:
        '''
        :returns: a textual description of this access for use in error
                  messages.
        '''
        # pylint: disable=import-outside-toplevel
        from psyclone.psyir.nodes import Statement
        from psyclone.psyir.symbols import Symbol
        if isinstance(self.node, Symbol):
            text = f"the definition of Symbol '{self.node}'"
        else:
            stmt = self.node.ancestor(Statement, include_self=True)
            if stmt:
                text = f"'{stmt.debug_string()}'"
            else:
                text = f"'{self.node.debug_string()}'"
        return text


# =============================================================================
class AccessSequence(list):
    ''' This class stores a list with all accesses to one variable.

    :param signature: signature of the variable.
    :type signature: :py:class:`psyclone.core.Signature`

    '''
    def __init__(self, signature: Signature) -> None:
        self._signature = signature

    def __str__(self) -> str:
        '''
        :returns: a string representation of this object with the format:
            var_name:[WRITE,WRITE,READ]
        '''
        all_accesses = ",".join([str(access) for access in self])

        return f"{self._signature}:[{all_accesses}]"

    def str_access_summary(self) -> str:
        '''
        :returns: a string of the accesstypes but removing duplicates.
        '''
        # Use a dict comprehension to get non-duplicated ordered results
        access_set = "+".join({str(access): None for access in self}.keys())
        return f"{access_set}"

    @property
    def signature(self) -> Signature:
        '''
        :returns: the signature for which the accesses are stored.
        '''
        return self._signature

    @property
    def var_name(self) -> str:
        '''
        :returns: the name of the variable whose access info is managed.
        '''
        return str(self._signature)

    def is_called(self) -> bool:
        '''
        :returns: whether or not any accesses of this variable
                  represent a call.
        '''
        return any(access.access_type == AccessType.CALL for access in self)

    def is_written(self) -> bool:
        '''
        :returns: True if this variable is written (at least once).
        '''
        return any(access_info.access_type in
                   AccessType.all_write_accesses()
                   for access_info in self)

    def is_written_first(self) -> bool:
        '''
        :returns: True if this variable is written in the first data access
            (which indicates that this variable is not an input variable
            for a kernel).
        '''
        for acc in self:
            if acc.access_type in AccessType.non_data_accesses():
                continue
            if acc.access_type != AccessType.WRITE:
                return False
            return True
        return False

    def is_read_only(self) -> bool:
        '''Checks if this variable is always read, and never written.

        :returns: True if this variable is read only.
        '''
        access_types = AccessType.non_data_accesses() + [AccessType.READ]
        return all(access_info.access_type in access_types
                   for access_info in self)

    def is_read(self) -> bool:
        '''
        :returns: True if this variable is read (at least once).
        '''
        read_accesses = AccessType.all_read_accesses()
        return any(access_info.access_type in read_accesses
                   for access_info in self)

    def has_read_write(self) -> bool:
        '''Checks if this variable has at least one READWRITE access.

        :returns: True if this variable is read (at least once).
        :rtype: bool
        '''
        return any(access_info.access_type == AccessType.READWRITE
                   for access_info in self)

    def has_data_access(self) -> bool:
        '''
        :returns: True if there is an access of the data associated with this
            signature (as opposed to a call or an inquiry), False otherwise.
        '''
        for info in self:
            if info.access_type not in AccessType.non_data_accesses():
                return True
        return False

    @property
    def all_read_accesses(self) -> list[str]:
        ''':returns: a list with all AccessInfo data for this variable
            that involve reading this variable.
        :rtype: List[:py:class:`psyclone.core.AccessInfo`]
        '''
        return [access for access in self
                if access.access_type in AccessType.all_read_accesses()]

    @property
    def all_write_accesses(self) -> list[AccessInfo]:
        '''
        :returns: a list with all AccessInfo data for this variable
            that involve writing this variable.
        '''
        return [access for access in self
                if access.access_type in AccessType.all_write_accesses()]

    def add_access(
        self, access_type: AccessType, node: 'Node',
        component_indices: Optional[list[list['Node']] |
                                    ComponentIndices] = None
    ) -> None:
        '''Adds access information to this variable.

        :param access_type: the type of access (READ, WRITE, ....)
        :param node: Node in PSyIR in which the access happens.
        :param component_indices: indices used for each component of the \
            access.
        '''
        self.append(AccessInfo(access_type, node, component_indices))

    def update(self, access_seq: AccessSequence) -> None:
        '''
        This function adds all accesses from the given access sequence
        to this access sequence.

        :param access_seq: the accesses to add to this object.

        :raises ValueError: if the given access sequence is for
            a different signature.
        '''
        if self._signature != access_seq.signature:
            raise ValueError(f"Updating AccessSequence for '{self.signature}' "
                             f"with data for '{access_seq.signature}'.")
        for access_info in access_seq:
            self.add_access(access_info.access_type, access_info.node,
                            access_info.component_indices)

    def change_read_to_write(self) -> None:
        '''This function is only used when analysing an assignment statement.
        The LHS has first all variables identified, which will be READ.
        This function is then called to change the assigned-to variable
        on the LHS to from READ to WRITE. Since the LHS is stored in a separate
        AccessSequence class, it is guaranteed that there is only
        one READ entry for the variable (although there maybe INQUIRY accesses
        for array bounds).

        :raises InternalError: if there is an access that is not READ or
                               INQUIRY or there is > 1 READ access.
        '''
        read_access = None
        for acc in self:

            if acc.access_type == AccessType.READ:
                if read_access:
                    raise InternalError(
                        f"Trying to change variable '{self._signature}' to "
                        f"'WRITE' but it has more than one 'READ' access.")
                read_access = acc

            elif acc.access_type not in AccessType.non_data_accesses():
                raise InternalError(
                    f"Variable '{self._signature}' has a '{acc.access_type}' "
                    f"access. change_read_to_write() expects only inquiry "
                    f"accesses and a single 'READ' access.")

        if not read_access:
            raise InternalError(
                f"Trying to change variable '{self._signature}' to 'WRITE' but"
                f" it does not have a 'READ' access.")
        read_access.change_read_to_write()

    def has_indices(self, index_variable: Optional[str] = None) -> bool:
        ''' Checks whether this variable accesses has any index. If the
        optional `index_variable` is provided, only indices involving the given
        variable are considered.

        :param index_variable: only consider index expressions that involve
            this variable.

        :returns: true if any of the accesses has an index.

        '''
        has_indices = any(access.has_indices() for access in self)

        # If there is no access information using an index, or there is no
        # index variable specified, return the current result:
        if not has_indices or index_variable is None:
            return has_indices

        # Avoid circular import
        # pylint: disable=import-outside-toplevel
        from psyclone.psyir.nodes import Reference

        lowered_name = index_variable.lower()
        for access_info in self:
            if any(ref.symbol.name.lower() == lowered_name
                   for ref in access_info.node.walk(Reference)):
                return True

        # The index variable is not used in any index in any access:
        return False


# ---------- Documentation utils -------------------------------------------- #
# The list of module members that we wish AutoAPI to generate
# documentation for.
__all__ = ["AccessInfo",
           "AccessSequence"
           ]<|MERGE_RESOLUTION|>--- conflicted
+++ resolved
@@ -135,14 +135,9 @@
 
     @property
     def access_type(self) -> AccessType:
-<<<<<<< HEAD
-        ''':returns: the access type.
-        :rtype: :py:class:`psyclone.core.access_type.AccessType`'''
-=======
         '''
         :returns: the access type.
         '''
->>>>>>> 090973b8
         return self._access_type
 
     def is_any_write(self) -> bool:
