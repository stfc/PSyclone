# -----------------------------------------------------------------------------
# BSD 3-Clause License
#
# Copyright (c) 2024-2025, Science and Technology Facilities Council.
# All rights reserved.
#
# Redistribution and use in source and binary forms, with or without
# modification, are permitted provided that the following conditions are met:
#
# * Redistributions of source code must retain the above copyright notice, this
#   list of conditions and the following disclaimer.
#
# * Redistributions in binary form must reproduce the above copyright notice,
#   this list of conditions and the following disclaimer in the documentation
#   and/or other materials provided with the distribution.
#
# * Neither the name of the copyright holder nor the names of its
#   contributors may be used to endorse or promote products derived from
#   this software without specific prior written permission.
#
# THIS SOFTWARE IS PROVIDED BY THE COPYRIGHT HOLDERS AND CONTRIBUTORS
# "AS IS" AND ANY EXPRESS OR IMPLIED WARRANTIES, INCLUDING, BUT NOT
# LIMITED TO, THE IMPLIED WARRANTIES OF MERCHANTABILITY AND FITNESS
# FOR A PARTICULAR PURPOSE ARE DISCLAIMED. IN NO EVENT SHALL THE
# COPYRIGHT HOLDER OR CONTRIBUTORS BE LIABLE FOR ANY DIRECT, INDIRECT,
# INCIDENTAL, SPECIAL, EXEMPLARY, OR CONSEQUENTIAL DAMAGES (INCLUDING,
# BUT NOT LIMITED TO, PROCUREMENT OF SUBSTITUTE GOODS OR SERVICES;
# LOSS OF USE, DATA, OR PROFITS; OR BUSINESS INTERRUPTION) HOWEVER
# CAUSED AND ON ANY THEORY OF LIABILITY, WHETHER IN CONTRACT, STRICT
# LIABILITY, OR TORT (INCLUDING NEGLIGENCE OR OTHERWISE) ARISING IN
# ANY WAY OUT OF THE USE OF THIS SOFTWARE, EVEN IF ADVISED OF THE
# POSSIBILITY OF SUCH DAMAGE.
# -----------------------------------------------------------------------------
# Author S. Siso, STFC Daresbury Lab

# This workflow will use a self-hosted runner to perform the more expensive
# integrations tests that are not run on GHA systems.

name: NEMOv4 Integration Tests

on:
  push

jobs:
  run_if_on_mirror:
    if: ${{ github.repository == 'stfc/PSyclone-mirror' }}
    runs-on: self-hosted
    env:
      HDF5_VERSION: 1.14.5
      NETCDF_C_VERSION: 4.9.2
      NETCDF_FORTRAN_VERSION: 4.6.1
      NVFORTRAN_VERSION: 25.1
      ONEAPI_VERSION: 2024.2.1
      PERL_VERSION: 5.40.1
      PYTHON_VERSION: 3.13.2

    steps:
    - uses: actions/checkout@v3
      with:
        submodules: recursive
        # This is required to get the commit history for merge commits for
        # the ci-skip check below.
        fetch-depth: '0'
    - name: Check for [skip ci] in commit message
      uses: mstachniuk/ci-skip@v1
      with:
        # This setting causes the tests to 'fail' if [skip ci] is specified
        fail-fast: true
        commit-filter: '[skip ci]'
    - name: Install dependencies
      run: |
        module load python/${PYTHON_VERSION}
        python -m venv .runner_venv
        . .runner_venv/bin/activate
        python -m pip install --upgrade pip
        # Uncomment the below to use the submodule version of fparser rather
        # than the latest release from pypi.
        # pip install external/fparser
        pip install .[test]
        # Compile nvidia profiling tools
        module load nvidia-hpcsdk/${NVFORTRAN_VERSION}
        cd lib/profiling/nvidia/
        F90=nvfortran make

    # PSyclone passthrough for MetOffice NEMO
    - name: NEMO MetOffice Passthrough
<<<<<<< HEAD
=======
      # Only bother doing passthrough if this is a re-run of a previous test.
>>>>>>> 7445d7e3
      if: ${{ github.run_attempt != '1' }}
      run: |
        . .runner_venv/bin/activate
        export PSYCLONE_NEMO_DIR=${GITHUB_WORKSPACE}/examples/nemo/scripts
        export NEMO_DIR=${HOME}/NEMO
        cd $PSYCLONE_NEMO_DIR
        module load nvidia-hpcsdk/${NVFORTRAN_VERSION}
        module load hdf5/${HDF5_VERSION} netcdf_c/${NETCDF_C_VERSION} netcdf_fortran/${NETCDF_FORTRAN_VERSION}
        module load perl/${PERL_VERSION}
        make -j 4 passthrough
        make -j 4 compile-passthrough

    # PSyclone, compile and run MetOffice NEMO with OpenMP for GPUs
    - name: NEMO MetOffice OpenMP for GPU
      run: |
        . .runner_venv/bin/activate
        export PSYCLONE_NEMO_DIR=${GITHUB_WORKSPACE}/examples/nemo/scripts
        export NEMO_DIR=${HOME}/NEMO
        cd $PSYCLONE_NEMO_DIR
        module load nvidia-hpcsdk/${NVFORTRAN_VERSION}
        module load hdf5/${HDF5_VERSION} netcdf_c/${NETCDF_C_VERSION} netcdf_fortran/${NETCDF_FORTRAN_VERSION}
        module load perl/${PERL_VERSION}
        make clean
        export NEMOV4=1  # Enables specific NEMOV4 exclusions in the PSyclone transformation script
        make -j 4 openmp_gpu
        make -j 4 compile-openmp_gpu
        export NV_ACC_POOL_THRESHOLD=75
        make run-openmp_gpu
        # Check for full numerical reproducibility with KGO results
        diff <(make -s output-openmp_gpu)  KGOs/run.stat.nemo4.splitz12.nvhpc.10steps
        export VAR_TIME=$(grep -A 1 "Elapsed Time" <(make -s time-openmp_gpu) | head -n 2 | tail -n 1 | awk '{print $1}')
        ${HOME}/mongosh-2.1.1-linux-x64/bin/mongosh \
          "mongodb+srv://cluster0.x8ncpxi.mongodb.net/PerformanceMonitoring" \
          --quiet --apiVersion 1 --username ${{ secrets.MONGODB_USERNAME }} \
          --password ${{ secrets.MONGODB_PASSWORD }} \
          --eval 'db.GitHub_CI.insertOne({branch_name: "'"$GITHUB_REF_NAME"'", commit: "'"$GITHUB_SHA"'",
          github_job: "'"$GITHUB_RUN_ID"'"-"'"$GITHUB_RUN_ATTEMPT"'",
          ci_test: "NEMOv4 OpenMP for GPU", nemo_version: "NEMO MO 4.0.2", system: "GlaDos",
          compiler:"nvhpc-'"$NVFORTRAN_VERSION"'", date: new Date(), elapsed_time: '"$VAR_TIME"'})'

    # PSyclone, compile and run MetOffice NEMO with OpenACC kernels for GPUs
    - name: NEMO MetOffice OpenACC kernels for GPU
      run: |
        . .runner_venv/bin/activate
        export PSYCLONE_NEMO_DIR=${GITHUB_WORKSPACE}/examples/nemo/scripts
        export NEMO_DIR=${HOME}/NEMO
        cd $PSYCLONE_NEMO_DIR
        module load nvidia-hpcsdk/${NVFORTRAN_VERSION}
        module load hdf5/${HDF5_VERSION} netcdf_c/${NETCDF_C_VERSION} netcdf_fortran/${NETCDF_FORTRAN_VERSION}
        module load perl/${PERL_VERSION}
        make clean
        make -j 4 openacc_kernels
        COMPILER_ARCH=linux_nvidia_acc_gpu make -j 4 compile-openacc_kernels
        export NV_ACC_POOL_THRESHOLD=75
        make run-openacc_kernels
        # Check the output is as expected (TODO #2895: improve numerical reproducibility)
        make output-openacc_kernels | grep -q " it :      10"  || (echo "Error: 'it :      10' not found!" & false)
        make output-openacc_kernels | grep -q "|ssh|_max:  0.259483" || (echo "Error: '|ssh|_max:  0.259483' not found!" & false)
        make output-openacc_kernels | grep -q "|U|_max:  0.458515" || (echo "Error: '|U|_max:  0.458515' not found!" & false)
        make output-openacc_kernels | grep -q "S_min:  0.482686" || (echo "Error: 'S_min:  0.482686' not found!" & false)
        make output-openacc_kernels | grep -q "S_max:  0.407622" || (echo "Error: 'S_max:  0.407622' not found!" & false)
        export VAR_TIME=$(grep -A 1 "Elapsed Time" <(make -s time-openacc_kernels) | head -n 2 | tail -n 1 | awk '{print $1}')
        ${HOME}/mongosh-2.1.1-linux-x64/bin/mongosh \
          "mongodb+srv://cluster0.x8ncpxi.mongodb.net/PerformanceMonitoring" \
          --quiet --apiVersion 1 --username ${{ secrets.MONGODB_USERNAME }} \
          --password ${{ secrets.MONGODB_PASSWORD }} \
          --eval 'db.GitHub_CI.insertOne({branch_name: "'"$GITHUB_REF_NAME"'", commit: "'"$GITHUB_SHA"'",
          github_job: "'"$GITHUB_RUN_ID"'"-"'"$GITHUB_RUN_ATTEMPT"'",
          ci_test: "NEMOv4 OpenACC kernels for GPU", nemo_version: "MEMO MO 4.0.2", system: "GlaDos",
          compiler:"nvhpc-'"$NVFORTRAN_VERSION"'", date: new Date(), elapsed_time: '"$VAR_TIME"'})'

    # PSyclone, compile and run MetOffice NEMO with OpenACC loops for GPUs
    - name: NEMO MetOffice OpenACC loops for GPU
      run: |
        . .runner_venv/bin/activate
        export PSYCLONE_NEMO_DIR=${GITHUB_WORKSPACE}/examples/nemo/scripts
        export NEMO_DIR=${HOME}/NEMO
        cd $PSYCLONE_NEMO_DIR
        module load nvidia-hpcsdk/${NVFORTRAN_VERSION}
        module load hdf5/${HDF5_VERSION} netcdf_c/${NETCDF_C_VERSION} netcdf_fortran/${NETCDF_FORTRAN_VERSION}
        module load perl/${PERL_VERSION}
        make clean
        make -j 4 openacc_loops
        COMPILER_ARCH=linux_nvidia_acc_gpu make -j 4 compile-openacc_loops
        export NV_ACC_POOL_THRESHOLD=75
        make run-openacc_loops
        # Check the output is as expected (TODO #2895: improve numerical reproducibility)
        make output-openacc_loops | grep -q " it :      10"  || (echo "Error: 'it :      10' not found!" & false)
        make output-openacc_loops | grep -q "|ssh|_max:  0.259483" || (echo "Error: '|ssh|_max:  0.259483' not found!" & false)
        make output-openacc_loops | grep -q "|U|_max:  0.458515" || (echo "Error: '|U|_max:  0.458515' not found!" & false)
        make output-openacc_loops | grep -q "S_min:  0.482686" || (echo "Error: 'S_min:  0.482686' not found!" & false)
        make output-openacc_loops | grep -q "S_max:  0.407622" || (echo "Error: 'S_max:  0.407622' not found!" & false)
        export VAR_TIME=$(grep -A 1 "Elapsed Time" <(make -s time-openacc_loops) | head -n 2 | tail -n 1 | awk '{print $1}')
        ${HOME}/mongosh-2.1.1-linux-x64/bin/mongosh \
          "mongodb+srv://cluster0.x8ncpxi.mongodb.net/PerformanceMonitoring" \
          --quiet --apiVersion 1 --username ${{ secrets.MONGODB_USERNAME }} \
          --password ${{ secrets.MONGODB_PASSWORD }} \
          --eval 'db.GitHub_CI.insertOne({branch_name: "'"$GITHUB_REF_NAME"'", commit: "'"$GITHUB_SHA"'",
          github_job: "'"$GITHUB_RUN_ID"'"-"'"$GITHUB_RUN_ATTEMPT"'",
          ci_test: "NEMOv4 OpenACC loops for GPU", nemo_version: "MEMO MO 4.0.2", system: "GlaDos",
          compiler:"nvhpc-'"$NVFORTRAN_VERSION"'", date: new Date(), elapsed_time: '"$VAR_TIME"'})'
      
    # PSyclone, compile and run ECMWF NEMO with OpenMP for CPUs. This uses
    # the Intel compiler and does not disable MPI. Therefore we have to ensure
    # that we provide the path to the header files for Intel MPI.
    - name: NEMO ECMWF OpenMP for CPU
      run: |
        . .runner_venv/bin/activate
        module load oneapi/${ONEAPI_VERSION}
        module load hdf5/${HDF5_VERSION} netcdf_c/${NETCDF_C_VERSION} netcdf_fortran/${NETCDF_FORTRAN_VERSION}
        module load perl/${PERL_VERSION}
        export NEMOV4=1  # Enables specific NEMOV4 exclusions in the PSyclone transformation script
        export PSYCLONE_NEMO_DIR=${GITHUB_WORKSPACE}/examples/nemo/scripts
        export NEMO_DIR=${HOME}/NEMOGCM_V40
        export COMPILER_ARCH=linux_intel
        export ADD_KEYS="IEEE_IS_NAN=ieee_is_nan key_nosignedzero"
        export DEL_KEYS="key_iomput"
        export INPUT_DIR=/archive/NEMO_INPUTS/NEMOv4/ECMWF/eORCA1_GO8/
        export MPI_INC_DIR=${I_MPI_ROOT}/include
        cd $PSYCLONE_NEMO_DIR
        make clean
        make -j 4 openmp_cpu
        make -j 4 compile-openmp_cpu
        export OMP_NUM_THREADS=4
        make run-openmp_cpu
        # Check the output is as expected (TODO #2895: improve numerical reproducibility)
        make output-openmp_cpu | grep -q " it :      10" || (echo "Error: 'it :      10' not found!" & false)
        make output-openmp_cpu | grep -q "|ssh|_max:  0.199" || (echo "Error: '|ssh|_max:  0.199' not found!" & false)
        make output-openmp_cpu | grep -q "|U|_max:  0.148" || (echo "Error: '|U|_max:  0.148' not found!" & false)
        make output-openmp_cpu | grep -q "S_min:  0.10" || (echo "Error: 'S_min:  0.10' not found!" & false)
        make output-openmp_cpu | grep -q "S_max:  0.404" || (echo "Error: 'S_max:  0.404' not found!" & false)
        export VAR_TIME=$(grep -A 1 "Elapsed Time" <(make -s time-openmp_cpu) | head -n 2 | tail -n 1 | awk '{print $1}')
        ${HOME}/mongosh-2.1.1-linux-x64/bin/mongosh \
          "mongodb+srv://cluster0.x8ncpxi.mongodb.net/PerformanceMonitoring" \
          --quiet --apiVersion 1 --username ${{ secrets.MONGODB_USERNAME }} \
          --password ${{ secrets.MONGODB_PASSWORD }} \
          --eval 'db.GitHub_CI.insertOne({branch_name: "'"$GITHUB_REF_NAME"'", commit: "'"$GITHUB_SHA"'",
          github_job: "'"$GITHUB_RUN_ID"'"-"'"$GITHUB_RUN_ATTEMPT"'",
          ci_test: "NEMOv4 OpenMP for CPU", nemo_version: "NEMO ECMWF 4.0 V40 with mpp", system: "GlaDos",
          compiler:"intel-'"$ONEAPI_VERSION"'" , date: new Date(),
          num_omp_threads: '"$OMP_NUM_THREADS"', elapsed_time: '"$VAR_TIME"'})'<|MERGE_RESOLUTION|>--- conflicted
+++ resolved
@@ -84,10 +84,7 @@
 
     # PSyclone passthrough for MetOffice NEMO
     - name: NEMO MetOffice Passthrough
-<<<<<<< HEAD
-=======
       # Only bother doing passthrough if this is a re-run of a previous test.
->>>>>>> 7445d7e3
       if: ${{ github.run_attempt != '1' }}
       run: |
         . .runner_venv/bin/activate
