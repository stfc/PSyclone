# -----------------------------------------------------------------------------
# BSD 3-Clause License
#
# Copyright (c) 2023-2025, Science and Technology Facilities Council.
# All rights reserved.
#
# Redistribution and use in source and binary forms, with or without
# modification, are permitted provided that the following conditions are met:
#
# * Redistributions of source code must retain the above copyright notice, this
#   list of conditions and the following disclaimer.
#
# * Redistributions in binary form must reproduce the above copyright notice,
#   this list of conditions and the following disclaimer in the documentation
#   and/or other materials provided with the distribution.
#
# * Neither the name of the copyright holder nor the names of its
#   contributors may be used to endorse or promote products derived from
#   this software without specific prior written permission.
#
# THIS SOFTWARE IS PROVIDED BY THE COPYRIGHT HOLDERS AND CONTRIBUTORS
# "AS IS" AND ANY EXPRESS OR IMPLIED WARRANTIES, INCLUDING, BUT NOT
# LIMITED TO, THE IMPLIED WARRANTIES OF MERCHANTABILITY AND FITNESS
# FOR A PARTICULAR PURPOSE ARE DISCLAIMED. IN NO EVENT SHALL THE
# COPYRIGHT HOLDER OR CONTRIBUTORS BE LIABLE FOR ANY DIRECT, INDIRECT,
# INCIDENTAL, SPECIAL, EXEMPLARY, OR CONSEQUENTIAL DAMAGES (INCLUDING,
# BUT NOT LIMITED TO, PROCUREMENT OF SUBSTITUTE GOODS OR SERVICES;
# LOSS OF USE, DATA, OR PROFITS; OR BUSINESS INTERRUPTION) HOWEVER
# CAUSED AND ON ANY THEORY OF LIABILITY, WHETHER IN CONTRACT, STRICT
# LIABILITY, OR TORT (INCLUDING NEGLIGENCE OR OTHERWISE) ARISING IN
# ANY WAY OUT OF THE USE OF THIS SOFTWARE, EVEN IF ADVISED OF THE
# POSSIBILITY OF SUCH DAMAGE.
# -----------------------------------------------------------------------------
# Author S. Siso, STFC Daresbury Lab

# This workflow will use a self-hosted runner to perform the more expensive
# integrations tests that are not run on GHA systems.

name: LFRic Integration Tests

on:
  push

jobs:
  run_if_on_mirror:
    if: ${{ github.repository == 'stfc/PSyclone-mirror' }}
    runs-on: self-hosted
    env:
      LFRIC_APPS_REV: 10798
      LFRIC_CORE_REV: 52772
      PYTHON_VERSION: 3.13.3

    steps:
    - uses: actions/checkout@v3
      with:
        submodules: recursive
        # This is required to get the commit history for merge commits for
        # the ci-skip check below.
        fetch-depth: '0'
    - name: Check for [skip ci] in commit message
      uses: mstachniuk/ci-skip@v1
      with:
        # This setting causes the tests to 'fail' if [skip ci] is specified
        fail-fast: true
        commit-filter: '[skip ci]'
    - name: Install dependencies
      run: |
        # Use a specific version of Python (rather than the system-wide one).
        module load python/${PYTHON_VERSION}
        python -m venv .runner_venv
        . .runner_venv/bin/activate
        python -m pip install --upgrade pip
        # Uncomment the below to use the submodule version of fparser rather
        # than the latest release from pypi.
        # pip install external/fparser
        pip install .[test]
        # Fetch the specified version of LFRic apps
        source /apps/spack/psyclone-spack-25.3/spack-repo/share/spack/setup-env.sh
        spack load fcm%gcc
        fcm co -r ${LFRIC_APPS_REV} https://code.metoffice.gov.uk/svn/lfric_apps/main/trunk/ lfric_apps
        # We need to patch lfric_core to resolve issues with the nvfortran compiler
        # see https://code.metoffice.gov.uk/trac/lfric/ticket/4621
        fcm co -r ${LFRIC_CORE_REV} https://code.metoffice.gov.uk/svn/lfric/LFRic/trunk/ lfric_core
        sed -i "s|lfric_core_rev=$LFRIC_CORE_REV|lfric_core_rev=|g" lfric_apps/dependencies.sh
        sed -i "s|lfric_core_sources=|lfric_core_sources=$PWD/lfric_core|g" lfric_apps/dependencies.sh
        cd lfric_core
        svn patch ${GITHUB_WORKSPACE}/examples/lfric/scripts/KGOs/nvidia_lfric_core.patch

    # PSyclone, compile and run MetOffice LFRic with 6 MPI ranks.
    # COMPUTE_ANNEXED_DOFS is set to false for this test by using the
    # appropriate cfg file.
    - name: LFRic passthrough (with DistributedMemory)
      run: |
        # Set up environment
        source /apps/spack/psyclone-spack-25.3/spack-repo/share/spack/setup-env.sh
<<<<<<< HEAD
        spack load lfric-build-environment%gcc@14
=======
        spack load lfric-build-environment%gcc
        spack load gcc
>>>>>>> ed03b9bc
        source .runner_venv/bin/activate
        export PSYCLONE_LFRIC_DIR=${GITHUB_WORKSPACE}/examples/lfric/scripts
        export PSYCLONE_CONFIG_FILE=${PSYCLONE_LFRIC_DIR}/KGOs/lfric_psyclone_no_annexed.cfg
        export LFRIC_DIR=${GITHUB_WORKSPACE}/lfric_apps
        cd ${LFRIC_DIR}
        # Ensure no transformations are applied by supplying an empty
        # transformation script.
        export OPT_DIR=${LFRIC_DIR}/applications/gungho_model/optimisation/psyclone-test/psykal
        mkdir -p ${OPT_DIR}
        cp ${PSYCLONE_LFRIC_DIR}/does_nothing.py ${OPT_DIR}/global.py
        # Clean previous version and compile again
        rm -rf applications/gungho_model/working
        ./build/local_build.py -a gungho_model -v -p psyclone-test
        # Run
        cd applications/gungho_model/example
        rm -f timer.txt gungho_model-checksums.txt  # In case there were from a previous run
        cp ${PSYCLONE_LFRIC_DIR}/KGOs/configuration_c16_10it.nml .
        # Number of OMP threads have to be set even when psyclone does not inject OpenMP
        # because some psykal-lite routines have it.
        export OMP_NUM_THREADS=1
        mpirun -n 6 ../bin/gungho_model configuration_c16_10it.nml
        python ${PSYCLONE_LFRIC_DIR}/compare_ouput.py ${PSYCLONE_LFRIC_DIR}/KGOs/gungho_model_c16_10it-checksums.txt gungho_model-checksums.txt
        cat timer.txt
        export VAR_TIME=$(grep "gungho_model" timer.txt | cut -d'|' -f5)
        ${HOME}/mongosh-2.1.1-linux-x64/bin/mongosh \
          "mongodb+srv://cluster0.x8ncpxi.mongodb.net/PerformanceMonitoring" \
          --quiet --apiVersion 1 --username ${{ secrets.MONGODB_USERNAME }} \
          --password ${{ secrets.MONGODB_PASSWORD }} \
          --eval 'db.GitHub_CI.insertOne({branch_name: "'"$GITHUB_REF_NAME"'", commit: "'"$GITHUB_SHA"'",
          github_job: "'"$GITHUB_RUN_ID"'"-"'"$GITHUB_RUN_ATTEMPT"'",
          ci_test: "LFRic Passthrough with DM", lfric_apps_version: '"$LFRIC_APPS_REV"', system: "GlaDos",
          compiler:"spack-gfortran-14", date: new Date(), elapsed_time: '"$VAR_TIME"'})'

    # PSyclone, compile and run MetOffice gungho_model on GPU
    - name: LFRic GungHo with OpenMP offload
      run: |
        # Set up environment
        source /apps/spack/psyclone-spack-25.3/spack-repo/share/spack/setup-env.sh
        spack load lfric-build-environment%nvhpc
        spack load nvhpc
        source .runner_venv/bin/activate
        export PSYCLONE_LFRIC_DIR=${GITHUB_WORKSPACE}/examples/lfric/scripts
        export PSYCLONE_CONFIG_FILE=${PSYCLONE_LFRIC_DIR}/KGOs/lfric_psyclone.cfg
        export LFRIC_DIR=${GITHUB_WORKSPACE}/lfric_apps
        cd ${LFRIC_DIR}
        # PSyclone scripts must now be under 'optimisation/psykal' and be called 'global.py'
        export OPT_DIR=${LFRIC_DIR}/applications/gungho_model/optimisation/psyclone-test/psykal
        mkdir -p ${OPT_DIR}
        cp ${PSYCLONE_LFRIC_DIR}/gpu_offloading.py ${OPT_DIR}/global.py
        # Clean previous version and compile again
        rm -rf applications/gungho_model/working
        LFRIC_OFFLOAD_DIRECTIVES=omp ./build/local_build.py -a gungho_model -p psyclone-test
        cd applications/gungho_model/example
        rm -f timer.txt gungho_model-checksums.txt  # In case there were from a previous run
        cp ${PSYCLONE_LFRIC_DIR}/KGOs/configuration_c16_10it.nml .
        export OMP_NUM_THREADS=1
        mpirun -n 1 ../bin/gungho_model configuration_c16_10it.nml
        python ${PSYCLONE_LFRIC_DIR}/compare_ouput.py ${PSYCLONE_LFRIC_DIR}/KGOs/gungho_model_c16_10it-checksums.txt gungho_model-checksums.txt
        cat timer.txt
        export VAR_TIME=$(grep "gungho_model" timer.txt | cut -d'|' -f5)
        ${HOME}/mongosh-2.1.1-linux-x64/bin/mongosh \
          "mongodb+srv://cluster0.x8ncpxi.mongodb.net/PerformanceMonitoring" \
          --quiet --apiVersion 1 --username ${{ secrets.MONGODB_USERNAME }} \
          --password ${{ secrets.MONGODB_PASSWORD }} \
          --eval 'db.GitHub_CI.insertOne({branch_name: "'"$GITHUB_REF_NAME"'", commit: "'"$GITHUB_SHA"'",
          github_job: "'"$GITHUB_RUN_ID"'"-"'"$GITHUB_RUN_ATTEMPT"'",
          ci_test: "LFRic OpenMP offloading", lfric_apps_version: '"$LFRIC_APPS_REV"', system: "GlaDos",
          compiler:"spack-nvhpc-24.11", date: new Date(), elapsed_time: '"$VAR_TIME"'})'

    # PSyclone, compile and run MetOffice gungho_model on GPU
    - name: LFRic GungHo with OpenACC offload
      run: |
        # Set up environment
        source /apps/spack/psyclone-spack-25.3/spack-repo/share/spack/setup-env.sh
        spack load lfric-build-environment%nvhpc
        spack load nvhpc
        source .runner_venv/bin/activate
        export PSYCLONE_LFRIC_DIR=${GITHUB_WORKSPACE}/examples/lfric/scripts
        export PSYCLONE_CONFIG_FILE=${PSYCLONE_LFRIC_DIR}/KGOs/lfric_psyclone.cfg
        export LFRIC_DIR=${GITHUB_WORKSPACE}/lfric_apps
        cd ${LFRIC_DIR}
        # PSyclone scripts must now be under 'optimisation/psykal' and be called 'global.py'
        export OPT_DIR=${LFRIC_DIR}/applications/gungho_model/optimisation/psyclone-test/psykal
        mkdir -p ${OPT_DIR}
        cp ${PSYCLONE_LFRIC_DIR}/gpu_offloading.py ${OPT_DIR}/global.py
        # Clean previous version and compile again
        rm -rf applications/gungho_model/working
        LFRIC_OFFLOAD_DIRECTIVES=acc ./build/local_build.py -a gungho_model -p psyclone-test
        cd applications/gungho_model/example
        rm -f timer.txt gungho_model-checksums.txt  # In case there were from a previous run
        cp ${PSYCLONE_LFRIC_DIR}/KGOs/configuration_c16_10it.nml .
        export OMP_NUM_THREADS=1
        mpirun -n 1 ../bin/gungho_model configuration_c16_10it.nml
        python ${PSYCLONE_LFRIC_DIR}/compare_ouput.py ${PSYCLONE_LFRIC_DIR}/KGOs/gungho_model_c16_10it-checksums.txt gungho_model-checksums.txt
        cat timer.txt
        export VAR_TIME=$(grep "gungho_model" timer.txt | cut -d'|' -f5)
        ${HOME}/mongosh-2.1.1-linux-x64/bin/mongosh \
          "mongodb+srv://cluster0.x8ncpxi.mongodb.net/PerformanceMonitoring" \
          --quiet --apiVersion 1 --username ${{ secrets.MONGODB_USERNAME }} \
          --password ${{ secrets.MONGODB_PASSWORD }} \
          --eval 'db.GitHub_CI.insertOne({branch_name: "'"$GITHUB_REF_NAME"'", commit: "'"$GITHUB_SHA"'",
          github_job: "'"$GITHUB_RUN_ID"'"-"'"$GITHUB_RUN_ATTEMPT"'",
          ci_test: "LFRic OpenACC", lfric_apps_version: '"$LFRIC_APPS_REV"', system: "GlaDos",
          compiler:"spack-nvhpc-24.11", date: new Date(), elapsed_time: '"$VAR_TIME"'})'

    # PSyclone, compile and run MetOffice LFRic with all optimisations and 6 mpi ranks each with 2 OpenMP threads
    - name: LFRic with all transformations
      run: |
        # Set up environment
        source /apps/spack/psyclone-spack-25.3/spack-repo/share/spack/setup-env.sh
<<<<<<< HEAD
        spack load lfric-build-environment%gcc@14
=======
        spack load lfric-build-environment%gcc
        spack load gcc
>>>>>>> ed03b9bc
        source .runner_venv/bin/activate
        export PSYCLONE_LFRIC_DIR=${GITHUB_WORKSPACE}/examples/lfric/scripts
        export PSYCLONE_CONFIG_FILE=${PSYCLONE_LFRIC_DIR}/KGOs/lfric_psyclone.cfg
        export LFRIC_DIR=${GITHUB_WORKSPACE}/lfric_apps
        cd ${LFRIC_DIR}
        # PSyclone scripts must now be under 'optimisation/psykal' and be called 'global.py'
        export OPT_DIR=${LFRIC_DIR}/applications/gungho_model/optimisation/psyclone-test/psykal
        mkdir -p ${OPT_DIR}
        cp ${PSYCLONE_LFRIC_DIR}/everything_everywhere_all_at_once.py ${OPT_DIR}/global.py
        # Clean previous version and compile again
        rm -rf applications/gungho_model/working
        ./build/local_build.py -a gungho_model -p psyclone-test -v
        # Run
        cd applications/gungho_model/example
        rm -f timer.txt gungho_model-checksums.txt  # In case there were from a previous run
        cp ${PSYCLONE_LFRIC_DIR}/KGOs/configuration_c16_10it.nml .
        export OMP_NUM_THREADS=2
        mpirun -n 6 ../bin/gungho_model configuration_c16_10it.nml
        python ${PSYCLONE_LFRIC_DIR}/compare_ouput.py ${PSYCLONE_LFRIC_DIR}/KGOs/gungho_model_c16_10it-checksums.txt gungho_model-checksums.txt
        cat timer.txt
        export VAR_TIME=$(grep "gungho_model" timer.txt | cut -d'|' -f5)
        ${HOME}/mongosh-2.1.1-linux-x64/bin/mongosh \
          "mongodb+srv://cluster0.x8ncpxi.mongodb.net/PerformanceMonitoring" \
          --quiet --apiVersion 1 --username ${{ secrets.MONGODB_USERNAME }} \
          --password ${{ secrets.MONGODB_PASSWORD }} \
          --eval 'db.GitHub_CI.insertOne({branch_name: "'"$GITHUB_REF_NAME"'", commit: "'"$GITHUB_SHA"'",
          github_job: "'"$GITHUB_RUN_ID"'"-"'"$GITHUB_RUN_ATTEMPT"'",
          ci_test: "LFRic all transformations", lfric_version: '"$LFRIC_APPS_REV"', omp_threads: '"$OMP_NUM_THREADS"',
          system: "GlaDos", compiler:"spack-gfortran-14", date: new Date(), elapsed_time: '"$VAR_TIME"'})'

    # PSyclone, compile and run MetOffice LFRic with all optimisations and 6 mpi ranks each with 2 OpenMP threads
    - name: LFRic with colour-tiling and OpenMP
      run: |
        # Set up environment
        source /apps/spack/psyclone-spack/spack-repo/share/spack/setup-env.sh
        spack load lfric-build-environment%gcc
        spack load gcc
        source .runner_venv/bin/activate
        export PSYCLONE_LFRIC_DIR=${GITHUB_WORKSPACE}/examples/lfric/scripts
        export PSYCLONE_CONFIG_FILE=${PSYCLONE_LFRIC_DIR}/KGOs/lfric_psyclone.cfg
        export LFRIC_DIR=${GITHUB_WORKSPACE}/lfric_apps
        cd ${LFRIC_DIR}
        # PSyclone scripts must now be under 'optimisation/psykal' and be called 'global.py'
        export OPT_DIR=${LFRIC_DIR}/applications/gungho_model/optimisation/psyclone-test/psykal
        mkdir -p ${OPT_DIR}
        cp ${PSYCLONE_LFRIC_DIR}/tiledcolouring_and_omp.py ${OPT_DIR}/global.py
        # Clean previous version and compile again
        rm -rf applications/gungho_model/working
        ./build/local_build.py -a gungho_model -p psyclone-test -v
        # Run
        cd applications/gungho_model/example
        rm -f timer.txt gungho_model-checksums.txt  # In case there were from a previous run
        cp ${PSYCLONE_LFRIC_DIR}/KGOs/configuration_c16_10it.nml .
        export OMP_NUM_THREADS=2
        mpirun -n 6 ../bin/gungho_model configuration_c16_10it.nml
        python ${PSYCLONE_LFRIC_DIR}/compare_ouput.py ${PSYCLONE_LFRIC_DIR}/KGOs/gungho_model_c16_10it-checksums.txt gungho_model-checksums.txt
        cat timer.txt
        export VAR_TIME=$(grep "gungho_model" timer.txt | cut -d'|' -f5)
        ${HOME}/mongosh-2.1.1-linux-x64/bin/mongosh \
          "mongodb+srv://cluster0.x8ncpxi.mongodb.net/PerformanceMonitoring" \
          --quiet --apiVersion 1 --username ${{ secrets.MONGODB_USERNAME }} \
          --password ${{ secrets.MONGODB_PASSWORD }} \
          --eval 'db.GitHub_CI.insertOne({branch_name: "'"$GITHUB_REF_NAME"'", commit: "'"$GITHUB_SHA"'",
          github_job: "'"$GITHUB_RUN_ID"'"-"'"$GITHUB_RUN_ATTEMPT"'",
          ci_test: "LFRic colour-tiling", lfric_version: '"$LFRIC_APPS_REV"', omp_threads: '"$OMP_NUM_THREADS"',
          system: "GlaDos", compiler:"spack-gfortran-14", date: new Date(), elapsed_time: '"$VAR_TIME"'})'<|MERGE_RESOLUTION|>--- conflicted
+++ resolved
@@ -93,12 +93,8 @@
       run: |
         # Set up environment
         source /apps/spack/psyclone-spack-25.3/spack-repo/share/spack/setup-env.sh
-<<<<<<< HEAD
-        spack load lfric-build-environment%gcc@14
-=======
         spack load lfric-build-environment%gcc
         spack load gcc
->>>>>>> ed03b9bc
         source .runner_venv/bin/activate
         export PSYCLONE_LFRIC_DIR=${GITHUB_WORKSPACE}/examples/lfric/scripts
         export PSYCLONE_CONFIG_FILE=${PSYCLONE_LFRIC_DIR}/KGOs/lfric_psyclone_no_annexed.cfg
@@ -209,12 +205,8 @@
       run: |
         # Set up environment
         source /apps/spack/psyclone-spack-25.3/spack-repo/share/spack/setup-env.sh
-<<<<<<< HEAD
-        spack load lfric-build-environment%gcc@14
-=======
         spack load lfric-build-environment%gcc
         spack load gcc
->>>>>>> ed03b9bc
         source .runner_venv/bin/activate
         export PSYCLONE_LFRIC_DIR=${GITHUB_WORKSPACE}/examples/lfric/scripts
         export PSYCLONE_CONFIG_FILE=${PSYCLONE_LFRIC_DIR}/KGOs/lfric_psyclone.cfg
