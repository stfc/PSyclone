# -----------------------------------------------------------------------------
# BSD 3-Clause License
#
# Copyright (c) 2020, Science and Technology Facilities Council.
# All rights reserved.
#
# Redistribution and use in source and binary forms, with or without
# modification, are permitted provided that the following conditions are met:
#
# * Redistributions of source code must retain the above copyright notice, this
#   list of conditions and the following disclaimer.
#
# * Redistributions in binary form must reproduce the above copyright notice,
#   this list of conditions and the following disclaimer in the documentation
#   and/or other materials provided with the distribution.
#
# * Neither the name of the copyright holder nor the names of its
#   contributors may be used to endorse or promote products derived from
#   this software without specific prior written permission.
#
# THIS SOFTWARE IS PROVIDED BY THE COPYRIGHT HOLDERS AND CONTRIBUTORS
# "AS IS" AND ANY EXPRESS OR IMPLIED WARRANTIES, INCLUDING, BUT NOT
# LIMITED TO, THE IMPLIED WARRANTIES OF MERCHANTABILITY AND FITNESS
# FOR A PARTICULAR PURPOSE ARE DISCLAIMED. IN NO EVENT SHALL THE
# COPYRIGHT HOLDER OR CONTRIBUTORS BE LIABLE FOR ANY DIRECT, INDIRECT,
# INCIDENTAL, SPECIAL, EXEMPLARY, OR CONSEQUENTIAL DAMAGES (INCLUDING,
# BUT NOT LIMITED TO, PROCUREMENT OF SUBSTITUTE GOODS OR SERVICES;
# LOSS OF USE, DATA, OR PROFITS; OR BUSINESS INTERRUPTION) HOWEVER
# CAUSED AND ON ANY THEORY OF LIABILITY, WHETHER IN CONTRACT, STRICT
# LIABILITY, OR TORT (INCLUDING NEGLIGENCE OR OTHERWISE) ARISING IN
# ANY WAY OUT OF THE USE OF THIS SOFTWARE, EVEN IF ADVISED OF THE
# POSSIBILITY OF SUCH DAMAGE.
# -----------------------------------------------------------------------------
# Author A. R. Porter, STFC Daresbury Lab
<<<<<<< HEAD
# Modified by R. W. Ford, STFC Darsebury Lab

=======
# Modified by R. W. Ford, STFC Daresbury Lab
# Modified by A. J. Voysey, Met Office
>>>>>>> b4b3532c
# This workflow will install Python dependencies, run tests and lint with a
# variety of Python versions.
# For more information see: https://help.github.com/actions/language-and-framework-guides/using-python-with-github-actions

name: PSyclone tests and examples

on:
  push:
    branches: [ master ]
  pull_request:
    branches: [ master ]
jobs:
  build:
    runs-on: ubuntu-latest
    strategy:
      matrix:
        python-version: [2.7, 3.5, 3.8]
    steps:
    - uses: actions/checkout@v2
      with:
        submodules: recursive
        fetch-depth: '0'
    - uses: mstachniuk/ci-skip@v1
      with:
        fail-fast: true
        commit-filter: 'skip ci'
    - name : GITHUB CONTEXT
      env:
          GITHUB_CONTEXT: ${{ toJson(github) }}
      run: |
        echo "$GITHUB_CONTEXT"
        echo ${{ github.event.after }}
    - name: Set up Python ${{ matrix.python-version }}
      uses: actions/setup-python@v2
      with:
        python-version: ${{ matrix.python-version }}
    - name: Install dependencies
      run: |
        python -m pip install --upgrade pip
        pip install flake8 pytest pytest-cov pytest-xdist
        # Some of the examples use Jupyter
        pip install jupyter
        # If you wish to install the version of fparser pointed to by the
        # submodule instead of the released version (from pypi) then
        # uncomment the following line:
        pip install external/fparser
        pip install .
    - name: Lint with flake8
      run: |
        # Stop the build if there are Python syntax errors or undefined names
        # TODO cannot do this while we still support Python 2
        # flake8 src --count --select=E9,F63,F7,F82 --show-source --statistics
        # Exit-zero treats all errors as warnings. The GitHub editor is 127 chars wide
        # Name the required directories to avoid the fparser submodule
        flake8 --count --exit-zero --max-complexity=10 --max-line-length=127 --statistics src/psyclone examples tutorial
    - name: Run examples
      run: |
        ( make -C examples transform > /dev/null )
        ( make -C examples notebook )
    - name: Run tutorials
      run: |
        ( make -C tutorial/practicals/nemo test > /dev/null )
        ( make -C tutorial/practicals/LFRic test > /dev/null )
    - name: Test with pytest
#      if: "!contains( env.commitmsg, 'skip ci' )"
      run: |
        locale
        pytest --cov=psyclone --cov-report=xml src/psyclone/tests
    - name: Test with pytest and C Locale
      if: ${{ matrix.python-version == 3.8 }}
      run: |
        locale
        pytest --cov=psyclone --cov-report=xml src/psyclone/tests
      env:
        LC_ALL: C
        LANG: C
    - name: Upload coverage to Codecov
      uses: codecov/codecov-action@v1
      with:
        verbose: true<|MERGE_RESOLUTION|>--- conflicted
+++ resolved
@@ -32,13 +32,9 @@
 # POSSIBILITY OF SUCH DAMAGE.
 # -----------------------------------------------------------------------------
 # Author A. R. Porter, STFC Daresbury Lab
-<<<<<<< HEAD
-# Modified by R. W. Ford, STFC Darsebury Lab
-
-=======
 # Modified by R. W. Ford, STFC Daresbury Lab
 # Modified by A. J. Voysey, Met Office
->>>>>>> b4b3532c
+
 # This workflow will install Python dependencies, run tests and lint with a
 # variety of Python versions.
 # For more information see: https://help.github.com/actions/language-and-framework-guides/using-python-with-github-actions
@@ -61,16 +57,11 @@
       with:
         submodules: recursive
         fetch-depth: '0'
-    - uses: mstachniuk/ci-skip@v1
+    - name: Check for [skip ci] in commit message
+      uses: mstachniuk/ci-skip@v1
       with:
         fail-fast: true
         commit-filter: 'skip ci'
-    - name : GITHUB CONTEXT
-      env:
-          GITHUB_CONTEXT: ${{ toJson(github) }}
-      run: |
-        echo "$GITHUB_CONTEXT"
-        echo ${{ github.event.after }}
     - name: Set up Python ${{ matrix.python-version }}
       uses: actions/setup-python@v2
       with:
