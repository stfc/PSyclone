--- conflicted
+++ resolved
@@ -81,69 +81,6 @@
       matrix:
         python-version: ['3.9', '3.14']
     steps:
-<<<<<<< HEAD
-    - uses: actions/checkout@v4
-      with:
-        submodules: recursive
-        # This is required to get the commit history for merge commits for
-        # the ci-skip check below.
-        fetch-depth: '0'
-    - name: Check for [skip ci] in commit message
-      uses: mstachniuk/ci-skip@v1
-      with:
-        # This setting causes the tests to 'fail' if [skip ci] is specified
-        fail-fast: true
-        commit-filter: '[skip ci]'
-    - name: Set up Python ${{ matrix.python-version }}
-      uses: actions/setup-python@v4
-      with:
-        python-version: ${{ matrix.python-version }}
-    - name: Install dependencies
-      run: |
-        python -m pip install --upgrade pip
-        # Some of the examples use Jupyter.
-        pip install jupyter
-        # We need to install sphinx to get correct doc testing
-        # Uncomment the below to use the submodule version of fparser rather
-        # than the latest release from pypi.
-        # pip install external/fparser
-        pip install .[doc]
-        pip install .[test]
-    - name: Lint with flake8
-      run: |
-        # Stop the build if there are Python syntax errors or undefined names.
-        # See PSyclone/setup.cfg for configuration of this check.
-        flake8 --count --show-source --statistics .
-    - name: Run examples
-      run: |
-        ( make -j 2 -C examples transform > /dev/null )
-        ( make -C examples notebook )
-    - name: Run tutorials
-      run: |
-        ( make -C tutorial/practicals transform > /dev/null )
-        # Jupyter notebooks are out-of-date
-        # ( make -C tutorial/notebooks notebook )
-        ( make -C tutorial/training test)
-    - name: Test with pytest
-      if: ${{ !(matrix.python-version == '3.9') }}
-      run: |
-        locale
-        pytest -n auto --cov=psyclone --cov-report=xml src/psyclone/tests
-    - name: Test with pytest and C Locale
-      if: ${{ matrix.python-version == '3.9' }}
-      run: |
-        locale
-        pytest -n auto --cov=psyclone --cov-report=xml src/psyclone/tests
-      env:
-        LC_ALL: C
-        LANG: C
-    - name: Upload coverage to Codecov with GitHub Action
-      uses: codecov/codecov-action@v4
-      env:
-        CODECOV_TOKEN: ${{ secrets.CODECOV_TOKEN }}
-      with:
-        verbose: true
-=======
       - uses: actions/checkout@v4
         with:
           submodules: recursive
@@ -185,6 +122,7 @@
           ( make -C tutorial/practicals transform > /dev/null )
           # Jupyter notebooks are out-of-date
           # ( make -C tutorial/notebooks notebook )
+          (make -C tutorial/training test)
       - name: Test with pytest
         if: ${{ !(matrix.python-version == '3.9') }}
         run: |
@@ -203,5 +141,4 @@
         env:
           CODECOV_TOKEN: ${{ secrets.CODECOV_TOKEN }}
         with:
-          verbose: true
->>>>>>> 89ed5af6
+          verbose: true