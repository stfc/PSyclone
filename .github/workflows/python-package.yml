--- conflicted
+++ resolved
@@ -81,13 +81,10 @@
       run: |
         ( make -C examples transform > /dev/null )
         ( make -C examples notebook )
-<<<<<<< HEAD
-        ( make -C tutorial/practicals/LFRic test > /dev/null )
-=======
     - name: Run tutorials
       run: |
         ( make -C tutorial/practicals/nemo test > /dev/null)
->>>>>>> 97aff1c5
+        ( make -C tutorial/practicals/LFRic test > /dev/null )
     - name: Test with pytest
       run: |
         pytest --cov=psyclone --cov-report=xml src/psyclone/tests
