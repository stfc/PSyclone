--- conflicted
+++ resolved
@@ -331,9 +331,6 @@
         # Clean up and compile
         rm -rf cfgs/${TEST_DIR}
         ./makenemo -r ORCA2_ICE_PISCES -m linux_spack -n ${TEST_DIR} -p ${PSYCLONE_NEMO_DIR}/omp_gpu_trans.py \
-<<<<<<< HEAD
-           -j 4 -v 1
-=======
           add_key "key_mpi_off key_nosignedzero" -j ${NUM_PARALLEL} -v 1
 
         # Run test
@@ -425,7 +422,6 @@
         rm -rf cfgs/${TEST_DIR}
         ./makenemo -r ORCA2_ICE_PISCES -m linux_spack -n ${TEST_DIR} -p ${PSYCLONE_NEMO_DIR}/omp_gpu_trans.py \
           add_key "key_mpi_off key_nosignedzero" -j ${NUM_PARALLEL} -v 1
->>>>>>> d0f83aea
 
         # Run test
         cd $NEMO_DIR/cfgs/${TEST_DIR}/EXP00
@@ -433,56 +429,6 @@
         # Uses both, threading and offloading
         OMP_NUM_THREADS=4 ./nemo
         diff $PSYCLONE_NEMO_DIR/KGOs/run.stat.orca2.nvhpc.10steps run.stat
-<<<<<<< HEAD
-        export TIME_sec=$(grep "local proces" timing.output | head -n 1 | awk '{print $4}' | tr -d s)
-        ${HOME}/mongosh-2.1.1-linux-x64/bin/mongosh \
-          "mongodb+srv://cluster0.x8ncpxi.mongodb.net/PerformanceMonitoring" \
-          --quiet --apiVersion 1 --username ${{ secrets.MONGODB_USERNAME }} \
-          --password ${{ secrets.MONGODB_PASSWORD }} \
-          --eval 'db.GitHub_CI.insertOne({branch_name: "'"$GITHUB_REF_NAME"'", commit: "'"$GITHUB_SHA"'",
-          github_job: "'"$GITHUB_RUN_ID"'"-"'"$GITHUB_RUN_ATTEMPT"'",
-          ci_test: "NEMOv5 OpenMP for GPU (ORCA2)", nemo_version: "NEMOv5", system: "GlaDos",
-          compiler:"nvhpc-24.11" , date: new Date(), elapsed_time: '"${TIME_sec}"'})'
-
-    - name: NEMO 5.0 nvidia OpenACC for GPUs (BENCH - managed memory)
-      run: |
-        # Set up environment
-        source /apps/spack/psyclone-spack/spack-repo/share/spack/setup-env.sh
-        spack unload && spack load nemo-build-environment%nvhpc@24.5
-        source .runner_venv/bin/activate
-        export PSYCLONE_NEMO_DIR=${GITHUB_WORKSPACE}/examples/nemo/scripts
-        export PSYCLONE_HOME=${PWD}/.runner_venv
-        export NEMO_DIR=${HOME}/${NEMODIR_NAME}
-        export TEST_DIR=BENCH_ACC_OFFLOAD_NVHPC
-
-        # Set up FCM: PATHs are loaded from SPACK, we only need to set the FCFLAGS
-        # We compile with "-O2 -Mnofma -Mnovect -gpu=math_uniform" to permit comparison of the results.
-        cd $NEMO_DIR
-        cp $PSYCLONE_NEMO_DIR/KGOs/arch-linux_spack.fcm arch/arch-linux_spack.fcm
-        export FCFLAGS="-i4 -Mr8 -O2 -Mnofma -Mnovect -g -acc -gpu=mem:managed,math_uniform"
-
-        # Clean up and compile
-        # Without key_mpi_off it fails to compile (even without psyclone)
-        rm -rf tests/${TEST_DIR}
-        ./makenemo -r BENCH -m linux_spack -n ${TEST_DIR} -p ${PSYCLONE_NEMO_DIR}/acc_kernel_trans.py \
-          add_key "key_mpi_off key_nosignedzero" -j 4 -v 1
-
-        # Run test
-        cd $NEMO_DIR/tests/${TEST_DIR}/EXP00
-        cp $PSYCLONE_NEMO_DIR/KGOs/namelist_cfg_bench_small namelist_cfg
-        ./nemo
-        # tail run.stat
-        diff $PSYCLONE_NEMO_DIR/KGOs/run.stat.bench.nvhpc.small.10steps run.stat
-        export TIME_sec=$(grep "local proces" timing.output | head -n 1 | awk '{print $4}' | tr -d s)
-        ${HOME}/mongosh-2.1.1-linux-x64/bin/mongosh \
-          "mongodb+srv://cluster0.x8ncpxi.mongodb.net/PerformanceMonitoring" \
-          --quiet --apiVersion 1 --username ${{ secrets.MONGODB_USERNAME }} \
-          --password ${{ secrets.MONGODB_PASSWORD }} \
-          --eval 'db.GitHub_CI.insertOne({branch_name: "'"$GITHUB_REF_NAME"'", commit: "'"$GITHUB_SHA"'",
-          github_job: "'"$GITHUB_RUN_ID"'"-"'"$GITHUB_RUN_ATTEMPT"'",
-          ci_test: "NEMOv5 OpenACC for GPU (BENCH)", nemo_version: "NEMOv5", system: "GlaDos",
-          compiler:"nvhpc-24.11" , date: new Date(), elapsed_time: '"${TIME_sec}"'})'
-=======
         export VAR_TIME=$(grep "local proces" timing.output | head -n 1 | awk '{print $4}' | tr -d s)
         echo "time=${VAR_TIME}" >> "${GITHUB_OUTPUT}"
 
@@ -586,4 +532,3 @@
               elapsed_time: '"${{needs.run_if_on_mirror.outputs.orca2_nvfortran_omp_offload_async}}"',
               '"$COMMON_FIELDS"'
             }])'
->>>>>>> d0f83aea
