--- conflicted
+++ resolved
@@ -142,10 +142,6 @@
       run: |
         # Set up environment
         source /apps/spack/psyclone-spack-25.3/spack-repo/share/spack/setup-env.sh
-<<<<<<< HEAD
-        spack unload && spack load nemo-build-environment%nvhpc@24.11
-=======
->>>>>>> ed03b9bc
         spack unload && spack load nemo-build-environment%oneapi
         source .runner_venv/bin/activate
         export PSYCLONE_NEMO_DIR=${GITHUB_WORKSPACE}/examples/nemo/scripts
@@ -320,10 +316,7 @@
           --eval 'db.GitHub_CI.insertOne({branch_name: "'"$GITHUB_REF_NAME"'", commit: "'"$GITHUB_SHA"'",
           github_job: "'"$GITHUB_RUN_ID"'"-"'"$GITHUB_RUN_ATTEMPT"'",
           ci_test: "NEMOv5 OpenMP for GPU (ORCA2)", nemo_version: "NEMOv5", system: "GlaDos",
-<<<<<<< HEAD
-          compiler:"nvhpc-24.5" , date: new Date(), elapsed_time: '"${TIME_sec}"'})'
-
-
+          compiler:"nvhpc-24.11" , date: new Date(), elapsed_time: '"${TIME_sec}"'})'
 
     - name: NEMO 5.0 nvidia OpenACC for GPUs (BENCH - managed memory)
       run: |
@@ -362,7 +355,4 @@
           --eval 'db.GitHub_CI.insertOne({branch_name: "'"$GITHUB_REF_NAME"'", commit: "'"$GITHUB_SHA"'",
           github_job: "'"$GITHUB_RUN_ID"'"-"'"$GITHUB_RUN_ATTEMPT"'",
           ci_test: "NEMOv5 OpenACC for GPU (BENCH)", nemo_version: "NEMOv5", system: "GlaDos",
-          compiler:"nvhpc-24.5" , date: new Date(), elapsed_time: '"${TIME_sec}"'})'
-=======
           compiler:"nvhpc-24.11" , date: new Date(), elapsed_time: '"${TIME_sec}"'})'
->>>>>>> ed03b9bc
